.DS_Store
applet
application.linux32
application.linux64
application.windows32
application.windows64
application.macosx

# =========================
# Operating System Files
# =========================

# OSX
# =========================

.DS_Store
.AppleDouble
.LSOverride

# Thumbnails
._*

# Files that might appear on external disk
.Spotlight-V100
.Trashes

# Directories potentially created on remote AFP share
.AppleDB
.AppleDesktop
Network Trash Folder
Temporary Items
.apdisk

# Windows
# =========================

# Windows image file caches
Thumbs.db
ehthumbs.db

# Folder config file
Desktop.ini

# Recycle Bin used on file shares
$RECYCLE.BIN/

# Windows Installer files
*.cab
*.msi
*.msm
*.msp

# Windows shortcuts
*.lnk
.pio
.pioenvs
.piolibdeps
.clang_complete
.gcc-flags.json
.pio

full-upload.sh
*.gch

# Python code
*.pyc
.cache

# Simulator
node_modules
package-lock.json

.vagrant
ubuntu-xenial-16.04-cloudimg-console.log

# VSCode stuff
.vscode
.vscode/browse.vc.db*
.vscode/c_cpp_properties.json
.vscode/*.db
.vscode/launch.json
.vscode/.browse.c_cpp.db*

# Dev Libraries links
lib/ArduinoMongoose
lib/ConfigJson
lib/OpenEVSE
lib/ESPAL
lib/MicroDebug
lib/StreamSpy
<<<<<<< HEAD
lib/MicroTasks
=======

# Compiled artifacts
.bin
>>>>>>> 8f84fa0e
<|MERGE_RESOLUTION|>--- conflicted
+++ resolved
@@ -88,10 +88,6 @@
 lib/ESPAL
 lib/MicroDebug
 lib/StreamSpy
-<<<<<<< HEAD
 lib/MicroTasks
-=======
 
-# Compiled artifacts
-.bin
->>>>>>> 8f84fa0e
+.bin