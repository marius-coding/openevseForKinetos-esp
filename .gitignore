.DS_Store
applet
application.linux32
application.linux64
application.windows32
application.windows64
application.macosx

# =========================
# Operating System Files
# =========================

# OSX
# =========================

.DS_Store
.AppleDouble
.LSOverride

# Thumbnails
._*

# Files that might appear on external disk
.Spotlight-V100
.Trashes

# Directories potentially created on remote AFP share
.AppleDB
.AppleDesktop
Network Trash Folder
Temporary Items
.apdisk

# Windows
# =========================

# Windows image file caches
Thumbs.db
ehthumbs.db

# Folder config file
Desktop.ini

# Recycle Bin used on file shares
$RECYCLE.BIN/

# Windows Installer files
*.cab
*.msi
*.msm
*.msp

# Windows shortcuts
*.lnk
.pioenvs
.piolibdeps
.clang_complete
.gcc-flags.json
<<<<<<< HEAD

full-upload.sh
*.gch
=======
.vscode
>>>>>>> e28a7204
<|MERGE_RESOLUTION|>--- conflicted
+++ resolved
@@ -56,10 +56,7 @@
 .piolibdeps
 .clang_complete
 .gcc-flags.json
-<<<<<<< HEAD
+.vscode
 
 full-upload.sh
-*.gch
-=======
-.vscode
->>>>>>> e28a7204
+*.gch