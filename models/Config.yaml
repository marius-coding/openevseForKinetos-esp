--- conflicted
+++ resolved
@@ -66,13 +66,10 @@
     divert_decay_smoothing_time: 200
     divert_min_charge_time: 600
     current_shaper_max_pwr: 9000
-<<<<<<< HEAD
-    vehicle_data_src: 0
-=======
     current_shaper_min_pause_time: 300
     current_shaper_data_maxinterval: 120
     current_shaper_smoothing_time: 60
->>>>>>> 8ce9db40
+    vehicle_data_src: 0
     tesla_access_token: _DUMMY_PASSWORD
     tesla_refresh_token: _DUMMY_PASSWORD
     tesla_created_at: 2479357952
