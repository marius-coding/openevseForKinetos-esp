#!/usr/bin/env python3
# PYTHON_ARGCOMPLETE_OK

from os import path
import os
from subprocess import PIPE, Popen
from datetime import datetime

OPENEVSE_STATE_STARTING = 0
OPENEVSE_STATE_NOT_CONNECTED = 1
OPENEVSE_STATE_CONNECTED = 2
OPENEVSE_STATE_CHARGING = 3
OPENEVSE_STATE_VENT_REQUIRED = 4
OPENEVSE_STATE_DIODE_CHECK_FAILED = 5
OPENEVSE_STATE_GFI_FAULT = 6
OPENEVSE_STATE_NO_EARTH_GROUND = 7
OPENEVSE_STATE_STUCK_RELAY = 8
OPENEVSE_STATE_GFI_SELF_TEST_FAILED = 9
OPENEVSE_STATE_OVER_TEMPERATURE = 0
OPENEVSE_STATE_OVER_CURRENT = 1
OPENEVSE_STATE_SLEEPING = 4
OPENEVSE_STATE_DISABLED = 5

KWH_ROUNDING = 2

def setup():
    """Create the output directory"""
    print("Setting up test environment")
    if not path.exists('output'):
        os.mkdir('output')
    with open(path.join('output', 'summary.csv'), 'w', encoding="utf-8") as summary_file:
        summary_file.write('"Dataset","Total Solar (kWh)","Total EV Charge (kWh)","Charge from solar (kWh)","Charge from grid (kWh)","Number of charges","Min time charging","Max time charging","Total time charging"\n')

def run_test_with_dataset(dataset: str,
                expected_solar_kwh:  float,
                expected_ev_kwh : float,
                expected_kwh_from_solar : float,
                expected_kwh_from_grid : float,
                expected_number_of_charges: int,
                expected_min_time_charging: int,
                expected_max_time_charging: int,
                expected_total_time_charging: int,
                config: bool = False, grid_ie_col: bool = False,
                solar_col: bool = False, voltage_col: bool = False,
                separator: str = ',', is_kw: bool = False) -> None:
    """Run the divert_sim process on the given dataset and return the results"""
    line_number = 0

    last_date = None
    last_state = 0
    charge_start_date = None

    total_solar_wh = 0
    total_ev_wh = 0
    wh_from_solar = 0
    wh_from_grid = 0
    number_of_charges = 0
    min_time_charging = 0
    max_time_charging = 0
    total_time_charging = 0

    print("Testing dataset: " + dataset)

    # Read in the dataset and pass to the divert_sim process
    with open(path.join('data', dataset+'.csv'), 'r', encoding="utf-8") as input_data:
        with open(path.join('output', dataset+'.csv'), 'w', encoding="utf-8") as output_data:
            # open the divert_sim process
            command = ["./divert_sim"]
            if config:
                command.append("-c")
                command.append(config)
            if grid_ie_col:
                command.append("-g")
                command.append(str(grid_ie_col))
            if solar_col:
                command.append("-s")
                command.append(str(solar_col))
            if voltage_col:
                command.append("-v")
                command.append(str(voltage_col))
            if separator:
                command.append("--sep")
                command.append(separator)
            if is_kw:
                command.append("--kw")

            divert_process = Popen(command, stdin=input_data, stdout=PIPE,
                    stderr=PIPE, universal_newlines=True)
            while True:
                output = divert_process.stdout.readline()
                if output == '' and divert_process.poll() is not None:
                    break
                if output:
                    output_data.write(output)
                    line_number += 1
                    if line_number > 1:
                        # read in the csv line
                        csv_line = output.split(',')
                        date = datetime.strptime(csv_line[0], '%d/%m/%Y %H:%M:%S')
                        solar = float(csv_line[1])
                        # grid_ie = float(csv_line[2])
                        # pilot = int(csv_line[3])
                        charge_power = float(csv_line[4])
                        # min_charge_power = float(csv_line[5])
                        state = int(csv_line[6])
                        # smoothed_available = float(csv_line[7])

                        if last_date is not None:
                            # Get the difference between this date and last date
                            diff = date - last_date

                            hours = diff.seconds / 3600

                            total_solar_wh += solar * hours
                            ev_wh = charge_power * hours
                            total_ev_wh += charge_power * hours
                            charge_from_solar_wh = min(solar, charge_power) * hours
                            wh_from_solar += charge_from_solar_wh
                            wh_from_grid += ev_wh - charge_from_solar_wh

                            if state == OPENEVSE_STATE_CHARGING and last_state != OPENEVSE_STATE_CHARGING:
                                number_of_charges += 1
                                charge_start_date = date

                            if state != OPENEVSE_STATE_CHARGING and last_state == OPENEVSE_STATE_CHARGING:
                                this_session_time_charging = (date - charge_start_date).seconds
                                total_time_charging += this_session_time_charging
                                if min_time_charging == 0 or this_session_time_charging < min_time_charging:
                                    min_time_charging = this_session_time_charging
                                if this_session_time_charging > max_time_charging:
                                    max_time_charging = this_session_time_charging

                        last_date = date
                        last_state = state

        solar_kwh=total_solar_wh / 1000
        ev_kwh=total_ev_wh / 1000
        kwh_from_solar=wh_from_solar / 1000
        kwh_from_grid=wh_from_grid / 1000

        with open(path.join('output', 'summary.csv'), 'a', encoding="utf-8") as summary_file:
            summary_file.write(f'"{dataset}",{solar_kwh},{ev_kwh},{kwh_from_solar},{kwh_from_grid},{number_of_charges},{min_time_charging},{max_time_charging},{total_time_charging}\n')

        assert round(solar_kwh, KWH_ROUNDING) == expected_solar_kwh
        assert round(ev_kwh, KWH_ROUNDING) == expected_ev_kwh
        assert round(kwh_from_solar, KWH_ROUNDING) == expected_kwh_from_solar
        assert round(kwh_from_grid, KWH_ROUNDING) == expected_kwh_from_grid
        assert number_of_charges == expected_number_of_charges
        assert min_time_charging == expected_min_time_charging
        assert max_time_charging == expected_max_time_charging
        assert total_time_charging == expected_total_time_charging

<<<<<<< HEAD

def test_divert() -> None:
    """Run the divert_sim process on all the datasets in the data directory"""
    with open(path.join('output', 'summary.csv'), 'w', encoding="utf-8") as summary_file:
        summary_file.write('"Dataset","Total Solar (kWh)","Total EV Charge (kWh)","Charge from solar (kWh)","Charge from grid (kWh)","Number of charges","Min time charging","Max time charging","Total time charging"\n')
        run_test_with_dataset(summary_file, 'almostperfect',
                    21.08, 16.67, 16.6, 0.06, 6, 180, 20700, 28620)
        run_test_with_dataset(summary_file, 'CloudyMorning',
                    16.64, 12.28, 12.07, 0.22, 7, 300, 14520, 20340)
        run_test_with_dataset(summary_file, 'day1',
                    10.12, 7.11, 6.51, 0.59, 7, 660, 8400, 12840)
        run_test_with_dataset(summary_file, 'day2',
                    12.35, 9.14, 9.14, 0.0, 1, 18060, 18060, 18060)
        run_test_with_dataset(summary_file, 'day3',
                    5.09, 1.66, 1.22, 0.44, 7, 60, 840, 3600)
        run_test_with_dataset(summary_file, 'day1_grid_ie',
                    15.13, 7.84, 7.66, 0.18, 10, 660, 6300, 17280,
                    grid_ie_col=2)
        run_test_with_dataset(summary_file, 'day2_grid_ie',
                    10.85, 7.00, 5.87, 1.13, 21, 60, 2640, 14460,
                    grid_ie_col=2)
        run_test_with_dataset(summary_file, 'day3_grid_ie',
                    12.13, 5.39, 5.37, 0.02, 7, 60, 4320, 11160,
                    grid_ie_col=2)
        run_test_with_dataset(summary_file, 'solar-vrms',
                    13.85, 11.18, 11.14, 0.04, 1, 19440, 19440, 19440,
                    voltage_col=2)
        run_test_with_dataset(summary_file, 'Energy_and_Power_Day_2020-03-22',
                    41.87, 38.16, 38.16, 0.0, 1, 27900, 27900, 27900,
                    separator=';', is_kw=True, config='{"divert_decay_smoothing_time":200}')
        run_test_with_dataset(summary_file, 'Energy_and_Power_Day_2020-03-31',
                    23.91, 18.42, 18.42, 0.0, 2, 900, 20700, 21600,
                    separator=';', is_kw=True, config='{"divert_decay_smoothing_time":200}')
        run_test_with_dataset(summary_file, 'Energy_and_Power_Day_2020-04-01',
                    38.89, 36.42, 36.42, 0.0, 1, 26100, 26100, 26100,
                    separator=';', is_kw=True, config='{"divert_decay_smoothing_time":200]')
=======
def test_divert_almostperfect() -> None:
    """Run the divert test with the almostperfect dataset"""
    run_test_with_dataset('almostperfect',
                21.08, 17.24, 17.05, 0.19, 1, 30060, 30060, 30060)

def test_divert_CloudyMorning() -> None:
    """Run the divert test with the CloudyMorning dataset"""
    run_test_with_dataset('CloudyMorning',
                16.64, 13.03, 12.67, 0.36, 1, 22200, 22200, 22200)

def test_divert_day1() -> None:
    """Run the divert test with the day1 dataset"""
    run_test_with_dataset('day1',
                10.12, 7.48, 6.71, 0.77, 5, 660, 10080, 13740)

def test_divert_day2() -> None:
    """Run the divert test with the day2 dataset"""
    run_test_with_dataset('day2',
                12.35, 9.88, 9.86, 0.02, 1, 19920, 19920, 19920)

def test_divert_day3() -> None:
    """Run the divert test with the day3 dataset"""
    run_test_with_dataset('day3',
                5.09, 2.22, 1.60, 0.62, 5, 660, 2400, 5340)

def test_divert_day1_grid_ie() -> None:
    """Run the divert test with the day1_grid_ie dataset"""
    run_test_with_dataset('day1_grid_ie',
                15.13, 8.83, 8.47, 0.36, 5, 660, 7800, 19860,
                grid_ie_col=2)

def test_divert_day2_grid_ie() -> None:
    """Run the divert test with the day2_grid_ie dataset"""
    run_test_with_dataset('day2_grid_ie',
                10.85, 7.66, 6.16, 1.50, 10, 420, 7980, 16260,
                grid_ie_col=2)

def test_divert_day3_grid_ie() -> None:
    """Run the divert test with the day3_grid_ie dataset"""
    run_test_with_dataset('day3_grid_ie',
                12.13, 6.32, 6.27, 0.05, 2, 3660, 9840, 13500,
                grid_ie_col=2)

def test_divert_solar_vrms() -> None:
    """Run the divert test with the solar-vrms dataset"""
    run_test_with_dataset('solar-vrms',
                13.85, 12.26, 12.10, 0.17, 1, 22080, 22080, 22080,
                voltage_col=2)

def test_divert_Energy_and_Power_Day_2020_03_22() -> None:
    """Run the divert test with the Energy_and_Power_Day_2020-03-22 dataset"""
    run_test_with_dataset('Energy_and_Power_Day_2020-03-22',
                41.87, 38.52, 38.41, 0.11, 1, 28800, 28800, 28800,
                separator=';', is_kw=True, config='{"divert_decay_smoothing_factor":0.4}')

def test_divert_Energy_and_Power_Day_2020_03_31() -> None:
    """Run the divert test with the Energy_and_Power_Day_2020-03-31 dataset"""
    run_test_with_dataset('Energy_and_Power_Day_2020-03-31',
                23.91, 18.78, 18.66, 0.12, 1, 22500, 22500, 22500,
                separator=';', is_kw=True, config='{"divert_decay_smoothing_factor":0.4}')

def test_divert_Energy_and_Power_Day_2020_04_01() -> None:
    """Run the divert test with the Energy_and_Power_Day_2020-04-01 dataset"""
    run_test_with_dataset('Energy_and_Power_Day_2020-04-01',
                38.89, 36.72, 36.41, 0.32, 1, 27000, 27000, 27000,
                separator=';', is_kw=True, config='{"divert_decay_smoothing_factor":0.4}')
>>>>>>> 98e2273a

if __name__ == '__main__':
    # Run the script
    test_divert_almostperfect()
    test_divert_CloudyMorning()
    test_divert_day1()
    test_divert_day2()
    test_divert_day3()
    test_divert_day1_grid_ie()
    test_divert_day2_grid_ie()
    test_divert_day3_grid_ie()
    test_divert_solar_vrms()
    test_divert_Energy_and_Power_Day_2020_03_22()
    test_divert_Energy_and_Power_Day_2020_03_31()
    test_divert_Energy_and_Power_Day_2020_04_01()<|MERGE_RESOLUTION|>--- conflicted
+++ resolved
@@ -150,111 +150,72 @@
         assert max_time_charging == expected_max_time_charging
         assert total_time_charging == expected_total_time_charging
 
-<<<<<<< HEAD
-
-def test_divert() -> None:
-    """Run the divert_sim process on all the datasets in the data directory"""
-    with open(path.join('output', 'summary.csv'), 'w', encoding="utf-8") as summary_file:
-        summary_file.write('"Dataset","Total Solar (kWh)","Total EV Charge (kWh)","Charge from solar (kWh)","Charge from grid (kWh)","Number of charges","Min time charging","Max time charging","Total time charging"\n')
-        run_test_with_dataset(summary_file, 'almostperfect',
-                    21.08, 16.67, 16.6, 0.06, 6, 180, 20700, 28620)
-        run_test_with_dataset(summary_file, 'CloudyMorning',
-                    16.64, 12.28, 12.07, 0.22, 7, 300, 14520, 20340)
-        run_test_with_dataset(summary_file, 'day1',
-                    10.12, 7.11, 6.51, 0.59, 7, 660, 8400, 12840)
-        run_test_with_dataset(summary_file, 'day2',
-                    12.35, 9.14, 9.14, 0.0, 1, 18060, 18060, 18060)
-        run_test_with_dataset(summary_file, 'day3',
-                    5.09, 1.66, 1.22, 0.44, 7, 60, 840, 3600)
-        run_test_with_dataset(summary_file, 'day1_grid_ie',
-                    15.13, 7.84, 7.66, 0.18, 10, 660, 6300, 17280,
-                    grid_ie_col=2)
-        run_test_with_dataset(summary_file, 'day2_grid_ie',
-                    10.85, 7.00, 5.87, 1.13, 21, 60, 2640, 14460,
-                    grid_ie_col=2)
-        run_test_with_dataset(summary_file, 'day3_grid_ie',
-                    12.13, 5.39, 5.37, 0.02, 7, 60, 4320, 11160,
-                    grid_ie_col=2)
-        run_test_with_dataset(summary_file, 'solar-vrms',
-                    13.85, 11.18, 11.14, 0.04, 1, 19440, 19440, 19440,
-                    voltage_col=2)
-        run_test_with_dataset(summary_file, 'Energy_and_Power_Day_2020-03-22',
-                    41.87, 38.16, 38.16, 0.0, 1, 27900, 27900, 27900,
-                    separator=';', is_kw=True, config='{"divert_decay_smoothing_time":200}')
-        run_test_with_dataset(summary_file, 'Energy_and_Power_Day_2020-03-31',
-                    23.91, 18.42, 18.42, 0.0, 2, 900, 20700, 21600,
-                    separator=';', is_kw=True, config='{"divert_decay_smoothing_time":200}')
-        run_test_with_dataset(summary_file, 'Energy_and_Power_Day_2020-04-01',
-                    38.89, 36.42, 36.42, 0.0, 1, 26100, 26100, 26100,
-                    separator=';', is_kw=True, config='{"divert_decay_smoothing_time":200]')
-=======
 def test_divert_almostperfect() -> None:
     """Run the divert test with the almostperfect dataset"""
     run_test_with_dataset('almostperfect',
-                21.08, 17.24, 17.05, 0.19, 1, 30060, 30060, 30060)
+                21.08, 16.67, 16.6, 0.06, 6, 180, 20700, 28620)
 
 def test_divert_CloudyMorning() -> None:
     """Run the divert test with the CloudyMorning dataset"""
     run_test_with_dataset('CloudyMorning',
-                16.64, 13.03, 12.67, 0.36, 1, 22200, 22200, 22200)
+                16.64, 12.28, 12.07, 0.22, 7, 300, 14520, 20340)
 
 def test_divert_day1() -> None:
     """Run the divert test with the day1 dataset"""
     run_test_with_dataset('day1',
-                10.12, 7.48, 6.71, 0.77, 5, 660, 10080, 13740)
+                10.12, 7.11, 6.51, 0.59, 7, 660, 8400, 12840))
 
 def test_divert_day2() -> None:
     """Run the divert test with the day2 dataset"""
     run_test_with_dataset('day2',
-                12.35, 9.88, 9.86, 0.02, 1, 19920, 19920, 19920)
+                12.35, 9.14, 9.14, 0.0, 1, 18060, 18060, 18060)
 
 def test_divert_day3() -> None:
     """Run the divert test with the day3 dataset"""
     run_test_with_dataset('day3',
-                5.09, 2.22, 1.60, 0.62, 5, 660, 2400, 5340)
+                5.09, 1.66, 1.22, 0.44, 7, 60, 840, 3600)
 
 def test_divert_day1_grid_ie() -> None:
     """Run the divert test with the day1_grid_ie dataset"""
     run_test_with_dataset('day1_grid_ie',
-                15.13, 8.83, 8.47, 0.36, 5, 660, 7800, 19860,
+                15.13, 7.84, 7.66, 0.18, 10, 660, 6300, 17280,
                 grid_ie_col=2)
 
 def test_divert_day2_grid_ie() -> None:
     """Run the divert test with the day2_grid_ie dataset"""
     run_test_with_dataset('day2_grid_ie',
-                10.85, 7.66, 6.16, 1.50, 10, 420, 7980, 16260,
+                10.85, 7.00, 5.87, 1.13, 21, 60, 2640, 14460,
                 grid_ie_col=2)
 
 def test_divert_day3_grid_ie() -> None:
     """Run the divert test with the day3_grid_ie dataset"""
     run_test_with_dataset('day3_grid_ie',
-                12.13, 6.32, 6.27, 0.05, 2, 3660, 9840, 13500,
+                12.13, 5.39, 5.37, 0.02, 7, 60, 4320, 11160,
                 grid_ie_col=2)
 
 def test_divert_solar_vrms() -> None:
     """Run the divert test with the solar-vrms dataset"""
     run_test_with_dataset('solar-vrms',
-                13.85, 12.26, 12.10, 0.17, 1, 22080, 22080, 22080,
+                13.85, 11.18, 11.14, 0.04, 1, 19440, 19440, 19440,
                 voltage_col=2)
 
 def test_divert_Energy_and_Power_Day_2020_03_22() -> None:
     """Run the divert test with the Energy_and_Power_Day_2020-03-22 dataset"""
     run_test_with_dataset('Energy_and_Power_Day_2020-03-22',
-                41.87, 38.52, 38.41, 0.11, 1, 28800, 28800, 28800,
+                41.87, 38.16, 38.16, 0.0, 1, 27900, 27900, 27900,
                 separator=';', is_kw=True, config='{"divert_decay_smoothing_factor":0.4}')
 
 def test_divert_Energy_and_Power_Day_2020_03_31() -> None:
     """Run the divert test with the Energy_and_Power_Day_2020-03-31 dataset"""
     run_test_with_dataset('Energy_and_Power_Day_2020-03-31',
-                23.91, 18.78, 18.66, 0.12, 1, 22500, 22500, 22500,
+                23.91, 18.42, 18.42, 0.0, 2, 900, 20700, 21600,
                 separator=';', is_kw=True, config='{"divert_decay_smoothing_factor":0.4}')
 
 def test_divert_Energy_and_Power_Day_2020_04_01() -> None:
     """Run the divert test with the Energy_and_Power_Day_2020-04-01 dataset"""
     run_test_with_dataset('Energy_and_Power_Day_2020-04-01',
-                38.89, 36.72, 36.41, 0.32, 1, 27000, 27000, 27000,
+                38.89, 36.42, 36.42, 0.0, 1, 26100, 26100, 27000,
                 separator=';', is_kw=True, config='{"divert_decay_smoothing_factor":0.4}')
->>>>>>> 98e2273a
 
 if __name__ == '__main__':
     # Run the script
