--- conflicted
+++ resolved
@@ -29,10 +29,6 @@
 default_envs = openevse_wifi_v1
 
 [common]
-<<<<<<< HEAD
-=======
-version = -D BUILD_TAG=4.1.8
->>>>>>> aa16a5b6
 lib_deps =
   bblanchon/ArduinoJson@6.20.1
   jeremypoulter/ArduinoMongoose@0.0.18
