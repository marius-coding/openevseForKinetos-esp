--- conflicted
+++ resolved
@@ -38,13 +38,8 @@
   jeremypoulter/ESPAL@0.0.4
   jeremypoulter/StreamSpy@0.0.2
   jeremypoulter/MicroTasks@0.0.3
-<<<<<<< HEAD
   matth-x/MicroOcpp@1.2.0
-  matth-x/MicroOcppMongoose@1.1.0
-=======
-  matth-x/MicroOcpp@1.1.0
   matth-x/MicroOcppMongoose@1.2.0
->>>>>>> d3620d9f
 lib_ignore = WebSockets ; MicroOcpp: don't compile built-in WS library
 extra_scripts =
   pre:scripts/auto_fw_version.py
