; PlatformIO Project Configuration File
;
;   Build options: build flags, source filter
;   Upload options: custom upload port, speed and extra flags
;   Library options: dependencies, extra library storages
;   Advanced options: extra scripting
;
; Please visit documentation for the other options and examples
; http://docs.platformio.org/page/projectconf.html


; Build options
;
; Build features
; - ENABLE_DEBUG - Turn on general debug options
; - ENABLE_DEBUG_WEB - Enable debug of the web server (noisy)
; - ENABLE_DEBUG_RAPI - Enable debug of the RAPI code (noisy)
; - ENABLE_PROFILE - Turn on the profiling
; - ENABLE_OTA - Enable Arduino OTA update
; - ENABLE_ASYNC_WIFI_SCAN - Enable use of the async WiFI scanning, requires Git version of ESP core
;
; Config
; - WIFI_LED - Define the pin to use for (and enable) WiFi status LED notifications
; - DEBUG_PORT - The port to use for debug messages, Serial is used for RAPI so if connected to an
;                OpenEVSE you

[platformio]
data_dir = src/data
default_envs = openevse_wifi_v1

[common]
<<<<<<< HEAD
version = -D BUILD_TAG=4.0.1
=======
version = -D BUILD_TAG=4.1.0
>>>>>>> 232e01ac
monitor_speed = 115200
lib_deps =
  bblanchon/ArduinoJson@6.15.1
  jeremypoulter/ArduinoMongoose@0.0.16
  jeremypoulter/Micro Debug@0.0.5
  jeremypoulter/ConfigJson@0.0.3
  jeremypoulter/OpenEVSE@0.0.7
  jeremypoulter/ESPAL@0.0.3
  jeremypoulter/StreamSpy@0.0.1
  jeremypoulter/MicroTasks@0.0.2
  erropix/ESP32 AnalogWrite@0.2
  lorol/LittleFS_esp32@1.0.5
  matth-x/ArduinoOcpp@0.0.2
lib_ignore = WebSockets ; ArduinoOcpp: don't compile built-in WS library
extra_scripts = scripts/extra_script.py
debug_flags =
  -ggdb
  -D ENABLE_DEBUG
<<<<<<< HEAD
=======
  #-D ENABLE_DEBUG_WEB
  #-D ENABLE_DEBUG_WEB_REQUEST
>>>>>>> 232e01ac
  #-D ENABLE_DEBUG_SCHEDULER
  #-D ENABLE_DEBUG_EVSE_MAN
  #-D ENABLE_DEBUG_EVSE_MONITOR
  #-D ENABLE_DEBUG_DIVERT
  #-D ENABLE_DEBUG_LED
  #-D ENABLE_DEBUG_LCD
  #-D ENABLE_DEBUG_MQTT
  #-D ENABLE_DEBUG_EMONCMS
<<<<<<< HEAD
  #-D ENABLE_DEBUG_WEB
  #-D ENABLE_PROFILE
src_build_flags =
# -D ENABLE_ASYNC_WIFI_SCAN
build_flags =
  -D ARDUINO=250
  -D ESP32
=======
  #-D ENABLE_DEBUG_TESLA_CLIENT
  #-D ENABLE_PROFILE
src_build_flags =
#  -D ARDUINOJSON_USE_LONG_LONG
# -D ENABLE_ASYNC_WIFI_SCAN
build_flags =
>>>>>>> 232e01ac
  -D CS_PLATFORM=CS_P_ESP32
  -D MG_ENABLE_SSL=1
  -D MG_ENABLE_HTTP_STREAMING_MULTIPART=1
  -D MG_SSL_MBED_DUMMY_RANDOM=1
  -D MG_SSL_IF=MG_SSL_IF_MBEDTLS
  -D MG_SSL_IF_MBEDTLS_FREE_CERTS=1
  #-D MG_SSL_IF_MBEDTLS_MAX_FRAG_LEN=2048
  #-D ARDUINO_MONGOOSE_DEFAULT_STREAM_BUFFER=2048
  #-D ARDUINO_MONGOOSE_SEND_BUFFER_SIZE=2048
  #-D ENABLE_DEBUG
  #-D CS_ENABLE_DEBUG
  #-D MBEDTLS_DEBUG_C
  -D MG_ENABLE_SNTP=1
<<<<<<< HEAD
  #-D ENABLE_DEBUG_MICROTASKS
=======
  -D CS_PLATFORM=CS_P_ESP32
  -D AO_CUSTOM_WS ; ArduinoOcpp: don't use built-in WS library
  #-D ENABLE_DEBUG
  #-D ENABLE_DEBUG_MONGOOSE_HTTP_CLIENT
  -D RAPI_MAX_COMMANDS=20
  -D BUILD_ENV_NAME="$PIOENV"
>>>>>>> 232e01ac
build_partitions = min_spiffs.csv

neopixel_lib = adafruit/Adafruit NeoPixel@1.7.0


[env]
# specify exact Arduino ESP SDK version, requires platformio 3.5+ (curently dev version)
# http://docs.platformio.org/en/latest/projectconf/section_env_general.html#platform
#platform = https://github.com/platformio/platform-espressif32.git#feature/stage
#platform = https://github.com/platformio/platform-espressif32.git#develop
#platform = espressif32@1.11.1
platform = espressif32
framework = arduino, espidf
lib_deps = ${common.lib_deps}
<<<<<<< HEAD
=======
lib_ignore = ${common.lib_ignore}
src_build_flags =
  ${common.version}.dev
  ${common.src_build_flags}
  ${common.debug_flags}
  -D WIFI_LED=LED_BUILTIN
  -D WIFI_LED_ON_STATE=LOW
  -D RAPI_PORT=Serial2
>>>>>>> 232e01ac
build_flags =
  ${common.build_flags}
#upload_port = openevse.local
upload_speed = 921600
monitor_speed = 115200
extra_scripts = ${common.extra_scripts}
board_build.partitions = ${common.build_partitions}
platform_packages =
  ; use a special branch
  framework-arduinoespressif32 @ https://github.com/marcovannoord/arduino-esp32.git#idf-release/v4.0
monitor_flags =
  --filter=esp32_exception_decoder

[env:openevse_nodemcu-32s]
board = nodemcu-32s
framework = arduino, espidf
src_build_flags =
  ${common.version}.dev
  ${common.src_build_flags}
  ${common.debug_flags}
  -D WIFI_LED=LED_BUILTIN
  -D WIFI_LED_ON_STATE=LOW
  -D RAPI_PORT=Serial2

[env:openevse_esp-wrover-kit]
board = esp-wrover-kit
lib_deps =
  ${common.lib_deps}
  ${common.neopixel_lib}
<<<<<<< HEAD
build_flags =
  ${common.build_flags}
=======
lib_ignore = ${common.lib_ignore}
src_build_flags =
>>>>>>> 232e01ac
  ${common.version}.dev
  ${common.src_build_flags}
  ${common.debug_flags}
  -D WIFI_BUTTON=2
  -D RAPI_PORT=Serial1
  -D NEO_PIXEL_PIN=18
  -D NEO_PIXEL_LENGTH=2
  -D RED_LED=0
  -D GREEN_LED=2
  -D BLUE_LED=4
<<<<<<< HEAD
  -D RX1=25
  -D TX1=27
#upload_port = openevse.local
#upload_speed = 921600
upload_protocol = ftdi
=======
build_flags =
  ${common.build_flags}
  -D RX1=25
  -D TX1=27
  -ggdb
#upload_port = openevse.local
upload_speed = 2000000
#upload_protocol = ftdi
monitor_speed = 115200
extra_scripts = ${common.extra_scripts}
board_build.partitions = ${common.build_partitions}
>>>>>>> 232e01ac
lib_extra_dirs = lib
build_type = debug

# export PLATFORMIO_UPLOAD_PORT=172.16.0.157
# export PLATFORMIO_UPLOAD_FLAGS="-p 3232"

[env:openevse_huzzah32_dev]
board = featheresp32
<<<<<<< HEAD
=======
framework = arduino, espidf
lib_deps = ${common.lib_deps}
lib_ignore = ${common.lib_ignore}
src_build_flags =
  ${common.version}.dev
  ${common.src_build_flags}
  ${common.debug_flags}
  -D WIFI_LED=13
  -D WIFI_LED_ON_STATE=HIGH
  -D WIFI_BUTTON=0
  -D WIFI_BUTTON_PRESSED_STATE=LOW
  -D RAPI_PORT=Serial
  -D DEBUG_PORT=Serial2
  -D SERIAL_RX_PULLUP_PIN=3
>>>>>>> 232e01ac
build_flags =
  ${common.build_flags}
  ${common.src_build_flags}
  ${common.debug_flags}
  -D WIFI_LED=13
  -D WIFI_LED_ON_STATE=HIGH
  -D WIFI_BUTTON=0
  -D WIFI_BUTTON_PRESSED_STATE=LOW
  -D RAPI_PORT=Serial
  -D DEBUG_PORT=Serial2
  -D SERIAL_RX_PULLUP_PIN=3

[env:openevse_huzzah32]
board = featheresp32
<<<<<<< HEAD
=======
framework = arduino, espidf
lib_deps = ${common.lib_deps}
lib_ignore = ${common.lib_ignore}
src_build_flags =
  ${common.version}
  ${common.src_build_flags}
  -D WIFI_LED=13
  -D WIFI_LED_ON_STATE=HIGH
  -D WIFI_BUTTON=0
  -D WIFI_BUTTON_PRESSED_STATE=LOW
  -D RAPI_PORT=Serial
  -D DEBUG_PORT=Serial2
  -D SERIAL_RX_PULLUP_PIN=3
>>>>>>> 232e01ac
build_flags =
  ${common.build_flags}
  ${common.version}
  ${common.src_build_flags}
  -D WIFI_LED=13
  -D WIFI_LED_ON_STATE=HIGH
  -D WIFI_BUTTON=0
  -D WIFI_BUTTON_PRESSED_STATE=LOW
  -D RAPI_PORT=Serial
  -D DEBUG_PORT=Serial2
  -D SERIAL_RX_PULLUP_PIN=3

[env:openevse_featheresp32]
board = featheresp32
<<<<<<< HEAD
build_flags =
  ${common.build_flags}
=======
framework = arduino, espidf
lib_deps = ${common.lib_deps}
lib_ignore = ${common.lib_ignore}
src_build_flags =
>>>>>>> 232e01ac
  ${common.version}.dev
  ${common.src_build_flags}
  ${common.debug_flags}
  -D WIFI_LED=LED_BUILTIN
  -D WIFI_BUTTON=LED_BUILTIN
  -D RAPI_PORT=Serial2
  -D ENABLE_DEBUG_LED
<<<<<<< HEAD
=======
build_flags =
  ${common.build_flags}
#upload_port = openevse.local
upload_speed = 921600
monitor_speed = 115200
extra_scripts = ${common.extra_scripts}
board_build.partitions = ${common.build_partitions}
>>>>>>> 232e01ac

[env:openevse_wifi_v1]
board = esp32dev
lib_deps =
  ${common.lib_deps}
  ${common.neopixel_lib}
  adafruit/Adafruit MCP9808 Library @ 1.1.2
<<<<<<< HEAD
build_flags =
  ${common.build_flags}
=======
lib_ignore = ${common.lib_ignore}
src_build_flags =
>>>>>>> 232e01ac
  ${common.version}
  ${common.src_build_flags}
  ${common.debug_flags}
  -D NEO_PIXEL_PIN=17
  -D NEO_PIXEL_LENGTH=2
  -D WIFI_BUTTON=0
  -D WIFI_BUTTON_PRESSED_STATE=LOW
  -D RAPI_PORT=Serial
  -D DEBUG_PORT=Serial1
  -D SERIAL_RX_PULLUP_PIN=3
  -D I2C_SDA=21
  -D I2C_SCL=22
  -D ENABLE_MCP9808
<<<<<<< HEAD
  -D TX1=16
=======
build_flags =
  ${common.build_flags}
  -D TX1=16
upload_speed = 921600
monitor_speed = 115200
extra_scripts = ${common.extra_scripts}
board_build.partitions = ${common.build_partitions}
>>>>>>> 232e01ac

[env:openevse_esp32-gateway]
#For hardware older than RevE
board = esp32-gateway
<<<<<<< HEAD
=======
framework = arduino, espidf
lib_deps = ${common.lib_deps}
lib_ignore = ${common.lib_ignore}
src_build_flags =
  ${common.version}
  ${common.src_build_flags}
  -D WIFI_LED=33
  -D WIFI_LED_ON_STATE=HIGH
  -D WIFI_BUTTON=34
  -D WIFI_BUTTON_PRESSED_STATE=LOW
  -D DEBUG_PORT=Serial
  -D RAPI_PORT=Serial2
  -D ENABLE_WIRED_ETHERNET
  -D RANDOM_SEED_CHANNEL=1
>>>>>>> 232e01ac
build_flags =
  ${common.build_flags}
  ${common.version}
  ${common.src_build_flags}
  -D WIFI_LED=33
  -D WIFI_LED_ON_STATE=HIGH
  -D WIFI_BUTTON=34
  -D WIFI_BUTTON_PRESSED_STATE=LOW
  -D DEBUG_PORT=Serial
  -D RAPI_PORT=Serial2
  -D ENABLE_WIRED_ETHERNET
  -D RANDOM_SEED_CHANNEL=1
# https://github.com/espressif/arduino-esp32/blob/master/libraries/WiFi/examples/ETH_LAN8720/ETH_LAN8720.ino

[env:openevse_esp32-gateway-e]
# Tested working with hardware RevE and RevF
#https://github.com/OpenEVSE/ESP32_WiFi_V3.x/blob/master/docs/wired-ethernet.md
extends = env:openevse_esp32-gateway
framework = arduino, espidf
build_flags =
  ${common.build_flags}
<<<<<<< HEAD
  ${common.version}
  ${common.src_build_flags}
  -D WIFI_LED=33
  -D WIFI_LED_ON_STATE=HIGH
  -D WIFI_BUTTON=34
  -D WIFI_BUTTON_PRESSED_STATE=LOW
  -D DEBUG_PORT=Serial
  -D RAPI_PORT=Serial2
  -D ENABLE_WIRED_ETHERNET
  -D RANDOM_SEED_CHANNEL=1
  -D RX2=16
  -D TX2=32
board_build.extra_flags = "-D ARDUINO_ESP32_GATEWAY=\'E\'"
=======
  -D RX2=16
  -D TX2=32
board_build.extra_flags = "-DARDUINO_ESP32_GATEWAY=\'E\'"
>>>>>>> 232e01ac

[env:openevse_esp32-heltec-wifi-lora-v2]
board = heltec_wifi_lora_32_V2
<<<<<<< HEAD
build_flags =
  ${common.build_flags}
  ${common.version}
  ${common.src_build_flags}
  -D WIFI_LED=33
  -D WIFI_LED_ON_STATE=HIGH
  -D WIFI_BUTTON=34
  -D WIFI_BUTTON_PRESSED_STATE=LOW
  -D DEBUG_PORT=Serial
  -D RAPI_PORT=Serial2
  -D ENABLE_WIRED_ETHERNET
  -D RANDOM_SEED_CHANNEL=1
  ${common.version}.dev
  ${common.src_build_flags}
  -D WIFI_LED=25
  -D WIFI_BUTTON=2
  -D WIFI_LED_ON_STATE=HIGH
  -D RAPI_PORT=Serial1
  -D RX1=25
  -D TX1=27
=======
framework = arduino, espidf
lib_deps = ${common.lib_deps}
lib_ignore = ${common.lib_ignore}
src_build_flags =
  ${common.version}.dev
  ${common.src_build_flags}
  -D WIFI_LED=25
  -D WIFI_BUTTON=2
  -D WIFI_LED_ON_STATE=HIGH
  -D RAPI_PORT=Serial1
build_flags =
  ${common.build_flags}
  -D RX1=25
  -D TX1=27
#upload_port = openevse.local
#upload_speed = 921600
upload_protocol = esptool
monitor_speed = 115200
extra_scripts = ${common.extra_scripts}
board_build.partitions = ${common.build_partitions}
>>>>>>> 232e01ac
<|MERGE_RESOLUTION|>--- conflicted
+++ resolved
@@ -29,11 +29,7 @@
 default_envs = openevse_wifi_v1
 
 [common]
-<<<<<<< HEAD
-version = -D BUILD_TAG=4.0.1
-=======
 version = -D BUILD_TAG=4.1.0
->>>>>>> 232e01ac
 monitor_speed = 115200
 lib_deps =
   bblanchon/ArduinoJson@6.15.1
@@ -52,11 +48,8 @@
 debug_flags =
   -ggdb
   -D ENABLE_DEBUG
-<<<<<<< HEAD
-=======
   #-D ENABLE_DEBUG_WEB
   #-D ENABLE_DEBUG_WEB_REQUEST
->>>>>>> 232e01ac
   #-D ENABLE_DEBUG_SCHEDULER
   #-D ENABLE_DEBUG_EVSE_MAN
   #-D ENABLE_DEBUG_EVSE_MONITOR
@@ -65,22 +58,14 @@
   #-D ENABLE_DEBUG_LCD
   #-D ENABLE_DEBUG_MQTT
   #-D ENABLE_DEBUG_EMONCMS
-<<<<<<< HEAD
-  #-D ENABLE_DEBUG_WEB
-  #-D ENABLE_PROFILE
-src_build_flags =
-# -D ENABLE_ASYNC_WIFI_SCAN
-build_flags =
-  -D ARDUINO=250
-  -D ESP32
-=======
   #-D ENABLE_DEBUG_TESLA_CLIENT
   #-D ENABLE_PROFILE
 src_build_flags =
 #  -D ARDUINOJSON_USE_LONG_LONG
-# -D ENABLE_ASYNC_WIFI_SCAN
-build_flags =
->>>>>>> 232e01ac
+#  -D ENABLE_ASYNC_WIFI_SCAN
+build_flags =
+  -D ARDUINO=250
+  -D ESP32
   -D CS_PLATFORM=CS_P_ESP32
   -D MG_ENABLE_SSL=1
   -D MG_ENABLE_HTTP_STREAMING_MULTIPART=1
@@ -94,16 +79,13 @@
   #-D CS_ENABLE_DEBUG
   #-D MBEDTLS_DEBUG_C
   -D MG_ENABLE_SNTP=1
-<<<<<<< HEAD
   #-D ENABLE_DEBUG_MICROTASKS
-=======
   -D CS_PLATFORM=CS_P_ESP32
   -D AO_CUSTOM_WS ; ArduinoOcpp: don't use built-in WS library
   #-D ENABLE_DEBUG
   #-D ENABLE_DEBUG_MONGOOSE_HTTP_CLIENT
   -D RAPI_MAX_COMMANDS=20
   -D BUILD_ENV_NAME="$PIOENV"
->>>>>>> 232e01ac
 build_partitions = min_spiffs.csv
 
 neopixel_lib = adafruit/Adafruit NeoPixel@1.7.0
@@ -118,17 +100,7 @@
 platform = espressif32
 framework = arduino, espidf
 lib_deps = ${common.lib_deps}
-<<<<<<< HEAD
-=======
 lib_ignore = ${common.lib_ignore}
-src_build_flags =
-  ${common.version}.dev
-  ${common.src_build_flags}
-  ${common.debug_flags}
-  -D WIFI_LED=LED_BUILTIN
-  -D WIFI_LED_ON_STATE=LOW
-  -D RAPI_PORT=Serial2
->>>>>>> 232e01ac
 build_flags =
   ${common.build_flags}
 #upload_port = openevse.local
@@ -158,13 +130,8 @@
 lib_deps =
   ${common.lib_deps}
   ${common.neopixel_lib}
-<<<<<<< HEAD
-build_flags =
-  ${common.build_flags}
-=======
-lib_ignore = ${common.lib_ignore}
-src_build_flags =
->>>>>>> 232e01ac
+build_flags =
+  ${common.build_flags}
   ${common.version}.dev
   ${common.src_build_flags}
   ${common.debug_flags}
@@ -175,25 +142,11 @@
   -D RED_LED=0
   -D GREEN_LED=2
   -D BLUE_LED=4
-<<<<<<< HEAD
   -D RX1=25
   -D TX1=27
 #upload_port = openevse.local
 #upload_speed = 921600
 upload_protocol = ftdi
-=======
-build_flags =
-  ${common.build_flags}
-  -D RX1=25
-  -D TX1=27
-  -ggdb
-#upload_port = openevse.local
-upload_speed = 2000000
-#upload_protocol = ftdi
-monitor_speed = 115200
-extra_scripts = ${common.extra_scripts}
-board_build.partitions = ${common.build_partitions}
->>>>>>> 232e01ac
 lib_extra_dirs = lib
 build_type = debug
 
@@ -202,13 +155,9 @@
 
 [env:openevse_huzzah32_dev]
 board = featheresp32
-<<<<<<< HEAD
-=======
-framework = arduino, espidf
-lib_deps = ${common.lib_deps}
-lib_ignore = ${common.lib_ignore}
-src_build_flags =
-  ${common.version}.dev
+build_flags =
+  ${common.version}.dev
+  ${common.build_flags}
   ${common.src_build_flags}
   ${common.debug_flags}
   -D WIFI_LED=13
@@ -218,11 +167,13 @@
   -D RAPI_PORT=Serial
   -D DEBUG_PORT=Serial2
   -D SERIAL_RX_PULLUP_PIN=3
->>>>>>> 232e01ac
-build_flags =
-  ${common.build_flags}
-  ${common.src_build_flags}
-  ${common.debug_flags}
+
+[env:openevse_huzzah32]
+board = featheresp32
+build_flags =
+  ${common.build_flags}
+  ${common.version}
+  ${common.src_build_flags}
   -D WIFI_LED=13
   -D WIFI_LED_ON_STATE=HIGH
   -D WIFI_BUTTON=0
@@ -231,47 +182,10 @@
   -D DEBUG_PORT=Serial2
   -D SERIAL_RX_PULLUP_PIN=3
 
-[env:openevse_huzzah32]
-board = featheresp32
-<<<<<<< HEAD
-=======
-framework = arduino, espidf
-lib_deps = ${common.lib_deps}
-lib_ignore = ${common.lib_ignore}
-src_build_flags =
-  ${common.version}
-  ${common.src_build_flags}
-  -D WIFI_LED=13
-  -D WIFI_LED_ON_STATE=HIGH
-  -D WIFI_BUTTON=0
-  -D WIFI_BUTTON_PRESSED_STATE=LOW
-  -D RAPI_PORT=Serial
-  -D DEBUG_PORT=Serial2
-  -D SERIAL_RX_PULLUP_PIN=3
->>>>>>> 232e01ac
-build_flags =
-  ${common.build_flags}
-  ${common.version}
-  ${common.src_build_flags}
-  -D WIFI_LED=13
-  -D WIFI_LED_ON_STATE=HIGH
-  -D WIFI_BUTTON=0
-  -D WIFI_BUTTON_PRESSED_STATE=LOW
-  -D RAPI_PORT=Serial
-  -D DEBUG_PORT=Serial2
-  -D SERIAL_RX_PULLUP_PIN=3
-
 [env:openevse_featheresp32]
 board = featheresp32
-<<<<<<< HEAD
-build_flags =
-  ${common.build_flags}
-=======
-framework = arduino, espidf
-lib_deps = ${common.lib_deps}
-lib_ignore = ${common.lib_ignore}
-src_build_flags =
->>>>>>> 232e01ac
+build_flags =
+  ${common.build_flags}
   ${common.version}.dev
   ${common.src_build_flags}
   ${common.debug_flags}
@@ -279,16 +193,6 @@
   -D WIFI_BUTTON=LED_BUILTIN
   -D RAPI_PORT=Serial2
   -D ENABLE_DEBUG_LED
-<<<<<<< HEAD
-=======
-build_flags =
-  ${common.build_flags}
-#upload_port = openevse.local
-upload_speed = 921600
-monitor_speed = 115200
-extra_scripts = ${common.extra_scripts}
-board_build.partitions = ${common.build_partitions}
->>>>>>> 232e01ac
 
 [env:openevse_wifi_v1]
 board = esp32dev
@@ -296,13 +200,8 @@
   ${common.lib_deps}
   ${common.neopixel_lib}
   adafruit/Adafruit MCP9808 Library @ 1.1.2
-<<<<<<< HEAD
-build_flags =
-  ${common.build_flags}
-=======
-lib_ignore = ${common.lib_ignore}
-src_build_flags =
->>>>>>> 232e01ac
+build_flags =
+  ${common.build_flags}
   ${common.version}
   ${common.src_build_flags}
   ${common.debug_flags}
@@ -316,38 +215,11 @@
   -D I2C_SDA=21
   -D I2C_SCL=22
   -D ENABLE_MCP9808
-<<<<<<< HEAD
-  -D TX1=16
-=======
-build_flags =
-  ${common.build_flags}
-  -D TX1=16
-upload_speed = 921600
-monitor_speed = 115200
-extra_scripts = ${common.extra_scripts}
-board_build.partitions = ${common.build_partitions}
->>>>>>> 232e01ac
+ -D TX1=16
 
 [env:openevse_esp32-gateway]
 #For hardware older than RevE
 board = esp32-gateway
-<<<<<<< HEAD
-=======
-framework = arduino, espidf
-lib_deps = ${common.lib_deps}
-lib_ignore = ${common.lib_ignore}
-src_build_flags =
-  ${common.version}
-  ${common.src_build_flags}
-  -D WIFI_LED=33
-  -D WIFI_LED_ON_STATE=HIGH
-  -D WIFI_BUTTON=34
-  -D WIFI_BUTTON_PRESSED_STATE=LOW
-  -D DEBUG_PORT=Serial
-  -D RAPI_PORT=Serial2
-  -D ENABLE_WIRED_ETHERNET
-  -D RANDOM_SEED_CHANNEL=1
->>>>>>> 232e01ac
 build_flags =
   ${common.build_flags}
   ${common.version}
@@ -369,7 +241,6 @@
 framework = arduino, espidf
 build_flags =
   ${common.build_flags}
-<<<<<<< HEAD
   ${common.version}
   ${common.src_build_flags}
   -D WIFI_LED=33
@@ -383,15 +254,9 @@
   -D RX2=16
   -D TX2=32
 board_build.extra_flags = "-D ARDUINO_ESP32_GATEWAY=\'E\'"
-=======
-  -D RX2=16
-  -D TX2=32
-board_build.extra_flags = "-DARDUINO_ESP32_GATEWAY=\'E\'"
->>>>>>> 232e01ac
 
 [env:openevse_esp32-heltec-wifi-lora-v2]
 board = heltec_wifi_lora_32_V2
-<<<<<<< HEAD
 build_flags =
   ${common.build_flags}
   ${common.version}
@@ -411,26 +276,4 @@
   -D WIFI_LED_ON_STATE=HIGH
   -D RAPI_PORT=Serial1
   -D RX1=25
-  -D TX1=27
-=======
-framework = arduino, espidf
-lib_deps = ${common.lib_deps}
-lib_ignore = ${common.lib_ignore}
-src_build_flags =
-  ${common.version}.dev
-  ${common.src_build_flags}
-  -D WIFI_LED=25
-  -D WIFI_BUTTON=2
-  -D WIFI_LED_ON_STATE=HIGH
-  -D RAPI_PORT=Serial1
-build_flags =
-  ${common.build_flags}
-  -D RX1=25
-  -D TX1=27
-#upload_port = openevse.local
-#upload_speed = 921600
-upload_protocol = esptool
-monitor_speed = 115200
-extra_scripts = ${common.extra_scripts}
-board_build.partitions = ${common.build_partitions}
->>>>>>> 232e01ac
+  -D TX1=27