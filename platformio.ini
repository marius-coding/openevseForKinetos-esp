--- conflicted
+++ resolved
@@ -42,12 +42,9 @@
   jeremypoulter/MicroTasks@0.0.2
   erropix/ESP32 AnalogWrite@0.2
   lorol/LittleFS_esp32@1.0.5
-<<<<<<< HEAD
   matth-x/ArduinoOcpp@0.0.4
+  https://github.com/notima/DFRobot_PN532.git
 lib_ignore = WebSockets ; ArduinoOcpp: don't compile built-in WS library
-=======
-  https://github.com/notima/DFRobot_PN532.git
->>>>>>> 10cec034
 extra_scripts = scripts/extra_script.py
 debug_flags =
   -ggdb
