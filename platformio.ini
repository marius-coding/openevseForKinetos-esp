; PlatformIO Project Configuration File
;
;   Build options: build flags, source filter
;   Upload options: custom upload port, speed and extra flags
;   Library options: dependencies, extra library storages
;   Advanced options: extra scripting
;
; Please visit documentation for the other options and examples
; http://docs.platformio.org/page/projectconf.html


; Build options
;
; Build features
; - ENABLE_DEBUG - Turn on general debug options
; - ENABLE_DEBUG_WEB - Enable debug of the web server (noisy)
; - ENABLE_DEBUG_RAPI - Enable debug of the RAPI code (noisy)
; - ENABLE_PROFILE - Turn on the profiling
; - ENABLE_OTA - Enable Arduino OTA update
; - ENABLE_LEGACY_API - Enable APIs from older versions of the WiFi firmware
; - ENABLE_ASYNC_WIFI_SCAN - Enable use of the async WiFI scanning, requires Git version of ESP core
;
; Config
; - WIFI_LED - Define the pin to use for (and enable) WiFi status LED notifications
; - DEBUG_PORT - The port to use for debug messages, Serial is used for RAPI so if connected to an
;                OpenEVSE you

[platformio]
data_dir = src/data
default_envs = openevse_huzzah32_idf

[common]
version = -DBUILD_TAG=3.1.0
monitor_speed = 115200
lib_deps =
<<<<<<< HEAD
  ArduinoJson@6.15.1
  ArduinoMongoose@0.0.11
  Micro Debug@0.0.3
  ConfigJson@0.0.2
  OpenEVSE@0.0.1
  ESPAL@0.0.1
=======
  ArduinoJson@6.11.1
  ArduinoMongoose@0.0.12
>>>>>>> 92f4d1d8
extra_scripts = scripts/extra_script.py
debug_flags =
  -DENABLE_DEBUG
  -DENABLE_PROFILE
  -DDEBUG_PORT=Serial1
debug_flags_esp32 =
  -DENABLE_DEBUG
  -DDEBUG_PORT=Serial
  -ggdb
  -DENABLE_DEBUG_OPENEVSE
# -DENABLE_PROFILE
ota_flags = -DENABLE_OTA -DWIFI_LED=LED_BUILTIN
src_build_flags =
# -DENABLE_ASYNC_WIFI_SCAN
build_flags =
  -DCS_PLATFORM=CS_P_ESP32
  -DMG_ENABLE_SSL=1
  -DMG_ENABLE_HTTP_STREAMING_MULTIPART=1
  -DMG_SSL_MBED_DUMMY_RANDOM=1
  -DMG_SSL_IF=MG_SSL_IF_MBEDTLS
  -DMG_SSL_IF_MBEDTLS_FREE_CERTS=1
  #-DMG_SSL_IF_MBEDTLS_MAX_FRAG_LEN=2048
  #-DARDUINO_MONGOOSE_DEFAULT_STREAM_BUFFER=2048
  #-DARDUINO_MONGOOSE_SEND_BUFFER_SIZE=2048
  #-DENABLE_DEBUG
  #-DCS_ENABLE_DEBUG
  #-DMBEDTLS_DEBUG_C
  -DMG_ENABLE_SNTP=1
build_flags_esp8266 =
  -DMG_ESP8266
  -DCS_PLATFORM=CS_P_ESP8266
build_flags_esp32 =
  -DCS_PLATFORM=CS_P_ESP32
src_build_flags_esp32 =
  -DENABLE_OTA
build_partitions_esp32 = min_spiffs.csv
src_build_flags_esp32_gateway =
  -DWIFI_LED=33
  -DWIFI_LED_ON_STATE=HIGH
  -DWIFI_BUTTON=34
  -DWIFI_BUTTON_PRESSED_STATE=LOW
  -DRAPI_PORT=Serial2
  -DENABLE_WIRED_ETHERNET
  -DRANDOM_SEED_CHANNEL=1
monitor_flags = --filter=esp8266_exception_decoder

# specify exact Arduino ESP SDK version, requires platformio 3.5+ (curently dev version)
# http://docs.platformio.org/en/latest/projectconf/section_env_general.html#platform
platform = https://github.com/platformio/platform-espressif8266.git#release/v1.6.0
platform_stage = https://github.com/platformio/platform-espressif8266.git#feature/stage
#platform_esp32 = https://github.com/platformio/platform-espressif32.git#feature/stage
#platform_esp32 = https://github.com/platformio/platform-espressif32.git#develop
platform_esp32 = espressif32@1.11.1
#platform_esp32 = espressif32

[env:openevse]
platform = ${common.platform}
board = esp12e
framework = arduino
lib_deps = ${common.lib_deps}
src_build_flags = ${common.version} ${common.src_build_flags}
# Upload at faster baud: takes 20s instead of 50s. Use 'pio run -t upload -e evse_slow to use slower default baud rate'
upload_speed = 921600
monitor_speed = ${common.monitor_speed}
extra_scripts = ${common.extra_scripts}

[env:openevse_slow]
platform = ${common.platform}
board = esp12e
framework = arduino
lib_deps = ${common.lib_deps}
src_build_flags = ${common.version} ${common.src_build_flags}
monitor_speed = ${common.monitor_speed}
extra_scripts = ${common.extra_scripts}

[env:openevse_ota]
platform = ${common.platform}
board = esp12e
framework = arduino
lib_deps = ${common.lib_deps}
src_build_flags = ${common.version}.dev ${common.src_build_flags} ${common.ota_flags} ${common.debug_flags}
upload_protocol = espota
upload_port = openevse.local
monitor_speed = ${common.monitor_speed}
extra_scripts = ${common.extra_scripts}

[env:openevse_dev]
platform = ${common.platform}
board = esp12e
framework = arduino
lib_deps = ${common.lib_deps}
src_build_flags = ${common.version}.dev ${common.src_build_flags} ${common.ota_flags} ${common.debug_flags}
upload_speed=921600
monitor_speed = ${common.monitor_speed}
extra_scripts = ${common.extra_scripts}

# http://docs.platformio.org/en/latest/platforms/espressif8266.html#using-arduino-framework-with-staging-version
# Staging Arduino framework and common lib version
[env:openevse_staging]
platform = ${common.platform_stage}
board = esp12e
framework = arduino
lib_deps = ${common.lib_deps}
build_flags = -DDEBUG_ESP_WIFI
src_build_flags = ${common.version}.stag ${common.src_build_flags} ${common.ota_flags} ${common.debug_flags}
upload_protocol = espota
upload_port = openevse.local
monitor_speed = ${common.monitor_speed}
extra_scripts = ${common.extra_scripts}

# staging Arduino framwork and latest libs
[env:openevse_staging_libs]
platform = ${common.platform_stage}
board = esp12e
framework = arduino
lib_deps = https://github.com/knolleary/pubsubclient, https://github.com/me-no-dev/ESPAsyncWebServer.git, https://github.com/me-no-dev/ESPAsyncTCP.git
src_build_flags = ${common.version}.stagelib ${common.src_build_flags} ${common.ota_flags} ${common.debug_flags}
upload_protocol = espota
upload_port = openevse.local
monitor_speed = ${common.monitor_speed}
extra_scripts = ${common.extra_scripts}

[env:openevse_nodemcu-32s]
platform = ${common.platform_esp32}
board = nodemcu-32s
framework = arduino
lib_deps = ${common.lib_deps}
src_build_flags =
  ${common.version}.dev
  ${common.src_build_flags}
  ${common.src_build_flags_esp32}
  ${common.debug_flags_esp32}
  -DWIFI_LED=LED_BUILTIN
  -DWIFI_LED_ON_STATE=LOW
  -DRAPI_PORT=Serial2
build_flags =
  ${common.build_flags}
  ${common.build_flags_esp32}
#upload_port = openevse.local
upload_speed = 921600
monitor_speed = 115200
extra_scripts = ${common.extra_scripts}
board_build.partitions = ${common.build_partitions_esp32}

[env:openevse_esp-wrover-kit]
platform = ${common.platform_esp32}
board = esp-wrover-kit
framework = arduino
lib_deps = ${common.lib_deps}
src_build_flags =
  ${common.version}.dev
  ${common.src_build_flags}
  ${common.src_build_flags_esp32}
  ${common.debug_flags_esp32}
  -DWIFI_LED=4
  -DWIFI_BUTTON=2
  -DWIFI_LED_ON_STATE=HIGH
  -DRAPI_PORT=Serial1
  -DONBOARD_LEDS=0,2,4
build_flags =
  ${common.build_flags}
  ${common.build_flags_esp32}
  -DRX1=25
  -DTX1=27
#upload_port = openevse.local
#upload_speed = 921600
upload_protocol = ftdi
monitor_speed = 115200
extra_scripts = ${common.extra_scripts}
board_build.partitions = ${common.build_partitions_esp32}

[env:openevse_esp-wrover-kit_idf]
extends = env:openevse_esp-wrover-kit
framework = arduino, espidf

# export PLATFORMIO_UPLOAD_PORT=172.16.0.157
# export PLATFORMIO_UPLOAD_FLAGS="-p 3232"
[env:openevse_huzzah32]
platform = ${common.platform_esp32}
board = featheresp32
framework = arduino
lib_deps = ${common.lib_deps}
src_build_flags =
  ${common.version}.dev
  ${common.src_build_flags}
  ${common.src_build_flags_esp32}
  -DWIFI_LED=13
  -DWIFI_LED_ON_STATE=HIGH
  -DWIFI_BUTTON=0
  -DWIFI_BUTTON_PRESSED_STATE=LOW
  -DRAPI_PORT=Serial
  -DDEBUG_PORT=Serial2
  -DSERIAL_RX_PULLUP_PIN=3
  -DENABLE_DEBUG
build_flags =
  ${common.build_flags}
  ${common.build_flags_esp32}
#upload_port = openevse.local
upload_speed = 921600
monitor_speed = 115200
extra_scripts = ${common.extra_scripts}
board_build.partitions = ${common.build_partitions_esp32}

[env:openevse_huzzah32_idf]
extends = env:openevse_huzzah32
framework = arduino, espidf

[env:openevse_featheresp32]
platform = ${common.platform_esp32}
board = featheresp32
framework = arduino
lib_deps = ${common.lib_deps}
src_build_flags =
  ${common.version}.dev
  ${common.src_build_flags}
  ${common.src_build_flags_esp32}
  ${common.debug_flags_esp32}
  -DWIFI_LED=LED_BUILTIN
  -DWIFI_BUTTON=LED_BUILTIN
  -DRAPI_PORT=Serial2
build_flags =
  ${common.build_flags}
  ${common.build_flags_esp32}
#upload_port = openevse.local
upload_speed = 921600
monitor_speed = 115200
extra_scripts = ${common.extra_scripts}
board_build.partitions = ${common.build_partitions_esp32}

[env:openevse_esp32-gateway]
platform = ${common.platform_esp32}
board = esp32-gateway
framework = arduino
lib_deps = ${common.lib_deps}
src_build_flags =
  ${common.version}.dev
  ${common.src_build_flags}
  ${common.src_build_flags_esp32}
  ${common.debug_flags_esp32}
  ${common.src_build_flags_esp32_gateway}
build_flags =
  ${common.build_flags}
  ${common.build_flags_esp32}
upload_speed = 115200
monitor_speed = 115200
extra_scripts = ${common.extra_scripts}
# https://github.com/espressif/arduino-esp32/blob/master/libraries/WiFi/examples/ETH_LAN8720/ETH_LAN8720.ino
board_build.partitions = ${common.build_partitions_esp32}

[env:openevse_esp32-gateway-e]
extends = env:openevse_esp32-gateway
framework = arduino
build_flags =
  ${common.build_flags}
  ${common.build_flags_esp32}
  -DRX2=16
  -DTX2=32
board_build.extra_flags = "-DARDUINO_ESP32_GATEWAY=\'E\'"

[env:openevse_esp32-heltec-wifi-lora-v2]
platform = ${common.platform_esp32}
board = heltec_wifi_lora_32_V2
framework = arduino
lib_deps = ${common.lib_deps}
src_build_flags =
  ${common.version}.dev
  ${common.src_build_flags}
  ${common.src_build_flags_esp32}
  ${common.debug_flags_esp32}
  -DWIFI_LED=25
  -DWIFI_BUTTON=2
  -DWIFI_LED_ON_STATE=HIGH
  -DRAPI_PORT=Serial1
  -DONBOARD_LEDS=0,2,4
build_flags =
  ${common.build_flags}
  ${common.build_flags_esp32}
  -DRX1=25
  -DTX1=27
#upload_port = openevse.local
#upload_speed = 921600
upload_protocol = esptool
monitor_speed = 115200
extra_scripts = ${common.extra_scripts}
board_build.partitions = ${common.build_partitions_esp32}<|MERGE_RESOLUTION|>--- conflicted
+++ resolved
@@ -33,17 +33,12 @@
 version = -DBUILD_TAG=3.1.0
 monitor_speed = 115200
 lib_deps =
-<<<<<<< HEAD
   ArduinoJson@6.15.1
-  ArduinoMongoose@0.0.11
+  ArduinoMongoose@0.0.12
   Micro Debug@0.0.3
   ConfigJson@0.0.2
   OpenEVSE@0.0.1
   ESPAL@0.0.1
-=======
-  ArduinoJson@6.11.1
-  ArduinoMongoose@0.0.12
->>>>>>> 92f4d1d8
 extra_scripts = scripts/extra_script.py
 debug_flags =
   -DENABLE_DEBUG
