; PlatformIO Project Configuration File
;
;   Build options: build flags, source filter
;   Upload options: custom upload port, speed and extra flags
;   Library options: dependencies, extra library storages
;   Advanced options: extra scripting
;
; Please visit documentation for the other options and examples
; http://docs.platformio.org/page/projectconf.html


; Build options
;
; Build features
; - ENABLE_DEBUG - Turn on general debug options
; - ENABLE_DEBUG_WEB - Enable debug of the web server (noisy)
; - ENABLE_DEBUG_RAPI - Enable debug of the RAPI code (noisy)
; - ENABLE_PROFILE - Turn on the profiling
; - ENABLE_OTA - Enable Arduino OTA update
; - ENABLE_ASYNC_WIFI_SCAN - Enable use of the async WiFI scanning, requires Git version of ESP core
;
; Config
; - WIFI_LED - Define the pin to use for (and enable) WiFi status LED notifications
; - DEBUG_PORT - The port to use for debug messages, Serial is used for RAPI so if connected to an
;                OpenEVSE you

[platformio]
data_dir = src/data
default_envs = openevse_wifi_v1

[common]
version = -D BUILD_TAG=4.1.5
lib_deps =
  bblanchon/ArduinoJson@6.19.1
  jeremypoulter/ArduinoMongoose@0.0.18
  jeremypoulter/Micro Debug@0.0.5
<<<<<<< HEAD
  jeremypoulter/ConfigJson@0.0.4
  OpenEVSE
=======
  jeremypoulter/ConfigJson@0.0.5
  jeremypoulter/OpenEVSE@0.0.11
>>>>>>> f2bfc696
  jeremypoulter/ESPAL@0.0.3
  jeremypoulter/StreamSpy@0.0.1
  jeremypoulter/MicroTasks@0.0.2
  erropix/ESP32 AnalogWrite@0.2
  lorol/LittleFS_esp32@1.0.5
  matth-x/ArduinoOcpp@0.1.0
lib_ignore = WebSockets ; ArduinoOcpp: don't compile built-in WS library
extra_scripts = scripts/extra_script.py
debug_flags =
  -ggdb
  -D ENABLE_DEBUG
  #-D ENABLE_DEBUG_WEB
  #-D ENABLE_DEBUG_WEB_REQUEST
<<<<<<< HEAD
   -D ENABLE_DEBUG_SCHEDULER
   -D ENABLE_DEBUG_TIME
=======
  #-D ENABLE_DEBUG_SCHEDULER
  #-D ENABLE_DEBUG_TIME
>>>>>>> f2bfc696
  #-D ENABLE_DEBUG_EVSE_MAN
  #-D ENABLE_DEBUG_EVSE_MONITOR
  #-D ENABLE_DEBUG_DIVERT
  #-D ENABLE_DEBUG_LED
  #-D ENABLE_DEBUG_LCD
  #-D ENABLE_DEBUG_MQTT
  #-D ENABLE_DEBUG_EMONCMS
  #-D ENABLE_DEBUG_TESLA_CLIENT
  #-D ENABLE_PROFILE
  #-D ENABLE_NOISY_PROFILE
  -D ENABLE_DEBUG_MICROTASKS
src_build_flags =
#  -D ARDUINOJSON_USE_LONG_LONG
#  -D ENABLE_ASYNC_WIFI_SCAN
build_flags =
  -D ESP32
  -D CS_PLATFORM=CS_P_ESP32
  -D MG_ENABLE_SSL=1
  -D MG_ENABLE_HTTP_STREAMING_MULTIPART=1
  -D MG_ENABLE_EXTRA_ERRORS_DESC=1
  -D MG_SSL_MBED_DUMMY_RANDOM=1
  -D MG_SSL_IF=MG_SSL_IF_MBEDTLS
  -D MG_SSL_IF_MBEDTLS_FREE_CERTS=1
  #-D MG_SSL_IF_MBEDTLS_MAX_FRAG_LEN=2048
  #-D ARDUINO_MONGOOSE_DEFAULT_STREAM_BUFFER=2048
  #-D ARDUINO_MONGOOSE_SEND_BUFFER_SIZE=2048
  #-D ENABLE_DEBUG
  #-D CS_ENABLE_DEBUG
  #-D MBEDTLS_DEBUG_C
  -D MG_ENABLE_SNTP=1
  #-D ENABLE_DEBUG_MICROTASKS
  -D CS_PLATFORM=CS_P_ESP32
  -D AO_CUSTOM_WS ; ArduinoOcpp: don't use built-in WS library
  -D AO_CUSTOM_CONSOLE ; ArduinoOcpp: use custom debug out
  -D AO_DBG_LEVEL=AO_DL_WARN
  #-D ENABLE_DEBUG
  #-D ENABLE_DEBUG_MONGOOSE_HTTP_CLIENT
  -D RAPI_MAX_COMMANDS=20
  -D BUILD_ENV_NAME="$PIOENV"
  -D ARDUINO_ARCH_ESP32
  -D USE_ESP32
  -D USE_ESP32_FRAMEWORK_ARDUINO
build_partitions = min_spiffs.csv
build_partitions_debug = min_spiffs_debug.csv

neopixel_lib = adafruit/Adafruit NeoPixel@1.7.0


[env]
# specify exact Arduino ESP SDK version, requires platformio 3.5+ (curently dev version)
# http://docs.platformio.org/en/latest/projectconf/section_env_general.html#platform
#platform = https://github.com/platformio/platform-espressif32.git#feature/stage
#platform = https://github.com/platformio/platform-espressif32.git#develop
#platform = espressif32@1.11.1
platform = espressif32@5.0.0
#framework = arduino, espidf
framework = arduino
lib_deps = ${common.lib_deps}
lib_ignore = ${common.lib_ignore}
build_flags =
  ${common.build_flags}
#upload_port = openevse.local
upload_speed = 921600
extra_scripts = ${common.extra_scripts}
board_build.partitions = ${common.build_partitions}
#platform_packages =
#  ; use a special branch
#  framework-arduinoespressif32 @ https://github.com/marcovannoord/arduino-esp32.git#idf-release/v4.0
#    platformio/framework-arduinoespressif32 @ ~3.10006.0
<<<<<<< HEAD
monitor_speed = 115200
monitor_flags =
  --filter=esp32_exception_decoder
=======
monitor_filters =
  esp32_exception_decoder
>>>>>>> f2bfc696

[env:openevse_nodemcu-32s]
board = nodemcu-32s
build_flags =
  ${common.build_flags}
  ${common.version}.dev
  ${common.src_build_flags}
  ${common.debug_flags}
  -D WIFI_LED=2
  -D WIFI_LED_ON_STATE=LOW
  -D RAPI_PORT=Serial2

[env:openevse_esp-wrover-kit]
board = esp-wrover-kit
lib_deps =
  ${common.lib_deps}
  ${common.neopixel_lib}
build_flags =
  ${common.build_flags}
  ${common.version}.dev
  ${common.src_build_flags}
  ${common.debug_flags}
  -D WIFI_BUTTON=2
  -D RAPI_PORT=Serial1
  -D NEO_PIXEL_PIN=18
  -D NEO_PIXEL_LENGTH=2
  -D WIFI_PIXEL_NUMBER=1
  -D RED_LED=0
  -D GREEN_LED=2
  -D BLUE_LED=4
  -D RX1=25
  -D TX1=27
#upload_port = openevse.local
#upload_protocol = espota
upload_speed = 2000000
#upload_protocol = ftdi
#debug_tool = ftdi
#board_build.partitions = ${common.build_partitions_debug}

# export PLATFORMIO_UPLOAD_PORT=172.16.0.157
# export PLATFORMIO_UPLOAD_FLAGS="-p 3232"


[env:openevse_esp-wrover-kit_latest]
extends = env:openevse_esp-wrover-kit
platform = espressif32

[env:openevse_huzzah32_dev]
board = featheresp32
build_flags =
  ${common.version}.dev
  ${common.build_flags}
  ${common.src_build_flags}
  ${common.debug_flags}
  -D WIFI_LED=13
  -D WIFI_LED_ON_STATE=HIGH
  -D WIFI_BUTTON=0
  -D WIFI_BUTTON_PRESSED_STATE=LOW
  -D RAPI_PORT=Serial
  -D DEBUG_PORT=Serial2

[env:openevse_huzzah32]
board = featheresp32
build_flags =
  ${common.build_flags}
  ${common.version}
  ${common.src_build_flags}
  -D WIFI_LED=13
  -D WIFI_LED_ON_STATE=HIGH
  -D WIFI_BUTTON=0
  -D WIFI_BUTTON_PRESSED_STATE=LOW
  -D RAPI_PORT=Serial
  -D DEBUG_PORT=Serial2

[env:openevse_featheresp32]
board = featheresp32
build_flags =
  ${common.build_flags}
  ${common.version}.dev
  ${common.src_build_flags}
  ${common.debug_flags}
  -D WIFI_LED=LED_BUILTIN
  -D WIFI_BUTTON=LED_BUILTIN
  -D RAPI_PORT=Serial2
  -D ENABLE_DEBUG_LED

[env:openevse_wifi_v1]
board = esp32dev
lib_deps =
  ${common.lib_deps}
  ${common.neopixel_lib}
  adafruit/Adafruit MCP9808 Library @ 1.1.2
build_flags =
  ${common.build_flags}
  ${common.version}
  ${common.src_build_flags}
  ${common.debug_flags}
  -D NEO_PIXEL_PIN=17
  -D NEO_PIXEL_LENGTH=14
  -D WIFI_PIXEL_NUMBER=1
  -D WIFI_BUTTON=0
  -D WIFI_BUTTON_PRESSED_STATE=LOW
  -D RAPI_PORT=Serial
  -D DEBUG_PORT=Serial1
  -D I2C_SDA=21
  -D I2C_SCL=22
  -D ENABLE_MCP9808
  -D ENABLE_PN532
  -D TX1=16
upload_command = curl -F firmware=@$SOURCE http://$UPLOAD_PORT/update --progress-bar | cat

[env:openevse_esp32-gateway-old]
# For hardware older than RevE
board = esp32-gateway
build_flags =
  ${common.build_flags}
  ${common.version}
  ${common.src_build_flags}
  -D WIFI_LED=33
  -D WIFI_LED_ON_STATE=HIGH
  -D WIFI_BUTTON=34
  -D WIFI_BUTTON_PRESSED_STATE=LOW
  -D DEBUG_PORT=Serial
  -D RAPI_PORT=Serial2
  -D ENABLE_WIRED_ETHERNET
  -D RANDOM_SEED_CHANNEL=1
# https://github.com/espressif/arduino-esp32/blob/master/libraries/WiFi/examples/ETH_LAN8720/ETH_LAN8720.ino

[env:openevse_esp32-gateway-f]
# For hardware RevF and RevG
# https://github.com/OpenEVSE/ESP32_WiFi_V3.x/blob/master/docs/wired-ethernet.md
board = esp32-gateway
build_flags =
  ${common.build_flags}
  ${common.version}
  ${common.src_build_flags}
  -D WIFI_LED=33
  -D WIFI_LED_ON_STATE=HIGH
  -D WIFI_BUTTON=34
  -D WIFI_BUTTON_PRESSED_STATE=LOW
  -D DEBUG_PORT=Serial
  -D RAPI_PORT=Serial2
  -D ENABLE_WIRED_ETHERNET
  -D RANDOM_SEED_CHANNEL=1
  -D RX2=16
  -D TX2=32
board_build.extra_flags = "-DARDUINO_ESP32_GATEWAY=\'F\'"
upload_speed = 921600

[env:openevse_esp32-gateway-e]
# For hardware RevE
# https://github.com/OpenEVSE/ESP32_WiFi_V3.x/blob/master/docs/wired-ethernet.md
extends = env:openevse_esp32-gateway-f
build_flags =
  ${env:openevse_esp32-gateway-f.build_flags}
  -D RESET_ETH_PHY_ON_BOOT=1
board_build.extra_flags = "-DARDUINO_ESP32_GATEWAY=\'E\'"

[env:openevse_esp32-gateway-e_dev]
extends = env:openevse_esp32-gateway-e
build_flags =
  ${env:openevse_esp32-gateway-e.build_flags}
  ${common.debug_flags}
build_type = debug
board_build.partitions = ${common.build_partitions_debug}

[env:openevse_esp32-gateway-f_dev]
extends = env:openevse_esp32-gateway-f
build_flags =
  ${env:openevse_esp32-gateway-f.build_flags}
  ${common.debug_flags}
build_type = debug
board_build.partitions = ${common.build_partitions_debug}

[env:openevse_esp32-poe-iso]
# Tested against Rev C board
board = esp32-poe-iso
build_flags =
  ${common.build_flags}
  ${common.version}
  ${common.src_build_flags}
  -D WIFI_BUTTON=34
  -D WIFI_BUTTON_PRESSED_STATE=LOW
  -D DEBUG_PORT=Serial
  -D RAPI_PORT=Serial2
  -D ENABLE_WIRED_ETHERNET
  -D RANDOM_SEED_CHANNEL=1
  -D RESET_ETH_PHY_ON_BOOT=1
upload_speed = 921600

[env:openevse_esp32-heltec-wifi-lora-v2]
board = heltec_wifi_lora_32_V2
build_flags =
  ${common.build_flags}
  ${common.src_build_flags}
  ${common.version}.dev
  -D DEBUG_PORT=Serial
  -D WIFI_LED=25
  -D WIFI_LED_ON_STATE=HIGH
  -D WIFI_BUTTON=2
  -D WIFI_BUTTON_PRESSED_STATE=LOW
  -D RAPI_PORT=Serial1
  -D RX1=25
  -D TX1=27<|MERGE_RESOLUTION|>--- conflicted
+++ resolved
@@ -34,13 +34,8 @@
   bblanchon/ArduinoJson@6.19.1
   jeremypoulter/ArduinoMongoose@0.0.18
   jeremypoulter/Micro Debug@0.0.5
-<<<<<<< HEAD
-  jeremypoulter/ConfigJson@0.0.4
-  OpenEVSE
-=======
   jeremypoulter/ConfigJson@0.0.5
   jeremypoulter/OpenEVSE@0.0.11
->>>>>>> f2bfc696
   jeremypoulter/ESPAL@0.0.3
   jeremypoulter/StreamSpy@0.0.1
   jeremypoulter/MicroTasks@0.0.2
@@ -54,13 +49,8 @@
   -D ENABLE_DEBUG
   #-D ENABLE_DEBUG_WEB
   #-D ENABLE_DEBUG_WEB_REQUEST
-<<<<<<< HEAD
-   -D ENABLE_DEBUG_SCHEDULER
-   -D ENABLE_DEBUG_TIME
-=======
   #-D ENABLE_DEBUG_SCHEDULER
   #-D ENABLE_DEBUG_TIME
->>>>>>> f2bfc696
   #-D ENABLE_DEBUG_EVSE_MAN
   #-D ENABLE_DEBUG_EVSE_MONITOR
   #-D ENABLE_DEBUG_DIVERT
@@ -130,14 +120,8 @@
 #  ; use a special branch
 #  framework-arduinoespressif32 @ https://github.com/marcovannoord/arduino-esp32.git#idf-release/v4.0
 #    platformio/framework-arduinoespressif32 @ ~3.10006.0
-<<<<<<< HEAD
-monitor_speed = 115200
-monitor_flags =
-  --filter=esp32_exception_decoder
-=======
 monitor_filters =
   esp32_exception_decoder
->>>>>>> f2bfc696
 
 [env:openevse_nodemcu-32s]
 board = nodemcu-32s
