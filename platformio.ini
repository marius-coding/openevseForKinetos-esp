--- conflicted
+++ resolved
@@ -38,13 +38,7 @@
   jeremypoulter/OpenEVSE@0.0.12
   jeremypoulter/ESPAL@0.0.3
   jeremypoulter/StreamSpy@0.0.1
-<<<<<<< HEAD
   jeremypoulter/MicroTasks@0.0.3
-  erropix/ESP32 AnalogWrite@0.2
-  lorol/LittleFS_esp32@1.0.5
-=======
-  jeremypoulter/MicroTasks@0.0.2
->>>>>>> 70d8d7c0
   matth-x/ArduinoOcpp@0.2.0
   matth-x/ArduinoOcppMongoose@0.0.1
 lib_ignore = WebSockets ; ArduinoOcpp: don't compile built-in WS library
@@ -106,6 +100,7 @@
 
 neopixel_lib = adafruit/Adafruit NeoPixel@1.11.0
 
+
 [env]
 # specify exact Arduino ESP SDK version, requires platformio 3.5+ (curently dev version)
 # http://docs.platformio.org/en/latest/projectconf/section_env_general.html#platform
