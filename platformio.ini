; PlatformIO Project Configuration File
;
;   Build options: build flags, source filter
;   Upload options: custom upload port, speed and extra flags
;   Library options: dependencies, extra library storages
;   Advanced options: extra scripting
;
; Please visit documentation for the other options and examples
; http://docs.platformio.org/page/projectconf.html

[platformio]
data_dir = src/data
env_default = openevse_ota

[common]
<<<<<<< HEAD
version = -DBUILD_TAG=2.1.0
=======
version = -DBUILD_TAG=2.0.2
>>>>>>> e28a7204
lib_deps = PubSubClient@2.6

[env:openevse]
platform = espressif8266
board = esp12e
framework = arduino
lib_deps = ${common.lib_deps}
src_build_flags = ${common.version}
# Upload at faster baud: takes 20s instead of 50s. Use 'pio run -t upload -e evse_slow to use slower default baud rate'
upload_speed=921600

[env:openevse_slow]
platform = espressif8266
board = esp12e
framework = arduino
lib_deps = ${common.lib_deps}
src_build_flags = ${common.version}

[env:openevse_ota]
platform = espressif8266
board = esp12e
framework = arduino
lib_deps = ${common.lib_deps}
<<<<<<< HEAD
src_build_flags = ${common.version} -DENABLE_OTA
=======
src_build_flags = ${common.version} -DENABLE_OTA -DWIFI_LED=0
>>>>>>> e28a7204
upload_port = openevse.local<|MERGE_RESOLUTION|>--- conflicted
+++ resolved
@@ -13,11 +13,7 @@
 env_default = openevse_ota
 
 [common]
-<<<<<<< HEAD
 version = -DBUILD_TAG=2.1.0
-=======
-version = -DBUILD_TAG=2.0.2
->>>>>>> e28a7204
 lib_deps = PubSubClient@2.6
 
 [env:openevse]
@@ -41,9 +37,5 @@
 board = esp12e
 framework = arduino
 lib_deps = ${common.lib_deps}
-<<<<<<< HEAD
-src_build_flags = ${common.version} -DENABLE_OTA
-=======
 src_build_flags = ${common.version} -DENABLE_OTA -DWIFI_LED=0
->>>>>>> e28a7204
 upload_port = openevse.local