; PlatformIO Project Configuration File
;
;   Build options: build flags, source filter
;   Upload options: custom upload port, speed and extra flags
;   Library options: dependencies, extra library storages
;   Advanced options: extra scripting
;
; Please visit documentation for the other options and examples
; http://docs.platformio.org/page/projectconf.html


; Build options
;
; Build features
; - ENABLE_DEBUG - Turn on general debug options
; - ENABLE_DEBUG_WEB - Enable debug of the web server (noisy)
; - ENABLE_DEBUG_RAPI - Enable debug of the RAPI code (noisy)
; - ENABLE_PROFILE - Turn on the profiling
; - ENABLE_OTA - Enable Arduino OTA update
; - ENABLE_ASYNC_WIFI_SCAN - Enable use of the async WiFI scanning, requires Git version of ESP core
;
; Config
; - WIFI_LED - Define the pin to use for (and enable) WiFi status LED notifications
; - DEBUG_PORT - The port to use for debug messages, Serial is used for RAPI so if connected to an
;                OpenEVSE you

[platformio]
data_dir = src/data
default_envs = openevse_wifi_v1

[common]
lib_deps =
  bblanchon/ArduinoJson@6.20.1
  jeremypoulter/ArduinoMongoose@0.0.18
  jeremypoulter/Micro Debug@0.0.5
  jeremypoulter/ConfigJson@0.0.5
  jeremypoulter/OpenEVSE@0.0.14
  jeremypoulter/ESPAL@0.0.3
  jeremypoulter/StreamSpy@0.0.1
  jeremypoulter/MicroTasks@0.0.3
  matth-x/ArduinoOcpp@0.3.0
  matth-x/ArduinoOcppMongoose@0.1.0
lib_ignore = WebSockets ; ArduinoOcpp: don't compile built-in WS library
extra_scripts =
  pre:scripts/auto_fw_version.py
  scripts/extra_script.py
debug_flags =
  -ggdb
  -D ENABLE_DEBUG
  #-D ENABLE_DEBUG_WEB
  #-D ENABLE_DEBUG_WEB_REQUEST
  #-D ENABLE_DEBUG_SCHEDULER
  #-D ENABLE_DEBUG_TIME
  #-D ENABLE_DEBUG_EVSE_MAN
  #-D ENABLE_DEBUG_EVSE_MONITOR
  #-D ENABLE_DEBUG_DIVERT
  #-D ENABLE_DEBUG_LED
  -D ENABLE_DEBUG_LCD
  #-D ENABLE_DEBUG_MQTT
  #-D ENABLE_DEBUG_EMONCMS
  #-D ENABLE_DEBUG_TESLA_CLIENT
  #-D ENABLE_DEBUG_LIMIT
  #-D ENABLE_PROFILE
  #-D ENABLE_DEBUG_HTTP_UPATE
  #-D ENABLE_NOISY_PROFILE
  #-D ENABLE_DEBUG_MICROTASKS
  #-D ENABLE_DEBUG_ENERGY_METER
src_build_flags =
#  -D ARDUINOJSON_USE_LONG_LONG
#  -D ENABLE_ASYNC_WIFI_SCAN
build_flags =
  -D ESP32
  -D CS_PLATFORM=CS_P_ESP32
  -D MG_ENABLE_SSL=1
  -D MG_ENABLE_HTTP_STREAMING_MULTIPART=1
  -D MG_ENABLE_EXTRA_ERRORS_DESC=1
  -D MG_SSL_MBED_DUMMY_RANDOM=1
  -D MG_SSL_IF=MG_SSL_IF_MBEDTLS
  -D MG_SSL_IF_MBEDTLS_FREE_CERTS=1
  #-D MG_SSL_IF_MBEDTLS_MAX_FRAG_LEN=2048
  #-D ARDUINO_MONGOOSE_DEFAULT_STREAM_BUFFER=2048
  #-D ARDUINO_MONGOOSE_SEND_BUFFER_SIZE=2048
  #-D ENABLE_DEBUG
  #-D CS_ENABLE_DEBUG
  #-D MBEDTLS_DEBUG_C
  -D MG_ENABLE_SNTP=1
  #-D ENABLE_DEBUG_MICROTASKS
  -D CS_PLATFORM=CS_P_ESP32
  -D AO_CUSTOM_WS ; ArduinoOcpp: don't use built-in WS library
  -D AO_CUSTOM_CONSOLE ; ArduinoOcpp: use custom debug out
  -D AO_DBG_LEVEL=AO_DL_INFO
  -D AO_MG_VERSION_614 ; use MG v6.14
  -D AO_CA_CERT_LOCAL ; manage certificate locally
  #-D ENABLE_DEBUG
  #-D ENABLE_DEBUG_MONGOOSE_HTTP_CLIENT
  -D RAPI_MAX_COMMANDS=20
  -D BUILD_ENV_NAME="$PIOENV"
  -D ARDUINO_ARCH_ESP32
  -D USE_ESP32
  -D USE_ESP32_FRAMEWORK_ARDUINO
  -D MG_MAX_HTTP_REQUEST_SIZE=8196
build_partitions = min_spiffs.csv
build_partitions_debug = min_spiffs_debug.csv

neopixel_lib = adafruit/Adafruit NeoPixel@1.11.0

gfx_display_libs =
#  lvgl/lvgl@8.3.9
  bodmer/TFT_eSPI@^2.5.31
  bitbank2/PNGdec@^1.0.1
  SPI

gfx_display_build_flags =
#  -D LV_CONF_INCLUDE_SIMPLE
#  -D LV_CONF_SUPPRESS_DEFINE_CHECK
  -D USER_SETUP_LOADED
  -D ILI9488_DRIVER
  -D TFT_WIDTH=320
  -D TFT_HEIGHT=480
  -D TFT_BL=27
  -D TFT_MISO=12
  -D TFT_MOSI=13
  -D TFT_SCLK=14
  -D TFT_CS=15
  -D TFT_DC=2
  -D TFT_RST=-1
  -D TOUCH_CS=33
#  -D LOAD_GLCD
#  -D LOAD_FONT2
#  -D LOAD_FONT4
#  -D LOAD_FONT6
#  -D LOAD_FONT7
#  -D LOAD_FONT8
  -D LOAD_GFXFF
#  -D SMOOTH_FONT
#  -D SPI_FREQUENCY=15999999
#  -D SPI_FREQUENCY=20000000
#  -D SPI_FREQUENCY=27000000
  -D SPI_FREQUENCY=40000000
#  -D SPI_FREQUENCY=55000000
#  -D SPI_FREQUENCY=65000000
#  -D SPI_FREQUENCY=80000000
  -D SPI_READ_FREQUENCY=20000000
  -D SPI_TOUCH_FREQUENCY=600000
  -D ENABLE_SCREEN_LCD_TFT

[env]
# specify exact Arduino ESP SDK version, requires platformio 3.5+ (curently dev version)
# http://docs.platformio.org/en/latest/projectconf/section_env_general.html#platform
#platform = https://github.com/platformio/platform-espressif32.git#feature/stage
#platform = https://github.com/platformio/platform-espressif32.git#develop
#platform = espressif32@1.11.1
platform = espressif32@6.4.0
#framework = arduino, espidf
framework = arduino
lib_deps = ${common.lib_deps}
lib_ignore = ${common.lib_ignore}
build_flags = ${common.build_flags}
#upload_port = openevse.local
upload_speed = 921600
extra_scripts = ${common.extra_scripts}
board_build.partitions = ${common.build_partitions}
#platform_packages =
#  ; use a special branch
#  framework-arduinoespressif32 @ https://github.com/marcovannoord/arduino-esp32.git#idf-release/v4.0
#    platformio/framework-arduinoespressif32 @ ~3.10006.0
monitor_speed = 115200
monitor_filters =
  esp32_exception_decoder

[env:nodemcu-32s]
board = nodemcu-32s
build_flags =
  ${common.build_flags}
  ${common.src_build_flags}
  ${common.debug_flags}
  -D WIFI_LED=2
  -D WIFI_LED_ON_STATE=LOW
  -D RAPI_PORT=Serial2

[env:espressif_esp-wrover-kit]
board = esp-wrover-kit
lib_deps =
  ${common.lib_deps}
  ${common.neopixel_lib}
build_flags =
  ${common.build_flags}
  ${common.src_build_flags}
  ${common.debug_flags}
  -D WIFI_BUTTON=2
  -D RAPI_PORT=Serial1
  -D NEO_PIXEL_PIN=18
  -D NEO_PIXEL_LENGTH=2
  -D WIFI_PIXEL_NUMBER=1
  -D RED_LED=0
  -D GREEN_LED=2
  -D BLUE_LED=4
  -D RX1=25
  -D TX1=27
#upload_port = openevse.local
#upload_protocol = espota
upload_speed = 2000000
#upload_protocol = ftdi
#debug_tool = ftdi
#board_build.partitions = ${common.build_partitions_debug}

# export PLATFORMIO_UPLOAD_PORT=172.16.0.157
# export PLATFORMIO_UPLOAD_FLAGS="-p 3232"


[env:espressif_esp-wrover-kit_latest]
extends = env:espressif_esp-wrover-kit
platform = espressif32

[env:adafruit_huzzah32_dev]
board = featheresp32
build_flags =
  ${common.build_flags}
  ${common.src_build_flags}
  ${common.debug_flags}
  -D WIFI_LED=13
  -D WIFI_LED_ON_STATE=HIGH
  -D WIFI_BUTTON=0
  -D WIFI_BUTTON_PRESSED_STATE=LOW
  -D RAPI_PORT=Serial
  -D DEBUG_PORT=Serial2

[env:adafruit_huzzah32]
board = featheresp32
build_flags =
  ${common.build_flags}
  ${common.src_build_flags}
  -D WIFI_LED=13
  -D WIFI_LED_ON_STATE=HIGH
  -D WIFI_BUTTON=0
  -D WIFI_BUTTON_PRESSED_STATE=LOW
  -D RAPI_PORT=Serial
  -D DEBUG_PORT=Serial2

[env:adafruit_featheresp32]
board = featheresp32
build_flags =
  ${common.build_flags}
  ${common.src_build_flags}
  ${common.debug_flags}
  -D WIFI_LED=LED_BUILTIN
  -D WIFI_BUTTON=LED_BUILTIN
  -D RAPI_PORT=Serial2
  -D ENABLE_DEBUG_LED

[env:openevse_wifi_v1]
board = esp32dev
lib_deps =
  ${common.lib_deps}
  ${common.neopixel_lib}
  adafruit/Adafruit MCP9808 Library @ 1.1.2
build_flags =
  ${common.build_flags}
  ${common.src_build_flags}
  ${common.debug_flags}
  -D NEO_PIXEL_PIN=17
  -D NEO_PIXEL_LENGTH=14
  -D WIFI_PIXEL_NUMBER=1
  -D WIFI_BUTTON=0
  -D WIFI_BUTTON_PRESSED_STATE=LOW
  -D RAPI_PORT=Serial
  -D DEBUG_PORT=Serial1
  -D I2C_SDA=21
  -D I2C_SCL=22
  -D ENABLE_MCP9808
  -D ENABLE_PN532
  -D TX1=16
upload_command = curl -F firmware=@$SOURCE http://$UPLOAD_PORT/update --progress-bar | cat

[env:olimex_esp32-gateway-old]
# For hardware older than RevE
board = esp32-gateway
build_flags =
  ${common.build_flags}
  ${common.src_build_flags}
  -D WIFI_LED=33
  -D WIFI_LED_ON_STATE=HIGH
  -D WIFI_BUTTON=34
  -D WIFI_BUTTON_PRESSED_STATE=LOW
  -D DEBUG_PORT=Serial
  -D RAPI_PORT=Serial2
  -D ENABLE_WIRED_ETHERNET
# https://github.com/espressif/arduino-esp32/blob/master/libraries/WiFi/examples/ETH_LAN8720/ETH_LAN8720.ino

[env:olimex_esp32-gateway-f]
# For hardware RevF and RevG
# https://github.com/OpenEVSE/ESP32_WiFi_V3.x/blob/master/docs/wired-ethernet.md
board = esp32-gateway
build_flags =
  ${common.build_flags}
  ${common.src_build_flags}
  -D WIFI_LED=33
  -D WIFI_LED_ON_STATE=HIGH
  -D WIFI_BUTTON=34
  -D WIFI_BUTTON_PRESSED_STATE=LOW
  -D DEBUG_PORT=Serial
  -D RAPI_PORT=Serial2
  -D ENABLE_WIRED_ETHERNET
  -D RESET_ETH_PHY_ON_BOOT=1
  -D RX2=16
  -D TX2=32
board_build.extra_flags = "-DARDUINO_ESP32_GATEWAY=\'F\'"
upload_speed = 921600

[env:olimex_esp32-gateway-e]
# For hardware RevE
# https://github.com/OpenEVSE/ESP32_WiFi_V3.x/blob/master/docs/wired-ethernet.md
extends = env:olimex_esp32-gateway-f
build_flags =
  ${env:olimex_esp32-gateway-f.build_flags}
board_build.extra_flags = "-DARDUINO_ESP32_GATEWAY=\'E\'"

[env:olimex_esp32-gateway-e_dev]
extends = env:olimex_esp32-gateway-e
build_flags =
  ${env:olimex_esp32-gateway-e.build_flags}
  ${common.debug_flags}
build_type = debug
board_build.partitions = ${common.build_partitions_debug}

[env:olimex_esp32-gateway-f_dev]
extends = env:olimex_esp32-gateway-f
build_flags =
  ${env:olimex_esp32-gateway-f.build_flags}
  ${common.debug_flags}
build_type = debug
board_build.partitions = ${common.build_partitions_debug}

[env:olimex_esp32-poe-iso]
# Tested against Rev C board
board = esp32-poe-iso
build_flags =
  ${common.build_flags}
  ${common.src_build_flags}
  -D WIFI_BUTTON=34
  -D WIFI_BUTTON_PRESSED_STATE=LOW
  -D DEBUG_PORT=Serial
  -D RAPI_PORT=Serial2
  -D ENABLE_WIRED_ETHERNET
  -D RESET_ETH_PHY_ON_BOOT=1
upload_speed = 921600

[env:heltec_esp32-wifi-lora-v2]
board = heltec_wifi_lora_32_V2
build_flags =
  ${common.build_flags}
  ${common.src_build_flags}
  -D DEBUG_PORT=Serial
  -D WIFI_LED=25
  -D WIFI_LED_ON_STATE=HIGH
  -D WIFI_BUTTON=2
  -D WIFI_BUTTON_PRESSED_STATE=LOW
  -D RAPI_PORT=Serial1
  -D RX1=25
  -D TX1=27

[env:wt32-eth01]
# For Wireless Tag
board = wt32-eth01
build_flags =
  ${common.build_flags}
  ${common.src_build_flags}
  -D WIFI_LED=12
  -D WIFI_LED_ON_STATE=HIGH
  -D WIFI_BUTTON=4
  -D WIFI_BUTTON_PRESSED_STATE=LOW
 # -D DEBUG_PORT=Serial
  -D RAPI_PORT=Serial2
  -D ENABLE_WIRED_ETHERNET
  -D RESET_ETH_PHY_ON_BOOT=1
  -D RX2=5
  -D TX2=17
  -D ETH_PHY_TYPE=ETH_PHY_LAN8720
  -D ETH_PHY_ADDR=1
  -D ETH_PHY_MDC=23
  -D ETH_PHY_MDIO=18
  -D ETH_CLK_MODE=ETH_CLOCK_GPIO0_IN
  -D ETH_PHY_POWER=16

<<<<<<< HEAD
[env:elecrow_esp32_hmi]
board = denky32
build_flags =
  ${common.build_flags}
  ${common.src_build_flags}
  -D DEBUG_PORT=Serial
  -D RAPI_PORT=Serial1
  -D RX1=16
  -D TX1=17
lib_deps =
  ${common.lib_deps}
  ${common.gfx_display_libs}

[env:elecrow_esp32_hmi_dev]
extends = env:elecrow_esp32_hmi
build_flags =
  ${env:elecrow_esp32_hmi.build_flags}
  ${common.debug_flags}
  ${common.gfx_display_build_flags}
upload_protocol = custom
upload_command = curl -F firmware=@$SOURCE http://$UPLOAD_PORT/update
#build_type = debug
#board_build.partitions = ${common.build_partitions_debug}

[env:openevse_wifi_tft_v1]
board = denky32
build_flags =
  ${common.build_flags}
  ${common.src_build_flags}
  -D DEBUG_PORT=Serial2
  -D RAPI_PORT=Serial
  -D NEO_PIXEL_PIN=26
  -D NEO_PIXEL_LENGTH=14
  -D WIFI_PIXEL_NUMBER=1
  -D WIFI_BUTTON=0
  -D WIFI_BUTTON_PRESSED_STATE=LOW
lib_deps =
  ${common.lib_deps}
  ${common.gfx_display_libs}
  ${common.neopixel_lib}

[env:openevse_wifi_tft_v1_dev]
extends = env:openevse_wifi_tft_v1
build_flags =
  ${env:openevse_wifi_tft_v1.build_flags}
  ${common.debug_flags}
  ${common.gfx_display_build_flags}
upload_protocol = custom
upload_command = curl -F firmware=@$SOURCE http://$UPLOAD_PORT/update
#build_type = debug
#board_build.partitions = ${common.build_partitions_debug}
=======
[env:esp32-c3-devkitc-02]
board = esp32-c3-devkitc-02
lib_deps =
  ${common.lib_deps}
  ${common.neopixel_lib}
build_flags =
  ${common.build_flags}
  ${common.src_build_flags}
  ${common.debug_flags}
  -D RAPI_PORT=Serial1
  -D TX1=6
  -D RX1=7
  -D NEO_PIXEL_PIN=8
  -D NEO_PIXEL_LENGTH=1
  -D WIFI_PIXEL_NUMBER=1
>>>>>>> 02d90484
<|MERGE_RESOLUTION|>--- conflicted
+++ resolved
@@ -382,7 +382,22 @@
   -D ETH_CLK_MODE=ETH_CLOCK_GPIO0_IN
   -D ETH_PHY_POWER=16
 
-<<<<<<< HEAD
+[env:esp32-c3-devkitc-02]
+board = esp32-c3-devkitc-02
+lib_deps =
+  ${common.lib_deps}
+  ${common.neopixel_lib}
+build_flags =
+  ${common.build_flags}
+  ${common.src_build_flags}
+  ${common.debug_flags}
+  -D RAPI_PORT=Serial1
+  -D TX1=6
+  -D RX1=7
+  -D NEO_PIXEL_PIN=8
+  -D NEO_PIXEL_LENGTH=1
+  -D WIFI_PIXEL_NUMBER=1
+
 [env:elecrow_esp32_hmi]
 board = denky32
 build_flags =
@@ -433,21 +448,4 @@
 upload_protocol = custom
 upload_command = curl -F firmware=@$SOURCE http://$UPLOAD_PORT/update
 #build_type = debug
-#board_build.partitions = ${common.build_partitions_debug}
-=======
-[env:esp32-c3-devkitc-02]
-board = esp32-c3-devkitc-02
-lib_deps =
-  ${common.lib_deps}
-  ${common.neopixel_lib}
-build_flags =
-  ${common.build_flags}
-  ${common.src_build_flags}
-  ${common.debug_flags}
-  -D RAPI_PORT=Serial1
-  -D TX1=6
-  -D RX1=7
-  -D NEO_PIXEL_PIN=8
-  -D NEO_PIXEL_LENGTH=1
-  -D WIFI_PIXEL_NUMBER=1
->>>>>>> 02d90484
+#board_build.partitions = ${common.build_partitions_debug}