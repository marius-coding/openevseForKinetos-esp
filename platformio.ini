; PlatformIO Project Configuration File
;
;   Build options: build flags, source filter
;   Upload options: custom upload port, speed and extra flags
;   Library options: dependencies, extra library storages
;   Advanced options: extra scripting
;
; Please visit documentation for the other options and examples
; http://docs.platformio.org/page/projectconf.html


; Build options
;
; Build features
; - ENABLE_DEBUG - Turn on general debug options
; - ENABLE_DEBUG_WEB - Enable debug of the web server (noisy)
; - ENABLE_DEBUG_RAPI - Enable debug of the RAPI code (noisy)
; - ENABLE_PROFILE - Turn on the profiling
; - ENABLE_OTA - Enable Arduino OTA update
; - ENABLE_LEGACY_API - Enable APIs from older versions of the WiFi firmware
; - ENABLE_ASYNC_WIFI_SCAN - Enable use of the async WiFI scanning, requires Git version of ESP core
;
; Config
; - WIFI_LED - Define the pin to use for (and enable) WiFi status LED notifications
; - DEBUG_PORT - The port to use for debug messages, Serial is used for RAPI so if connected to an
;                OpenEVSE you

[platformio]
data_dir = src/data
default_envs = openevse_huzzah32_idf

[common]
version = -DBUILD_TAG=3.0.3
monitor_speed = 115200
lib_deps =
  ArduinoJson@6.11.1
<<<<<<< HEAD
  ArduinoMongoose@0.0.11
=======
  ArduinoMongoose@0.0.9
>>>>>>> 505d5d35
extra_scripts = scripts/extra_script.py
debug_flags =
  -DENABLE_DEBUG
  -DENABLE_PROFILE
  -DDEBUG_PORT=Serial1
debug_flags_esp32 =
  -DENABLE_DEBUG
  -DDEBUG_PORT=Serial
  -ggdb
  -DENABLE_DEBUG_OPENEVSE
# -DENABLE_PROFILE
ota_flags = -DENABLE_OTA -DWIFI_LED=LED_BUILTIN
src_build_flags =
# -DENABLE_ASYNC_WIFI_SCAN
build_flags =
  -DCS_PLATFORM=CS_P_ESP32
  -DMG_ENABLE_SSL=1
  -DMG_ENABLE_HTTP_STREAMING_MULTIPART=1
  -DMG_SSL_MBED_DUMMY_RANDOM=1
  -DMG_SSL_IF=MG_SSL_IF_MBEDTLS
  -DMG_SSL_IF_MBEDTLS_FREE_CERTS=1
  #-DMG_SSL_IF_MBEDTLS_MAX_FRAG_LEN=2048
  #-DARDUINO_MONGOOSE_DEFAULT_STREAM_BUFFER=2048
  #-DARDUINO_MONGOOSE_SEND_BUFFER_SIZE=2048
  #-DENABLE_DEBUG
<<<<<<< HEAD
  #-DCS_ENABLE_DEBUG
  #-DMBEDTLS_DEBUG_C
=======
  -DMG_ENABLE_SNTP=1
>>>>>>> 505d5d35
build_flags_esp8266 =
  -DMG_ESP8266
  -DCS_PLATFORM=CS_P_ESP8266
build_flags_esp32 =
  -DCS_PLATFORM=CS_P_ESP32
src_build_flags_esp32 =
  -DENABLE_OTA
build_partitions_esp32 = min_spiffs.csv
src_build_flags_esp32_gateway =
  -DWIFI_LED=33
  -DWIFI_LED_ON_STATE=HIGH
  -DWIFI_BUTTON=34
  -DWIFI_BUTTON_PRESSED_STATE=LOW
  -DRAPI_PORT=Serial2
  -DENABLE_WIRED_ETHERNET
  -DRANDOM_SEED_CHANNEL=1
monitor_flags = --filter=esp8266_exception_decoder

# specify exact Arduino ESP SDK version, requires platformio 3.5+ (curently dev version)
# http://docs.platformio.org/en/latest/projectconf/section_env_general.html#platform
platform = https://github.com/platformio/platform-espressif8266.git#release/v1.6.0
platform_stage = https://github.com/platformio/platform-espressif8266.git#feature/stage
#platform_esp32 = https://github.com/platformio/platform-espressif32.git#feature/stage
#platform_esp32 = https://github.com/platformio/platform-espressif32.git#develop
platform_esp32 = espressif32@1.11.1
#platform_esp32 = espressif32

[env:openevse]
platform = ${common.platform}
board = esp12e
framework = arduino
lib_deps = ${common.lib_deps}
src_build_flags = ${common.version} ${common.src_build_flags}
# Upload at faster baud: takes 20s instead of 50s. Use 'pio run -t upload -e evse_slow to use slower default baud rate'
upload_speed = 921600
monitor_speed = ${common.monitor_speed}
extra_scripts = ${common.extra_scripts}

[env:openevse_slow]
platform = ${common.platform}
board = esp12e
framework = arduino
lib_deps = ${common.lib_deps}
src_build_flags = ${common.version} ${common.src_build_flags}
monitor_speed = ${common.monitor_speed}
extra_scripts = ${common.extra_scripts}

[env:openevse_ota]
platform = ${common.platform}
board = esp12e
framework = arduino
lib_deps = ${common.lib_deps}
src_build_flags = ${common.version}.dev ${common.src_build_flags} ${common.ota_flags} ${common.debug_flags}
upload_protocol = espota
upload_port = openevse.local
monitor_speed = ${common.monitor_speed}
extra_scripts = ${common.extra_scripts}

[env:openevse_dev]
platform = ${common.platform}
board = esp12e
framework = arduino
lib_deps = ${common.lib_deps}
src_build_flags = ${common.version}.dev ${common.src_build_flags} ${common.ota_flags} ${common.debug_flags}
upload_speed=921600
monitor_speed = ${common.monitor_speed}
extra_scripts = ${common.extra_scripts}

# http://docs.platformio.org/en/latest/platforms/espressif8266.html#using-arduino-framework-with-staging-version
# Staging Arduino framework and common lib version
[env:openevse_staging]
platform = ${common.platform_stage}
board = esp12e
framework = arduino
lib_deps = ${common.lib_deps}
build_flags = -DDEBUG_ESP_WIFI
src_build_flags = ${common.version}.stag ${common.src_build_flags} ${common.ota_flags} ${common.debug_flags}
upload_protocol = espota
upload_port = openevse.local
monitor_speed = ${common.monitor_speed}
extra_scripts = ${common.extra_scripts}

# staging Arduino framwork and latest libs
[env:openevse_staging_libs]
platform = ${common.platform_stage}
board = esp12e
framework = arduino
lib_deps = https://github.com/knolleary/pubsubclient, https://github.com/me-no-dev/ESPAsyncWebServer.git, https://github.com/me-no-dev/ESPAsyncTCP.git
src_build_flags = ${common.version}.stagelib ${common.src_build_flags} ${common.ota_flags} ${common.debug_flags}
upload_protocol = espota
upload_port = openevse.local
monitor_speed = ${common.monitor_speed}
extra_scripts = ${common.extra_scripts}

[env:openevse_nodemcu-32s]
platform = ${common.platform_esp32}
board = nodemcu-32s
framework = arduino
lib_deps = ${common.lib_deps}
src_build_flags =
  ${common.version}.dev
  ${common.src_build_flags}
  ${common.src_build_flags_esp32}
  ${common.debug_flags_esp32}
  -DWIFI_LED=LED_BUILTIN
  -DWIFI_LED_ON_STATE=LOW
  -DRAPI_PORT=Serial2
build_flags =
  ${common.build_flags}
  ${common.build_flags_esp32}
#upload_port = openevse.local
upload_speed = 921600
monitor_speed = 115200
extra_scripts = ${common.extra_scripts}
board_build.partitions = ${common.build_partitions_esp32}

[env:openevse_esp-wrover-kit]
platform = ${common.platform_esp32}
board = esp-wrover-kit
framework = arduino
lib_deps = ${common.lib_deps}
src_build_flags =
  ${common.version}.dev
  ${common.src_build_flags}
  ${common.src_build_flags_esp32}
  ${common.debug_flags_esp32}
  -DWIFI_LED=4
  -DWIFI_BUTTON=2
  -DWIFI_LED_ON_STATE=HIGH
  -DRAPI_PORT=Serial1
  -DONBOARD_LEDS=0,2,4
build_flags =
  ${common.build_flags}
  ${common.build_flags_esp32}
  -DRX1=25
  -DTX1=27
#upload_port = openevse.local
#upload_speed = 921600
upload_protocol = ftdi
monitor_speed = 115200
extra_scripts = ${common.extra_scripts}
board_build.partitions = ${common.build_partitions_esp32}

[env:openevse_esp-wrover-kit_idf]
extends = env:openevse_esp-wrover-kit
framework = arduino, espidf

# export PLATFORMIO_UPLOAD_PORT=172.16.0.157
# export PLATFORMIO_UPLOAD_FLAGS="-p 3232"
[env:openevse_huzzah32]
platform = ${common.platform_esp32}
board = featheresp32
framework = arduino
lib_deps = ${common.lib_deps}
src_build_flags =
  ${common.version}.dev
  ${common.src_build_flags}
  ${common.src_build_flags_esp32}
  -DWIFI_LED=13
  -DWIFI_LED_ON_STATE=HIGH
  -DWIFI_BUTTON=0
  -DWIFI_BUTTON_PRESSED_STATE=LOW
  -DRAPI_PORT=Serial
  -DDEBUG_PORT=Serial2
  -DSERIAL_RX_PULLUP_PIN=3
  -DENABLE_DEBUG
build_flags =
  ${common.build_flags}
  ${common.build_flags_esp32}
#upload_port = openevse.local
upload_speed = 921600
monitor_speed = 115200
extra_scripts = ${common.extra_scripts}
board_build.partitions = ${common.build_partitions_esp32}

[env:openevse_huzzah32_idf]
extends = env:openevse_huzzah32
framework = arduino, espidf

[env:openevse_featheresp32]
platform = ${common.platform_esp32}
board = featheresp32
framework = arduino
lib_deps = ${common.lib_deps}
src_build_flags =
  ${common.version}.dev
  ${common.src_build_flags}
  ${common.src_build_flags_esp32}
  ${common.debug_flags_esp32}
  -DWIFI_LED=LED_BUILTIN
  -DWIFI_BUTTON=LED_BUILTIN
  -DRAPI_PORT=Serial2
build_flags =
  ${common.build_flags}
  ${common.build_flags_esp32}
#upload_port = openevse.local
upload_speed = 921600
monitor_speed = 115200
extra_scripts = ${common.extra_scripts}
board_build.partitions = ${common.build_partitions_esp32}

[env:openevse_esp32-gateway]
platform = ${common.platform_esp32}
board = esp32-gateway
framework = arduino
lib_deps = ${common.lib_deps}
src_build_flags =
  ${common.version}.dev
  ${common.src_build_flags}
  ${common.src_build_flags_esp32}
  ${common.debug_flags_esp32}
  ${common.src_build_flags_esp32_gateway}
build_flags =
  ${common.build_flags}
  ${common.build_flags_esp32}
upload_speed = 115200
monitor_speed = 115200
extra_scripts = ${common.extra_scripts}
# https://github.com/espressif/arduino-esp32/blob/master/libraries/WiFi/examples/ETH_LAN8720/ETH_LAN8720.ino
board_build.partitions = ${common.build_partitions_esp32}

[env:openevse_esp32-gateway-e]
extends = env:openevse_esp32-gateway
framework = arduino
build_flags =
  ${common.build_flags}
  ${common.build_flags_esp32}
  -DRX2=16
  -DTX2=32
board_build.extra_flags = "-DARDUINO_ESP32_GATEWAY=\'E\'"

[env:openevse_esp32-heltec-wifi-lora-v2]
platform = ${common.platform_esp32}
board = heltec_wifi_lora_32_V2
framework = arduino
lib_deps = ${common.lib_deps}
src_build_flags =
  ${common.version}.dev
  ${common.src_build_flags}
  ${common.src_build_flags_esp32}
  ${common.debug_flags_esp32}
  -DWIFI_LED=25
  -DWIFI_BUTTON=2
  -DWIFI_LED_ON_STATE=HIGH
  -DRAPI_PORT=Serial1
  -DONBOARD_LEDS=0,2,4
build_flags =
  ${common.build_flags}
  ${common.build_flags_esp32}
  -DRX1=25
  -DTX1=27
#upload_port = openevse.local
#upload_speed = 921600
upload_protocol = esptool
monitor_speed = 115200
extra_scripts = ${common.extra_scripts}
board_build.partitions = ${common.build_partitions_esp32}<|MERGE_RESOLUTION|>--- conflicted
+++ resolved
@@ -34,11 +34,6 @@
 monitor_speed = 115200
 lib_deps =
   ArduinoJson@6.11.1
-<<<<<<< HEAD
-  ArduinoMongoose@0.0.11
-=======
-  ArduinoMongoose@0.0.9
->>>>>>> 505d5d35
 extra_scripts = scripts/extra_script.py
 debug_flags =
   -DENABLE_DEBUG
@@ -64,12 +59,9 @@
   #-DARDUINO_MONGOOSE_DEFAULT_STREAM_BUFFER=2048
   #-DARDUINO_MONGOOSE_SEND_BUFFER_SIZE=2048
   #-DENABLE_DEBUG
-<<<<<<< HEAD
   #-DCS_ENABLE_DEBUG
   #-DMBEDTLS_DEBUG_C
-=======
   -DMG_ENABLE_SNTP=1
->>>>>>> 505d5d35
 build_flags_esp8266 =
   -DMG_ESP8266
   -DCS_PLATFORM=CS_P_ESP8266
