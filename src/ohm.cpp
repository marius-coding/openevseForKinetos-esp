--- conflicted
+++ resolved
@@ -47,40 +47,17 @@
       DBUGLN(F("ERROR Ohm Connect - connection failed"));
       return;
     }
-<<<<<<< HEAD
 #ifndef ESP32
+    if (client.verify(ohm_fingerprint, ohm_host))
+#else
     #warning HTTPS verification not enabled
-    if (client.verify(ohm_fingerprint, ohm_host)) {
 #endif
-=======
-    if (client.verify(ohm_fingerprint, ohm_host))
     {
->>>>>>> 4ae3e3f0
       client.print(String("GET ") + ohm_url + ohm + " HTTP/1.1\r\n" +
                    "Host: " + ohm_host + "\r\n" +
                    "User-Agent: OpenEVSE\r\n" + "Connection: close\r\n\r\n");
 
       String line = client.readString();
-<<<<<<< HEAD
-      if (line.indexOf("False") > 0) {
-        DEBUG.println("It is not an Ohm Hour");
-        ohm_hour = "False";
-        if (evse_sleep == 1) {
-          evse_sleep = 0;
-          RAPI_PORT.println("$FE*AF");
-        }
-      }
-      if (line.indexOf("True") > 0) {
-        DEBUG.println("Ohm Hour");
-        ohm_hour = "True";
-        if (evse_sleep == 0) {
-          evse_sleep = 1;
-          RAPI_PORT.println("$FS*BD");
-        }
-      }
-      DEBUG.println(line);
-#ifndef ESP32
-=======
       DBUGVAR(line);
 
       int active_start = line.indexOf(ACTIVE_TAG_START);
@@ -118,11 +95,11 @@
           }
         }
       }
->>>>>>> 4ae3e3f0
+#ifndef ESP32
     } else {
       DBUGLN(F("ERROR Ohm Connect - Certificate Invalid"));
+#endif
     }
-#endif
   }
 
   Profile_End(ohm_loop, 5);
