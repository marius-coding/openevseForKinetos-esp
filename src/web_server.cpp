--- conflicted
+++ resolved
@@ -1,11 +1,6 @@
 #include <Arduino.h>
 #include <ESP8266WiFi.h>
-<<<<<<< HEAD
 //#include <ESP8266HTTPUpdateServer.h>  // upload update
-=======
-#include <ESP8266WebServer.h>         // Config portal
-#include <ESP8266HTTPUpdateServer.h>  // upload update
->>>>>>> e28a7204
 #include <FS.h>                       // SPIFFS file-system: store web server html, CSS etc.
 
 #include "emonesp.h"
@@ -21,7 +16,6 @@
 AsyncWebServer server(80);          //Create class for Web server
 //ESP8266HTTPUpdateServer httpUpdater;
 
-<<<<<<< HEAD
 bool enableCors = true;
 
 // Event timeouts
@@ -29,12 +23,6 @@
 unsigned long mqttRestartTime = 0;
 unsigned long systemRestartTime = 0;
 unsigned long systemRebootTime = 0;
-=======
-ESP8266WebServer server(80);          //Create class for Web server
-ESP8266HTTPUpdateServer httpUpdater;
->>>>>>> e28a7204
-
-bool enableCors = true;
 
 // Get running firmware version from build tag environment variable
 #define TEXTIFY(A) #A
@@ -56,51 +44,7 @@
     response->addHeader("Access-Control-Allow-Origin", "*");
   }
 
-<<<<<<< HEAD
   return true;
-=======
-// -------------------------------------------------------------------
-// Helper function to decode the URL values
-// -------------------------------------------------------------------
-void
-decodeURI(String & val) {
-    val.replace("%21", "!");
-//    val.replace("%22", '"');
-    val.replace("%23", "#");
-    val.replace("%24", "$");
-    val.replace("%26", "&");
-    val.replace("%27", "'");
-    val.replace("%28", "(");
-    val.replace("%29", ")");
-    val.replace("%2A", "*");
-    val.replace("%2B", "+");
-    val.replace("%2C", ",");
-    val.replace("%2D", "-");
-    val.replace("%2E", ".");
-    val.replace("%2F", "/");
-    val.replace("%3A", ":");
-    val.replace("%3B", ";");
-    val.replace("%3C", "<");
-    val.replace("%3D", "=");
-    val.replace("%3E", ">");
-    val.replace("%3F", "?");
-    val.replace("%40", "@");
-    val.replace("%5B", "[");
-    val.replace("%5C", "'\'");
-    val.replace("%5D", "]");
-    val.replace("%5E", "^");
-    val.replace("%5F", "_");
-    val.replace("%60", "`");
-    val.replace("%7B", "{");
-    val.replace("%7C", "|");
-    val.replace("%7D", "}");
-    val.replace("%7E", "~");
-    val.replace('+', ' ');
-
-    // Decode the % char last as there is always the posibility that the decoded
-    // % char coould be followed by one of the other replaces
-    val.replace("%25", "%");
->>>>>>> e28a7204
 }
 
 // -------------------------------------------------------------------
@@ -108,7 +52,6 @@
 // url: /
 // -------------------------------------------------------------------
 void
-<<<<<<< HEAD
 handleHome(AsyncWebServerRequest *request) {
   if (www_username != ""
       && !request->authenticate(www_username.c_str(),
@@ -119,14 +62,6 @@
 
   if (SPIFFS.exists("/home.html")) {
     request->send(SPIFFS, "/home.html");
-=======
-handleHome() {
-  //SPIFFS.begin(); // mount the fs
-  File f = SPIFFS.open("/home.html", "r");
-  if (f) {
-    size_t sent = server.streamFile(f, "text/html");
-    f.close();
->>>>>>> e28a7204
   } else {
     request->send(200, "text/plain",
                   "/home.html not found, have you flashed the SPIFFS?");
@@ -460,11 +395,6 @@
   s += "\"watthour\":\"" + watthour_total + "\"";
   s += "}";
   s.replace(" ", "");
-<<<<<<< HEAD
-=======
- server.send(200, "text/html", s);
-}
->>>>>>> e28a7204
 
   response->setCode(200);
   response->print(s);
@@ -535,11 +465,7 @@
 // Update firmware
 // url: /update
 // -------------------------------------------------------------------
-<<<<<<< HEAD
 /*
-=======
-int retCode = 400;
->>>>>>> e28a7204
 void handleUpdate() {
   DEBUG.println("UPDATING...");
   delay(500);
@@ -565,29 +491,13 @@
 */
 
 void
-<<<<<<< HEAD
 handleRapi(AsyncWebServerRequest *request) {
   AsyncResponseStream *response;
   if(false == requestPreProcess(request, response, "text/html")) {
     return;
   }
-=======
-handleRapi() {
+
   String s;
-  s = "<html><font size='20'><font color=006666>Open</font><b>EVSE</b></font><p>";
-  s += "<b>Open Source Hardware</b><p>Send RAPI Command<p>Common Commands:<p>";
-  s += "Set Current - $SC XX<p>Set Service Level - $SL 1 - $SL 2 - $SL A<p>";
-  s += "Get Real-time Current - $GG<p>Get Temperatures - $GP<p>";
-        s += "<p>";
-  s += "<form method='get' action='r'><label><b><i>RAPI Command:</b></i></label>";
-  s += "<input name='rapi' length=32><p><input type='submit'></form>";
-        s += "</html>\r\n\r\n";
-  server.send(200, "text/html", s);
-}
->>>>>>> e28a7204
-
-  String s;
-<<<<<<< HEAD
 
   s = "<html><font size='20'><font color=006666>Open</font><b>EVSE</b></font><p>";
   s += "<b>Open Source Hardware</b><p>RAPI Command Sent<p>Common Commands:<p>";
@@ -668,59 +578,12 @@
   }
 
   request->send(404);
-=======
-  String rapiString;
-  String rapi = server.arg("rapi");
-  bool json = server.hasArg("json");
-  rapi.replace("%24", "$");
-  rapi.replace("+", " ");
-  Serial.flush();
-  Serial.println(rapi);
-  delay(commDelay);
-  while (Serial.available()) {
-         rapiString = Serial.readStringUntil('\r');
-       }
-  if(json)
-  {
-    s = "{\"cmd\":\""+rapi+"\",\"ret\":\""+rapiString+"\"}";
-  }
-  else
-  {
-    s = "<html><font size='20'><font color=006666>Open</font><b>EVSE</b></font><p>";
-    s += "<b>Open Source Hardware</b><p>RAPI Command Sent<p>Common Commands:<p>";
-    s += "Set Current - $SC XX<p>Set Service Level - $SL 1 - $SL 2 - $SL A<p>";
-    s += "Get Real-time Current - $GG<p>Get Temperatures - $GP<p>";
-    s += "<p>";
-    s += "<form method='get' action='r'><label><b><i>RAPI Command:</b></i></label>";
-    s += "<input name='rapi' length=32><p><input type='submit'></form>";
-    s += rapi;
-    s += "<p>&gt;";
-    s += rapiString;
-    s += "<p></html>\r\n\r\n";
-  }
-  server.send(200, "text/html", s);
-}
-
-bool requestPreProcess()
-{
-  if(www_username!="" && !server.authenticate(www_username.c_str(), www_password.c_str())) {
-    server.requestAuthentication();
-    return false;
-  }
-
-//  if(enableCors) {
-//    server.sendHeader("Access-Control-Allow-Origin", "*");
-//  }
-
-  return true;
->>>>>>> e28a7204
 }
 
 void
 web_server_setup() {
   SPIFFS.begin(); // mount the fs
 
-<<<<<<< HEAD
   // Setup the static files
   server.serveStatic("/", SPIFFS, "/")
     .setDefaultFile("index.html")
@@ -728,24 +591,10 @@
 
   // Start server & server root html /
   server.on("/",handleHome);
-=======
-  // Start server & server root html /
-  server.on("/",[]()
-  {
-    if (www_username != ""
-        && !server.authenticate(www_username.c_str(),
-                                www_password.c_str())
-        && wifi_mode == WIFI_MODE_STA) {
-      return server.requestAuthentication();
-    }
-    handleHome();
-  });
->>>>>>> e28a7204
 
   // Handle HTTP web interface button presses
   server.on("/generate_204", handleHome);  //Android captive portal. Maybe not needed. Might be handled by notFound
   server.on("/fwlink", handleHome);  //Microsoft captive portal. Maybe not needed. Might be handled by notFound
-<<<<<<< HEAD
   server.on("/status", handleStatus);
   server.on("/rapiupdate", handleUpdate);
   server.on("/config", handleConfig);
@@ -775,68 +624,6 @@
 
   server.onNotFound(handleNotFound);
 /*
-=======
-
-  server.on("/status", [](){
-    if(requestPreProcess()) handleStatus();
-  });
-  server.on("/savenetwork", [](){
-    if(requestPreProcess()) handleSaveNetwork();
-  });
-  server.on("/saveemoncms", [](){
-    if(requestPreProcess()) handleSaveEmoncms();
-  });
-  server.on("/savemqtt", [](){
-    if(requestPreProcess()) handleSaveMqtt();
-  });
-  server.on("/saveadmin", [](){
-    if(requestPreProcess()) handleSaveAdmin();
-  });
-  server.on("/scan", [](){
-    if(requestPreProcess()) handleScan();
-  });
-  server.on("/apoff", [](){
-    if(requestPreProcess()) handleAPOff();
-  });
-  /*
-  server.on("/firmware", [](){
-    if(requestPreProcess())   handleUpdateCheck();
-  });
-
-  server.on("/update", [](){
-    if(requestPreProcess()) handleUpdate();
-  });
-  */
-  server.on("/status", [](){
-    if(requestPreProcess()) handleStatus();
-  });
-  server.on("/reset", [](){
-    if(requestPreProcess()) handleRst();
-  });
-  server.on("/restart", [](){
-    if(requestPreProcess()) handleRestart();
-  });
-  server.on("/rapiupdate", [](){
-    if(requestPreProcess()) handleUpdate();
-  });
-  server.on("/rapi", [](){
-    if(requestPreProcess()) handleRapi();
-  });
-  server.on("/r", [](){
-    if(requestPreProcess()) handleRapiR();
-  });
-  server.on("/config", [](){
-    if(requestPreProcess()) handleConfig();
-  });
-  server.on("/saveohmkey", [](){
-    if(requestPreProcess()) handleSaveOhmkey();
-  });
-
-  server.onNotFound([]() {
-                    if (!handleFileRead(server.uri()))
-                    server.send(404, "text/plain", "NotFound");}
-  );
->>>>>>> e28a7204
   httpUpdater.setup(&server);
 */
   server.begin();
@@ -846,7 +633,6 @@
 
 void
 web_server_loop() {
-<<<<<<< HEAD
   // Do we need to restart the WiFi?
   if(wifiRestartTime > 0 && millis() > wifiRestartTime) {
     wifiRestartTime = 0;
@@ -872,7 +658,4 @@
     wifi_disconnect();
     ESP.reset();
   }
-=======
-  server.handleClient();          // Web server
->>>>>>> e28a7204
 }