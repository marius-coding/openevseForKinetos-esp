--- conflicted
+++ resolved
@@ -478,65 +478,6 @@
 }
 
 // -------------------------------------------------------------------
-// Save Tesla
-// url: /savetesla
-// -------------------------------------------------------------------
-void
-handleSaveTesla(MongooseHttpServerRequest *request) {
-  MongooseHttpServerResponseStream *response;
-  if(false == requestPreProcess(request, response, CONTENT_TYPE_TEXT)) {
-    return;
-  }
-
-  String user = request->getParam("user");
-  String pass = request->getParam("pass");
-  bool enable = isPositive(request->getParam("enable"));
-  config_save_tesla(enable, user, pass);
-
-  teslaClient.setUser(user.c_str());
-  teslaClient.setPass(pass.c_str());
-
-  if (enable) {
-    teslaClient.requestAccessToken();
-  }
-
-  char tmpStr[200];
-  snprintf(tmpStr, sizeof(tmpStr), "Saved: %s %s",
-           teslaClient.getUser(),
-           teslaClient.getPass());
-  DBUGLN(tmpStr);
-
-  response->setCode(200);
-  response->print(tmpStr);
-  request->send(response);
-}
-
-// -------------------------------------------------------------------
-// Save Tesla Vehicle Idx
-// url: /saveteslavi
-// -------------------------------------------------------------------
-void
-handleSaveTeslaVI(MongooseHttpServerRequest *request) {
-  MongooseHttpServerResponseStream *response;
-  if(false == requestPreProcess(request, response, CONTENT_TYPE_TEXT)) {
-    return;
-  }
-
-  String svi = request->getParam("vi");
-  int vehidx = atoi(svi.c_str());
-  teslaClient.setVehicleIdx(vehidx);
-  config_save_tesla_vehidx(vehidx);
-
-  char tmpStr[200];
-  snprintf(tmpStr, sizeof(tmpStr), "Saved: %s",svi.c_str());
-  DBUGLN(tmpStr);
-
-  response->setCode(200);
-  response->print(tmpStr);
-  request->send(response);
-}
-
-// -------------------------------------------------------------------
 // Get Tesla Vehicle Info
 // url: /teslaveh
 // -------------------------------------------------------------------
@@ -655,33 +596,28 @@
   doc["nogndcount"] = nognd_count;
   doc["stuckcount"] = stuck_count;
 
-<<<<<<< HEAD
   doc["divertmode"] = divertmode;
   doc["solar"] = solar;
   doc["grid_ie"] = grid_ie;
   doc["charge_rate"] = charge_rate;
   doc["divert_update"] = (millis() - lastUpdate) / 1000;
-=======
-  s += "\"ota_update\":" + String(Update.isRunning()) + ",";
-  s += "\"time\":\"" + String(time) + "\",";
-  s += "\"offset\":\"" + String(offset) + "\"";
+
+  doc["ota_update"] = (int)Update.isRunning();
+  doc["time"] = String(time);
+  doc["offset"] = String(offset) + "\"";
+
   {
     const TESLA_CHARGE_INFO *tci = teslaClient.getChargeInfo();
     if (tci->isValid) {
-      s += "\"batteryRange\":" + String(tci->batteryRange) + ",";
-      s += "\"chargeEnergyAdded\":" + String(tci->chargeEnergyAdded) + ",";
-      s += "\"chargeMilesAddedRated\":" + String(tci->chargeMilesAddedRated) + ",";
-      s += "\"batteryLevel\":" + String(tci->batteryLevel) + ",";
-      s += "\"chargeLimitSOC\":" + String(tci->chargeLimitSOC) + ",";
-      s += "\"timeToFullCharge\":" + String(tci->timeToFullCharge) + ",";
-      s += "\"chargerVoltage\":" + String(tci->chargerVoltage) + ",";
-    }
-  }
->>>>>>> 92f4d1d8
-
-  doc["ota_update"] = (int)Update.isRunning();
-  doc["time"] = String(time);
-  doc["offset"] = String(offset) + "\"";
+      doc["batteryRange"] = tci->batteryRange;
+      doc["chargeEnergyAdded"] = tci->chargeEnergyAdded;
+      doc["chargeMilesAddedRated"] = tci->chargeMilesAddedRated;
+      doc["batteryLevel"] = tci->batteryLevel;
+      doc["chargeLimitSOC"] = tci->chargeLimitSOC;
+      doc["timeToFullCharge"] = tci->timeToFullCharge;
+      doc["chargerVoltage"] = tci->chargerVoltage;
+    }
+  }
 
   response->setCode(200);
   serializeJson(doc, *response);
@@ -758,18 +694,6 @@
     response->setCode(405);
 
   }
-<<<<<<< HEAD
-=======
-  s += "\",";
-  s += "\"hostname\":\"" + esp_hostname + "\",";
-  s += "\"time_zone\":\"" + time_zone + "\",";
-  s += "\"sntp_enabled\":" + String(config_sntp_enabled() ? "true" : "false") + ",";
-  s += "\"sntp_host\":\"" + sntp_hostname + "\",";
-  s += "\"tesla_user\":\"" + String(teslaClient.getUser()) + "\",";
-  s += "\"tesla_vehidx\":" + String(teslaClient.getCurVehicleIdx()) + ",";
-  s += "\"ohm_enabled\":" + String(config_ohm_enabled() ? "true" : "false");
-  s += "}";
->>>>>>> 92f4d1d8
 
   request->send(response);
 }
@@ -1159,8 +1083,6 @@
   server.on("/saveemoncms$", handleSaveEmoncms);
   server.on("/savemqtt$", handleSaveMqtt);
   server.on("/saveadmin$", handleSaveAdmin);
-  server.on("/savetesla$", handleSaveTesla);
-  server.on("/saveteslavi$", handleSaveTeslaVI);
   server.on("/teslaveh$", handleTeslaVeh);
   server.on("/saveadvanced$", handleSaveAdvanced);
   server.on("/saveohmkey$", handleSaveOhmkey);
