--- conflicted
+++ resolved
@@ -119,13 +119,8 @@
   dumpRequest(request);
 
   if(wifi_mode_is_sta() && www_username!="" &&
-<<<<<<< HEAD
      false == request->authenticate(www_username, www_password)) {
     request->requestAuthentication(esp_hostname);
-=======
-     false == request->authenticate(www_username.c_str(), www_password.c_str())) {
-    request->requestAuthentication(esp_hostname.c_str());
->>>>>>> 84015930
     return false;
   }
 
@@ -423,13 +418,13 @@
 // url: /saveadvanced
 // -------------------------------------------------------------------
 void
-handleSaveAdvanced(AsyncWebServerRequest *request) {
-  AsyncResponseStream *response;
+handleSaveAdvanced(MongooseHttpServerRequest *request) {
+  MongooseHttpServerResponseStream *response;
   if(false == requestPreProcess(request, response, CONTENT_TYPE_TEXT)) {
     return;
   }
 
-  String qhostname = request->arg("hostname");
+  String qhostname = request->getParam("hostname");
 
   config_save_advanced(qhostname);
 
@@ -1001,11 +996,11 @@
   server.on("/config$", handleConfig);
 
   // Handle HTTP web interface button presses
-<<<<<<< HEAD
   server.on("/savenetwork$", handleSaveNetwork);
   server.on("/saveemoncms$", handleSaveEmoncms);
   server.on("/savemqtt$", handleSaveMqtt);
   server.on("/saveadmin$", handleSaveAdmin);
+  server.on("/saveadvanced$", handleSaveAdvanced);
   server.on("/saveohmkey$", handleSaveOhmkey);
   server.on("/reset$", handleRst);
   server.on("/restart$", handleRestart);
@@ -1015,22 +1010,6 @@
   server.on("/apoff$", handleAPOff);
   server.on("/divertmode$", handleDivertMode);
   server.on("/emoncms/describe$", handleDescribe);
-=======
-  server.on("/savenetwork", handleSaveNetwork);
-  server.on("/saveemoncms", handleSaveEmoncms);
-  server.on("/savemqtt", handleSaveMqtt);
-  server.on("/saveadmin", handleSaveAdmin);
-  server.on("/saveadvanced", handleSaveAdvanced);
-  server.on("/saveohmkey", handleSaveOhmkey);
-  server.on("/reset", handleRst);
-  server.on("/restart", handleRestart);
-  server.on("/rapi", handleRapi);
-  server.on("/r", handleRapi);
-  server.on("/scan", handleScan);
-  server.on("/apoff", handleAPOff);
-  server.on("/divertmode", handleDivertMode);
-  server.on("/emoncms/describe", handleDescribe);
->>>>>>> 84015930
 
   // Simple Firmware Update Form
 //  server.on("/update$", HTTP_GET, handleUpdateGet);
