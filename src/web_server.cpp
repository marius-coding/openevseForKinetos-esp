--- conflicted
+++ resolved
@@ -580,17 +580,13 @@
   bool json = request->hasArg("json");
 
   AsyncResponseStream *response;
-  if (false == requestPreProcess(request, response, json ? "application/json" : "text/html")) {
+  if(false == requestPreProcess(request, response, json ? "application/json" : "text/html")) {
     return;
   }
 
   String s;
 
-<<<<<<< HEAD
   if(false == json) {
-=======
-  if (false == json) {
->>>>>>> 3b3734a6
     s = "<html><font size='20'><font color=006666>Open</font><b>EVSE</b></font><p>";
     s += "<b>Open Source Hardware</b><p>RAPI Command Sent<p>Common Commands:<p>";
     s += "Set Current - $SC XX<p>Set Service Level - $SL 1 - $SL 2 - $SL A<p>";
@@ -600,23 +596,15 @@
     s += "<input name='rapi' length=32><p><input type='submit'></form>";
   }
 
-<<<<<<< HEAD
-  if(request->hasArg("rapi"))
-  {
-    String rapiString;
-=======
   if (request->hasArg("rapi")) {
->>>>>>> 3b3734a6
     String rapi = request->arg("rapi");
 
     // BUG: Really we should do this in the main loop not here...
     Serial.flush();
-<<<<<<< HEAD
-    Serial.println(rapi);
-    delay(commDelay);
-    while (Serial.available()) {
-      rapiString = Serial.readStringUntil('\r');
-    }
+    comm_sent++;
+    if (0 == rapiSender.sendCmd(rapi.c_str())) {
+      comm_success++;
+      String rapiString = rapiSender.getResponse();
 
     if(json) {
       s = "{\"cmd\":\""+rapi+"\",\"ret\":\""+rapiString+"\"}";
@@ -624,25 +612,12 @@
       s += rapi;
       s += "<p>&gt;";
       s += rapiString;
-=======
-    comm_sent++;
-    if (0 == rapiSender.sendCmd(rapi.c_str())) {
-      comm_success++;
-      String rapiString = rapiSender.getResponse();
-
-      if (json) {
-        s = "{\"cmd\":\""+rapi+"\",\"ret\":\""+rapiString+"\"}";
-      } else {
-        s += rapi;
-        s += "<p>&gt;";
-        s += rapiString;
-      }
->>>>>>> 3b3734a6
     }
   }
-
-  if (false == json) {
-    s += "<p></html>\r\n\r\n";
+  }
+
+  if(false == json) {
+   s += "<p></html>\r\n\r\n";
   }
 
   response->setCode(200);
