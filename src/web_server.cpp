#include <Arduino.h>
#include <ESP8266WiFi.h>
#include <FS.h>                       // SPIFFS file-system: store web server html, CSS etc.

#include "emonesp.h"
#include "web_server.h"
#include "config.h"
#include "wifi.h"
#include "mqtt.h"
#include "input.h"
#include "emoncms.h"
#include "divert.h"

AsyncWebServer server(80);          //Create class for Web server

bool enableCors = true;

// Event timeouts
unsigned long wifiRestartTime = 0;
unsigned long mqttRestartTime = 0;
unsigned long systemRestartTime = 0;
unsigned long systemRebootTime = 0;

// Content Types
static const char CONTENT_TYPE_HTML[] PROGMEM = "text/html";
static const char CONTENT_TYPE_TEXT[] PROGMEM = "text/text";
static const char CONTENT_TYPE_JSON[] PROGMEM = "application/json";

// Get running firmware version from build tag environment variable
#define TEXTIFY(A) #A
#define ESCAPEQUOTE(A) TEXTIFY(A)
String currentfirmware = ESCAPEQUOTE(BUILD_TAG);

void dumpRequest(AsyncWebServerRequest *request) {
  if(request->method() == HTTP_GET) {
    DBUGF("GET");
  } else if(request->method() == HTTP_POST) {
    DBUGF("POST");
  } else if(request->method() == HTTP_DELETE) {
    DBUGF("DELETE");
  } else if(request->method() == HTTP_PUT) {
    DBUGF("PUT");
  } else if(request->method() == HTTP_PATCH) {
    DBUGF("PATCH");
  } else if(request->method() == HTTP_HEAD) {
    DBUGF("HEAD");
  } else if(request->method() == HTTP_OPTIONS) {
    DBUGF("OPTIONS");
  } else {
    DBUGF("UNKNOWN");
  }
  DBUGF(" http://%s%s", request->host().c_str(), request->url().c_str());

  if(request->contentLength()){
    DBUGF("_CONTENT_TYPE: %s", request->contentType().c_str());
    DBUGF("_CONTENT_LENGTH: %u", request->contentLength());
  }

  int headers = request->headers();
  int i;
  for(i=0; i<headers; i++) {
    AsyncWebHeader* h = request->getHeader(i);
    DBUGF("_HEADER[%s]: %s", h->name().c_str(), h->value().c_str());
  }

  int params = request->params();
  for(i = 0; i < params; i++) {
    AsyncWebParameter* p = request->getParam(i);
    if(p->isFile()){
      DBUGF("_FILE[%s]: %s, size: %u", p->name().c_str(), p->value().c_str(), p->size());
    } else if(p->isPost()){
      DBUGF("_POST[%s]: %s", p->name().c_str(), p->value().c_str());
    } else {
      DBUGF("_GET[%s]: %s", p->name().c_str(), p->value().c_str());
    }
  }
}

// -------------------------------------------------------------------
// Helper function to perform the standard operations on a request
// -------------------------------------------------------------------
bool requestPreProcess(AsyncWebServerRequest *request, AsyncResponseStream *&response, const char *contentType = CONTENT_TYPE_JSON)
{
  dumpRequest(request);

  if(wifi_mode == WIFI_MODE_STA && www_username!="" &&
     false == request->authenticate(www_username.c_str(), www_password.c_str())) {
    request->requestAuthentication(esp_hostname);
    return false;
  }

  response = request->beginResponseStream(contentType);
  if(enableCors) {
    response->addHeader(F("Access-Control-Allow-Origin"), F("*"));
  }

  return true;
}

// -------------------------------------------------------------------
// Helper function to detect positive string
// -------------------------------------------------------------------
bool isPositive(const String &str) {
  return str == "1" || str == "true";
}

// -------------------------------------------------------------------
// Load Home page
// url: /
// -------------------------------------------------------------------
void
handleHome(AsyncWebServerRequest *request) {
  if (www_username != ""
      && wifi_mode == WIFI_MODE_STA
      && !request->authenticate(www_username.c_str(),
                                www_password.c_str())) {
    return request->requestAuthentication(esp_hostname);
  }

  if (SPIFFS.exists("/home.htm")) {
    request->send(SPIFFS, "/home.htm");
  } else {
    request->send(200, CONTENT_TYPE_TEXT,
                F("/home.html not found, have you flashed the SPIFFS?"));
  }
}

// -------------------------------------------------------------------
// Wifi scan /scan not currently used
// url: /scan
//
// First request will return 0 results unless you start scan from somewhere else (loop/setup)
// Do not request more often than 3-5 seconds
// -------------------------------------------------------------------
void
handleScan(AsyncWebServerRequest *request) {
  AsyncResponseStream *response;
  if(false == requestPreProcess(request, response, CONTENT_TYPE_JSON)) {
    return;
  }

#ifndef ENABLE_ASYNC_WIFI_SCAN
  String json = "[";
  int n = WiFi.scanComplete();
  if(n == -2) {
    WiFi.scanNetworks(true, false);
  } else if(n) {
    for (int i = 0; i < n; ++i) {
      if(i) json += ",";
      json += "{";
      json += "\"rssi\":"+String(WiFi.RSSI(i));
      json += ",\"ssid\":\""+WiFi.SSID(i)+"\"";
      json += ",\"bssid\":\""+WiFi.BSSIDstr(i)+"\"";
      json += ",\"channel\":"+String(WiFi.channel(i));
      json += ",\"secure\":"+String(WiFi.encryptionType(i));
      json += ",\"hidden\":"+String(WiFi.isHidden(i)?"true":"false");
      json += "}";
    }
    WiFi.scanDelete();
    if(WiFi.scanComplete() == -2){
      WiFi.scanNetworks(true);
    }
  }
  json += "]";
  response->print(json);
  request->send(response);
#else // ENABLE_ASYNC_WIFI_SCAN
  // Async WiFi scan need the Git version of the ESP8266 core
  if(WIFI_SCAN_RUNNING == WiFi.scanComplete()) {
    response->setCode(500);
    response->setContentType(CONTENT_TYPE_TEXT);
    response->print("Busy");
    request->send(response);
    return;
  }

  WiFi.scanNetworksAsync([request, response](int networksFound) {
    String json = "[";
    for (int i = 0; i < networksFound; ++i) {
      if(i) json += ",";
      json += "{";
      json += "\"rssi\":"+String(WiFi.RSSI(i));
      json += ",\"ssid\":\""+WiFi.SSID(i)+"\"";
      json += ",\"bssid\":\""+WiFi.BSSIDstr(i)+"\"";
      json += ",\"channel\":"+String(WiFi.channel(i));
      json += ",\"secure\":"+String(WiFi.encryptionType(i));
      json += ",\"hidden\":"+String(WiFi.isHidden(i)?"true":"false");
      json += "}";
    }
    WiFi.scanDelete();
    json += "]";
    response->print(json);
    request->send(response);
  }, false);
#endif
}

// -------------------------------------------------------------------
// Handle turning Access point off
// url: /apoff
// -------------------------------------------------------------------
void
handleAPOff(AsyncWebServerRequest *request) {
  AsyncResponseStream *response;
  if(false == requestPreProcess(request, response, CONTENT_TYPE_TEXT)) {
    return;
  }

  response->setCode(200);
  response->print("Turning AP Off");
  request->send(response);

  DBUGLN("Turning AP Off");
  systemRebootTime = millis() + 5000;
}

// -------------------------------------------------------------------
// Save selected network to EEPROM and attempt connection
// url: /savenetwork
// -------------------------------------------------------------------
void
handleSaveNetwork(AsyncWebServerRequest *request) {
  AsyncResponseStream *response;
  if(false == requestPreProcess(request, response, CONTENT_TYPE_TEXT)) {
    return;
  }

  String qsid = request->arg("ssid");
  String qpass = request->arg("pass");

  if (qsid != 0) {
    config_save_wifi(qsid, qpass);

    response->setCode(200);
    response->print("saved");
    wifiRestartTime = millis() + 2000;
  } else {
    response->setCode(400);
    response->print("No SSID");
  }

  request->send(response);
}

// -------------------------------------------------------------------
// Save Emoncms
// url: /saveemoncms
// -------------------------------------------------------------------
void
handleSaveEmoncms(AsyncWebServerRequest *request) {
  AsyncResponseStream *response;
  if(false == requestPreProcess(request, response, CONTENT_TYPE_TEXT)) {
    return;
  }

  config_save_emoncms(isPositive(request->arg("enable")),
                      request->arg("server"),
                      request->arg("node"),
                      request->arg("apikey"),
                      request->arg("fingerprint"));

  char tmpStr[200];
  snprintf(tmpStr, sizeof(tmpStr), "Saved: %s %s %s %s",
           emoncms_server.c_str(),
           emoncms_node.c_str(),
           emoncms_apikey.c_str(),
           emoncms_fingerprint.c_str());
  DBUGLN(tmpStr);

  response->setCode(200);
  response->print(tmpStr);
  request->send(response);
}

// -------------------------------------------------------------------
// Save MQTT Config
// url: /savemqtt
// -------------------------------------------------------------------
void
handleSaveMqtt(AsyncWebServerRequest *request) {
  AsyncResponseStream *response;
  if(false == requestPreProcess(request, response, CONTENT_TYPE_TEXT)) {
    return;
  }

  config_save_mqtt(isPositive(request->arg("enable")),
                   request->arg("server"),
                   request->arg("topic"),
                   request->arg("user"),
                   request->arg("pass"),
                   request->arg("solar"),
                   request->arg("grid_ie"));

  char tmpStr[200];
  snprintf(tmpStr, sizeof(tmpStr), "Saved: %s %s %s %s", mqtt_server.c_str(),
          mqtt_topic.c_str(), mqtt_user.c_str(), mqtt_pass.c_str(),
          mqtt_solar.c_str(), mqtt_grid_ie.c_str());
  DBUGLN(tmpStr);

  response->setCode(200);
  response->print(tmpStr);
  request->send(response);

  // If connected disconnect MQTT to trigger re-connect with new details
  mqttRestartTime = millis();
}

// -------------------------------------------------------------------
// Change divert mode (solar PV divert mode) e.g 1:Normal (default), 2:Eco
// url: /divertmode
// -------------------------------------------------------------------
void
handleDivertMode(AsyncWebServerRequest *request){
  AsyncResponseStream *response;
  if(false == requestPreProcess(request, response, CONTENT_TYPE_TEXT)) {
    return;
  }

  divertmode_update(request->arg("divertmode").toInt());

  response->setCode(200);
  response->print("Divert Mode changed");
  request->send(response);

  DBUGF("Divert Mode: %d", divertmode);
}

// -------------------------------------------------------------------
// Save the web site user/pass
// url: /saveadmin
// -------------------------------------------------------------------
void
handleSaveAdmin(AsyncWebServerRequest *request) {
  AsyncResponseStream *response;
  if(false == requestPreProcess(request, response, CONTENT_TYPE_TEXT)) {
    return;
  }

  String quser = request->arg("user");
  String qpass = request->arg("pass");

  config_save_admin(quser, qpass);

  response->setCode(200);
  response->print("saved");
  request->send(response);
}

// -------------------------------------------------------------------
// Save the Ohm keyto EEPROM
// url: /handleSaveOhmkey
// -------------------------------------------------------------------
void
handleSaveOhmkey(AsyncWebServerRequest *request) {
  AsyncResponseStream *response;
  if(false == requestPreProcess(request, response, CONTENT_TYPE_TEXT)) {
    return;
  }

  bool enabled = isPositive(request->arg("enable"));
  String qohm = request->arg("ohm");

  config_save_ohm(enabled, qohm);

  response->setCode(200);
  response->print("saved");
  request->send(response);
}

// -------------------------------------------------------------------
// Returns status json
// url: /status
// -------------------------------------------------------------------
void
handleStatus(AsyncWebServerRequest *request) {
  AsyncResponseStream *response;
  if(false == requestPreProcess(request, response)) {
    return;
  }

  String s = "{";
  if (wifi_mode == WIFI_MODE_STA) {
    s += "\"mode\":\"STA\",";
  } else if (wifi_mode == WIFI_MODE_AP_STA_RETRY
             || wifi_mode == WIFI_MODE_AP_ONLY) {
    s += "\"mode\":\"AP\",";
  } else if (wifi_mode == WIFI_MODE_AP_AND_STA) {
    s += "\"mode\":\"STA+AP\",";
  }
  s += "\"networks\":[" + st + "],";
  s += "\"rssi\":[" + rssi + "],";

  s += "\"srssi\":\"" + String(WiFi.RSSI()) + "\",";
  s += "\"ipaddress\":\"" + ipaddress + "\",";
  s += "\"emoncms_connected\":\"" + String(emoncms_connected) + "\",";
  s += "\"packets_sent\":\"" + String(packets_sent) + "\",";
  s += "\"packets_success\":\"" + String(packets_success) + "\",";

  s += "\"mqtt_connected\":\"" + String(mqtt_connected()) + "\",";

  s += "\"ohm_hour\":\"" + ohm_hour + "\",";

  s += "\"free_heap\":\"" + String(ESP.getFreeHeap()) + "\"";

#ifdef ENABLE_LEGACY_API
  s += ",\"version\":\"" + currentfirmware + "\"";
  s += ",\"ssid\":\"" + esid + "\"";
  //s += ",\"pass\":\""+epass+"\""; security risk: DONT RETURN PASSWORDS
  s += ",\"emoncms_server\":\"" + emoncms_server + "\"";
  s += ",\"emoncms_node\":\"" + emoncms_node + "\"";
  //s += ",\"emoncms_apikey\":\""+emoncms_apikey+"\""; security risk: DONT RETURN APIKEY
  s += ",\"emoncms_fingerprint\":\"" + emoncms_fingerprint + "\"";
  s += ",\"mqtt_server\":\"" + mqtt_server + "\"";
  s += ",\"mqtt_topic\":\"" + mqtt_topic + "\"";
  s += ",\"mqtt_user\":\"" + mqtt_user + "\"";
  //s += ",\"mqtt_pass\":\""+mqtt_pass+"\""; security risk: DONT RETURN PASSWORDS
  s += ",\"www_username\":\"" + www_username + "\"";
  //s += ",\"www_password\":\""+www_password+"\""; security risk: DONT RETURN PASSWORDS
  s += ",\"ohmkey\":\"" + ohm + "\"";
#endif
  s += "}";

  response->setCode(200);
  response->print(s);
  request->send(response);
}

// -------------------------------------------------------------------
// Returns OpenEVSE Config json
// url: /config
// -------------------------------------------------------------------
void
handleConfig(AsyncWebServerRequest *request) {
  AsyncResponseStream *response;
  if(false == requestPreProcess(request, response)) {
    return;
  }

  String s = "{";
  s += "\"firmware\":\"" + firmware + "\",";
  s += "\"protocol\":\"" + protocol + "\",";
  s += "\"espflash\":\"" + String(ESP.getFlashChipSize()) + "\",";
  s += "\"version\":\"" + currentfirmware + "\",";
  s += "\"diodet\":\"" + String(diode_ck) + "\",";
  s += "\"gfcit\":\"" + String(gfci_test) + "\",";
  s += "\"groundt\":\"" + String(ground_ck) + "\",";
  s += "\"relayt\":\"" + String(stuck_relay) + "\",";
  s += "\"ventt\":\"" + String(vent_ck) + "\",";
  s += "\"tempt\":\"" + String(temp_ck) + "\",";
  s += "\"service\":\"" + String(service) + "\",";
  s += "\"l1min\":\"" + current_l1min + "\",";
  s += "\"l1max\":\"" + current_l1max + "\",";
  s += "\"l2min\":\"" + current_l2min + "\",";
  s += "\"l2max\":\"" + current_l2max + "\",";
  s += "\"scale\":\"" + current_scale + "\",";
  s += "\"offset\":\"" + current_offset + "\",";
  s += "\"gfcicount\":\"" + gfci_count + "\",";
  s += "\"nogndcount\":\"" + nognd_count + "\",";
  s += "\"stuckcount\":\"" + stuck_count + "\",";
  s += "\"kwhlimit\":\"" + kwh_limit + "\",";
  s += "\"timelimit\":\"" + time_limit + "\",";
  s += "\"ssid\":\"" + esid + "\",";
  //s += "\"pass\":\""+epass+"\","; security risk: DONT RETURN PASSWORDS
  s += "\"emoncms_enabled\":" + String(config_emoncms_enabled() ? "true" : "false") + ",";
  s += "\"emoncms_server\":\"" + emoncms_server + "\",";
  s += "\"emoncms_node\":\"" + emoncms_node + "\",";
  // s += "\"emoncms_apikey\":\""+emoncms_apikey+"\","; security risk: DONT RETURN APIKEY
  s += "\"emoncms_fingerprint\":\"" + emoncms_fingerprint + "\",";
  s += "\"mqtt_enabled\":" + String(config_mqtt_enabled() ? "true" : "false") + ",";
  s += "\"mqtt_server\":\"" + mqtt_server + "\",";
  s += "\"mqtt_topic\":\"" + mqtt_topic + "\",";
  s += "\"mqtt_user\":\"" + mqtt_user + "\",";
  //s += "\"mqtt_pass\":\""+mqtt_pass+"\","; security risk: DONT RETURN PASSWORDS
  s += "\"mqtt_solar\":\""+mqtt_solar+"\",";
  s += "\"mqtt_grid_ie\":\""+mqtt_grid_ie+"\",";
  s += "\"www_username\":\"" + www_username + "\",";
  //s += "\"www_password\":\""+www_password+"\","; security risk: DONT RETURN PASSWORDS
  s += "\"ohm_enabled\":" + String(config_ohm_enabled() ? "true" : "false") + ",";
  s += "\"divertmode\":\""+String(divertmode)+"\"";
  s += "}";

  response->setCode(200);
  response->print(s);
  request->send(response);
}

 // -------------------------------------------------------------------
// Returns Updates JSON
// url: /rapiupdate
// -------------------------------------------------------------------
void
handleUpdate(AsyncWebServerRequest *request) {

  AsyncResponseStream *response;
  if(false == requestPreProcess(request, response)) {
    return;
  }

  String s = "{";
  s += "\"comm_sent\":\"" + String(comm_sent) + "\",";
  s += "\"comm_success\":\"" + String(comm_success) + "\",";
#ifdef ENABLE_LEGACY_API
  s += "\"ohmhour\":\"" + ohm_hour + "\",";
  s += "\"espfree\":\"" + String(espfree) + "\",";
  s += "\"packets_sent\":\"" + String(packets_sent) + "\",";
  s += "\"packets_success\":\"" + String(packets_success) + "\",";
#endif
  s += "\"amp\":\"" + amp + "\",";
  s += "\"pilot\":\"" + pilot + "\",";
  s += "\"temp1\":\"" + temp1 + "\",";
  s += "\"temp2\":\"" + temp2 + "\",";
  s += "\"temp3\":\"" + temp3 + "\",";
  s += "\"estate\":\"" + estate + "\",";
  s += "\"wattsec\":\"" + wattsec + "\",";
  s += "\"watthour\":\"" + watthour_total + "\"";
  s += "}";

  response->setCode(200);
  response->print(s);
  request->send(response);
}

// -------------------------------------------------------------------
// Reset config and reboot
// url: /reset
// -------------------------------------------------------------------
void
handleRst(AsyncWebServerRequest *request) {
  AsyncResponseStream *response;
  if(false == requestPreProcess(request, response, CONTENT_TYPE_TEXT)) {
    return;
  }

  config_reset();
  ESP.eraseConfig();

  response->setCode(200);
  response->print("1");
  request->send(response);

  systemRebootTime = millis() + 1000;
}

// -------------------------------------------------------------------
// Restart (Reboot)
// url: /restart
// -------------------------------------------------------------------
void
handleRestart(AsyncWebServerRequest *request) {
  AsyncResponseStream *response;
  if(false == requestPreProcess(request, response, CONTENT_TYPE_TEXT)) {
    return;
  }

  response->setCode(200);
  response->print("1");
  request->send(response);

  systemRestartTime = millis() + 1000;
}

/*
// -------------------------------------------------------------------
// Check for updates and display current version
// url: /firmware
// -------------------------------------------------------------------
/*
String handleUpdateCheck() {
  DEBUG.println("Running: " + currentfirmware);
  // Get latest firmware version number
  String latestfirmware = ota_get_latest_version();
  DEBUG.println("Latest: " + latestfirmware);
  // Update web interface with firmware version(s)
  String s = "{";
  s += "\"current\":\""+currentfirmware+"\",";
  s += "\"latest\":\""+latestfirmware+"\"";
  s += "}";
  server.send(200, CONTENT_TYPE_HTML, s);
  return (latestfirmware);
}
*/

// -------------------------------------------------------------------
// Update firmware
// url: /update
// -------------------------------------------------------------------
/*
void handleUpdate() {
  DEBUG.println("UPDATING...");
  delay(500);

  t_httpUpdate_return ret = ota_http_update();

  String str="error";
  switch(ret) {
    case HTTP_UPDATE_FAILED:
      str = DEBUG.printf("Update failed error (%d): %s", ESPhttpUpdate.getLastError(), ESPhttpUpdate.getLastErrorString().c_str());
      break;
    case HTTP_UPDATE_NO_UPDATES:
      str = "No update, running latest firmware";
      break;
    case HTTP_UPDATE_OK:
      retCode = 200;
      str = "Update done!";
      break;
  }
  server.send(retCode, CONTENT_TYPE_TEXT, str);
  DEBUG.println(str);
}
*/

// -------------------------------------------------------------------
// Update firmware
// url: /update
// -------------------------------------------------------------------
void
handleUpdateGet(AsyncWebServerRequest *request) {
  AsyncResponseStream *response;
  if(false == requestPreProcess(request, response, CONTENT_TYPE_HTML)) {
    return;
  }

  response->setCode(200);
  response->print(F("<form method='POST' action='/update' enctype='multipart/form-data'><input type='file' name='update'><input type='submit' value='Update'></form>"));
  request->send(response);
}

void
handleUpdatePost(AsyncWebServerRequest *request) {
  bool shouldReboot = !Update.hasError();
  AsyncWebServerResponse *response = request->beginResponse(200, CONTENT_TYPE_TEXT, shouldReboot ? "OK" : "FAIL");
  response->addHeader("Connection", "close");
  request->send(response);

  if(shouldReboot) {
    systemRestartTime = millis() + 1000;
  }
}

void
handleUpdateUpload(AsyncWebServerRequest *request, String filename, size_t index, uint8_t *data, size_t len, bool final) {
  if(!index){
    DBUGF("Update Start: %s", filename.c_str());
    Update.runAsync(true);
    if(!Update.begin((ESP.getFreeSketchSpace() - 0x1000) & 0xFFFFF000)){
#ifdef ENABLE_DEBUG
      Update.printError(DEBUG_PORT);
#endif
    }
  }
  if(!Update.hasError()) {
    DBUGF("Update Writing %d", index);
    if(Update.write(data, len) != len) {
#ifdef ENABLE_DEBUG
      Update.printError(DEBUG_PORT);
#endif
    }
  }
  if(final){
    if(Update.end(true)){
      DBUGF("Update Success: %uB", index+len);
    } else {
#ifdef ENABLE_DEBUG
      Update.printError(DEBUG_PORT);
#endif
    }
  }
}

void
handleRapi(AsyncWebServerRequest *request) {
  bool json = request->hasArg("json");

  AsyncResponseStream *response;
  if(false == requestPreProcess(request, response, json ? CONTENT_TYPE_JSON : CONTENT_TYPE_HTML)) {
    return;
  }

  String s;

  if(false == json) {
    s = F("<html><font size='20'><font color=006666>Open</font><b>EVSE</b></font><p>"
          "<b>Open Source Hardware</b><p>RAPI Command Sent<p>Common Commands:<p>"
          "Set Current - $SC XX<p>Set Service Level - $SL 1 - $SL 2 - $SL A<p>"
          "Get Real-time Current - $GG<p>Get Temperatures - $GP<p>"
          "<p>"
          "<form method='get' action='r'><label><b><i>RAPI Command:</b></i></label>"
          "<input name='rapi' length=32><p><input type='submit'></form>");
  }

  if (request->hasArg("rapi"))
  {
    String rapi = request->arg("rapi");

    // BUG: Really we should do this in the main loop not here...
    Serial.flush();
<<<<<<< HEAD
    Serial.println(rapi);
    delay(commDelay);
    while (Serial.available()) {
      rapiString = Serial.readStringUntil('\r');
    }

    if(json) {
      s = "{\"cmd\":\""+rapi+"\",\"ret\":\""+rapiString+"\"}";
    } else {
      s += rapi;
      s += F("<p>&gt;");
      s += rapiString;
    }
  }
  if(false == json) {
   s += F("<p></html>\r\n\r\n");
=======
    comm_sent++;
    if (0 == rapiSender.sendCmd(rapi.c_str())) {
      comm_success++;
      String rapiString = rapiSender.getResponse();

      if (json) {
        s = "{\"cmd\":\""+rapi+"\",\"ret\":\""+rapiString+"\"}";
      } else {
        s += rapi;
        s += "<p>&gt;";
        s += rapiString;
      }
    }
  }
  if (false == json) {
    s += "<p></html>\r\n\r\n";
>>>>>>> 65bb7f5e
  }

  response->setCode(200);
  response->print(s);
  request->send(response);
}

void handleNotFound(AsyncWebServerRequest *request)
{
  DBUGF("NOT_FOUND: ");
  dumpRequest(request);
  request->send(404);
}

void
web_server_setup() {
  SPIFFS.begin(); // mount the fs

  // Setup the static files
  server.serveStatic("/", SPIFFS, "/")
    .setDefaultFile("index.html")
    .setAuthentication(www_username.c_str(), www_password.c_str());

  // Start server & server root html /
  server.on("/", handleHome);

  // Handle status updates
  server.on("/status", handleStatus);
  server.on("/rapiupdate", handleUpdate);
  server.on("/config", handleConfig);

  // Handle HTTP web interface button presses
  server.on("/savenetwork", handleSaveNetwork);
  server.on("/saveemoncms", handleSaveEmoncms);
  server.on("/savemqtt", handleSaveMqtt);
  server.on("/saveadmin", handleSaveAdmin);
  server.on("/saveohmkey", handleSaveOhmkey);

  server.on("/reset", handleRst);
  server.on("/restart", handleRestart);

  server.on("/rapi", handleRapi);
  server.on("/r", handleRapi);

  server.on("/scan", handleScan);
  server.on("/apoff", handleAPOff);
  server.on("/divertmode", handleDivertMode);

  // Simple Firmware Update Form
  server.on("/update", HTTP_GET, handleUpdateGet);
  server.on("/update", HTTP_POST, handleUpdatePost, handleUpdateUpload);

//  server.on("/firmware", [](){
//    if(requestPreProcess())   handleUpdateCheck();
//  });
//
//  server.on("/update", [](){
//    if(requestPreProcess()) handleUpdate();
//  });

  server.onNotFound(handleNotFound);
  server.begin();

  DEBUG.println("Server started");
}

void
web_server_loop() {
  Profile_Start(web_server_loop);

  // Do we need to restart the WiFi?
  if(wifiRestartTime > 0 && millis() > wifiRestartTime) {
    wifiRestartTime = 0;
    wifi_restart();
}

  // Do we need to restart MQTT?
  if(mqttRestartTime > 0 && millis() > mqttRestartTime) {
    mqttRestartTime = 0;
    mqtt_restart();
  }

  // Do we need to restart the system?
  if(systemRestartTime > 0 && millis() > systemRestartTime) {
    systemRestartTime = 0;
    wifi_disconnect();
    ESP.restart();
  }

  // Do we need to reboot the system?
  if(systemRebootTime > 0 && millis() > systemRebootTime) {
    systemRebootTime = 0;
    wifi_disconnect();
    ESP.reset();
  }

  Profile_End(web_server_loop, 5);
}<|MERGE_RESOLUTION|>--- conflicted
+++ resolved
@@ -694,14 +694,12 @@
 
     // BUG: Really we should do this in the main loop not here...
     Serial.flush();
-<<<<<<< HEAD
-    Serial.println(rapi);
-    delay(commDelay);
-    while (Serial.available()) {
-      rapiString = Serial.readStringUntil('\r');
-    }
-
-    if(json) {
+    comm_sent++;
+    if (0 == rapiSender.sendCmd(rapi.c_str())) {
+      comm_success++;
+      String rapiString = rapiSender.getResponse();
+
+      if (json) {
       s = "{\"cmd\":\""+rapi+"\",\"ret\":\""+rapiString+"\"}";
     } else {
       s += rapi;
@@ -709,26 +707,9 @@
       s += rapiString;
     }
   }
-  if(false == json) {
+  }
+  if (false == json) {
    s += F("<p></html>\r\n\r\n");
-=======
-    comm_sent++;
-    if (0 == rapiSender.sendCmd(rapi.c_str())) {
-      comm_success++;
-      String rapiString = rapiSender.getResponse();
-
-      if (json) {
-        s = "{\"cmd\":\""+rapi+"\",\"ret\":\""+rapiString+"\"}";
-      } else {
-        s += rapi;
-        s += "<p>&gt;";
-        s += rapiString;
-      }
-    }
-  }
-  if (false == json) {
-    s += "<p></html>\r\n\r\n";
->>>>>>> 65bb7f5e
   }
 
   response->setCode(200);
