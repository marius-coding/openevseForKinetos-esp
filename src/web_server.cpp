--- conflicted
+++ resolved
@@ -1,8 +1,8 @@
 #include <Arduino.h>
 #include <ESP8266WiFi.h>
-#include <ESP8266WebServer.h>   // Config portal
-#include <ESP8266HTTPUpdateServer.h>    // upload update
-#include <FS.h>                 // SPIFFS file-system: store web server html, CSS etc.
+#include <ESP8266WebServer.h>         // Config portal
+#include <ESP8266HTTPUpdateServer.h>  // upload update
+#include <FS.h>                       // SPIFFS file-system: store web server html, CSS etc.
 
 #include "emonesp.h"
 #include "web_server.h"
@@ -14,7 +14,7 @@
 //#include "ota.h"
 
 
-ESP8266WebServer server(80);    //Create class for Web server
+ESP8266WebServer server(80);          //Create class for Web server
 ESP8266HTTPUpdateServer httpUpdater;
 
 bool enableCors = true;
@@ -77,42 +77,42 @@
 // -------------------------------------------------------------------
 void
 decodeURI(String & val) {
-  val.replace("%21", "!");
+    val.replace("%21", "!");
 //    val.replace("%22", '"');
-  val.replace("%23", "#");
-  val.replace("%24", "$");
-  val.replace("%26", "&");
-  val.replace("%27", "'");
-  val.replace("%28", "(");
-  val.replace("%29", ")");
-  val.replace("%2A", "*");
-  val.replace("%2B", "+");
-  val.replace("%2C", ",");
-  val.replace("%2D", "-");
-  val.replace("%2E", ".");
-  val.replace("%2F", "/");
-  val.replace("%3A", ":");
-  val.replace("%3B", ";");
-  val.replace("%3C", "<");
-  val.replace("%3D", "=");
-  val.replace("%3E", ">");
-  val.replace("%3F", "?");
-  val.replace("%40", "@");
-  val.replace("%5B", "[");
-  val.replace("%5C", "'\'");
-  val.replace("%5D", "]");
-  val.replace("%5E", "^");
-  val.replace("%5F", "_");
-  val.replace("%60", "`");
-  val.replace("%7B", "{");
-  val.replace("%7C", "|");
-  val.replace("%7D", "}");
-  val.replace("%7E", "~");
-  val.replace('+', ' ');
-
-  // Decode the % char last as there is always the posibility that the decoded
-  // % char coould be followed by one of the other replaces
-  val.replace("%25", "%");
+    val.replace("%23", "#");
+    val.replace("%24", "$");
+    val.replace("%26", "&");
+    val.replace("%27", "'");
+    val.replace("%28", "(");
+    val.replace("%29", ")");
+    val.replace("%2A", "*");
+    val.replace("%2B", "+");
+    val.replace("%2C", ",");
+    val.replace("%2D", "-");
+    val.replace("%2E", ".");
+    val.replace("%2F", "/");
+    val.replace("%3A", ":");
+    val.replace("%3B", ";");
+    val.replace("%3C", "<");
+    val.replace("%3D", "=");
+    val.replace("%3E", ">");
+    val.replace("%3F", "?");
+    val.replace("%40", "@");
+    val.replace("%5B", "[");
+    val.replace("%5C", "'\'");
+    val.replace("%5D", "]");
+    val.replace("%5E", "^");
+    val.replace("%5F", "_");
+    val.replace("%60", "`");
+    val.replace("%7B", "{");
+    val.replace("%7C", "|");
+    val.replace("%7D", "}");
+    val.replace("%7E", "~");
+    val.replace('+', ' ');
+
+    // Decode the % char last as there is always the posibility that the decoded
+    // % char coould be followed by one of the other replaces
+    val.replace("%25", "%");
 }
 
 // -------------------------------------------------------------------
@@ -121,7 +121,7 @@
 // -------------------------------------------------------------------
 void
 handleHome() {
-  SPIFFS.begin();               // mount the fs
+  SPIFFS.begin(); // mount the fs
   File f = SPIFFS.open("/home.html", "r");
   if (f) {
     String s = f.readString();
@@ -343,12 +343,8 @@
 // url: /rapiupdate
 // -------------------------------------------------------------------
 
-<<<<<<< HEAD
- void handleUpdate() {
-=======
 void
 handleUpdate() {
->>>>>>> 01ab7582
 
   String s = "{";
   s += "\"ohmhour\":\"" + ohm_hour + "\",";
@@ -367,7 +363,7 @@
   s += "\"watthour\":\"" + watthour_total + "\"";
   s += "}";
   s.replace(" ", "");
-  server.send(200, "text/html", s);
+ server.send(200, "text/html", s);
 }
 
 
@@ -451,10 +447,10 @@
   s += "<b>Open Source Hardware</b><p>Send RAPI Command<p>Common Commands:<p>";
   s += "Set Current - $SC XX<p>Set Service Level - $SL 1 - $SL 2 - $SL A<p>";
   s += "Get Real-time Current - $GG<p>Get Temperatures - $GP<p>";
-  s += "<p>";
+        s += "<p>";
   s += "<form method='get' action='r'><label><b><i>RAPI Command:</b></i></label>";
   s += "<input name='rapi' length=32><p><input type='submit'></form>";
-  s += "</html>\r\n\r\n";
+        s += "</html>\r\n\r\n";
   server.send(200, "text/html", s);
 }
 
@@ -469,20 +465,20 @@
   Serial.println(rapi);
   delay(commDelay);
   while (Serial.available()) {
-    rapiString = Serial.readStringUntil('\r');
-  }
+         rapiString = Serial.readStringUntil('\r');
+       }
   s = "<html><font size='20'><font color=006666>Open</font><b>EVSE</b></font><p>";
   s += "<b>Open Source Hardware</b><p>RAPI Command Sent<p>Common Commands:<p>";
   s += "Set Current - $SC XX<p>Set Service Level - $SL 1 - $SL 2 - $SL A<p>";
   s += "Get Real-time Current - $GG<p>Get Temperatures - $GP<p>";
-  s += "<p>";
+   s += "<p>";
   s += "<form method='get' action='r'><label><b><i>RAPI Command:</b></i></label>";
   s += "<input name='rapi' length=32><p><input type='submit'></form>";
-  s += rapi;
-  s += "<p>>";
-  s += rapiString;
-  s += "<p></html>\r\n\r\n";
-  server.send(200, "text/html", s);
+   s += rapi;
+   s += "<p>>";
+   s += rapiString;
+   s += "<p></html>\r\n\r\n";
+   server.send(200, "text/html", s);
 }
 
 bool requestPreProcess()
@@ -502,77 +498,6 @@
 void
 web_server_setup() {
   // Start server & server root html /
-<<<<<<< HEAD
-  server.on("/", []() {
-    if(wifi_mode == WIFI_MODE_STA && www_username!="" && !server.authenticate(www_username.c_str(), www_password.c_str()))
-      return server.requestAuthentication();
-    handleHome();
-  });
-
-  // Handle HTTP web interface button presses
-  server.on("/generate_204", handleHome);  //Android captive portal. Maybe not needed. Might be handled by notFound
-  server.on("/fwlink", handleHome);  //Microsoft captive portal. Maybe not needed. Might be handled by notFound
-
-  server.on("/status", [](){
-    if(requestPreProcess()) handleStatus();
-  });
-  server.on("/savenetwork", [](){
-    if(requestPreProcess()) handleSaveNetwork();
-  });
-  server.on("/saveemoncms", [](){
-    if(requestPreProcess()) handleSaveEmoncms();
-  });
-  server.on("/savemqtt", [](){
-    if(requestPreProcess()) handleSaveMqtt();
-  });
-  server.on("/saveadmin", [](){
-    if(requestPreProcess()) handleSaveAdmin();
-  });
-  server.on("/scan", [](){
-    if(requestPreProcess()) handleScan();
-  });
-  server.on("/apoff", [](){
-    if(requestPreProcess()) handleAPOff();
-  });
-  /*
-  server.on("/firmware", [](){
-    if(requestPreProcess())   handleUpdateCheck();
-  });
-
-  server.on("/update", [](){
-    if(requestPreProcess()) handleUpdate();
-  });
-  */
-  server.on("/status", [](){
-    if(requestPreProcess()) handleStatus();
-  });
-  server.on("/reset", [](){
-    if(requestPreProcess()) handleRst();
-  });
-  server.on("/restart", [](){
-    if(requestPreProcess()) handleRestart();
-  });
-  server.on("/rapiupdate", [](){
-    if(requestPreProcess()) handleUpdate();
-  });
-  server.on("/rapi", [](){
-    if(requestPreProcess()) handleRapi();
-  });
-  server.on("/r", [](){
-    if(requestPreProcess()) handleRapiR();
-  });
-  server.on("/config", [](){
-    if(requestPreProcess()) handleConfig();
-  });
-  server.on("/saveohmkey", [](){
-    if(requestPreProcess()) handleSaveOhmkey();
-  });
-
-  server.onNotFound([](){
-  if(!handleFileRead(server.uri()))
-    server.send(404, "text/plain", "NotFound");
-  });
-=======
   server.on("/",[]() {
             if (www_username != ""
                 && !server.authenticate(www_username.c_str(),
@@ -582,124 +507,68 @@
   );
 
   // Handle HTTP web interface button presses
-  server.on("/generate_204", handleHome);       //Android captive portal. Maybe not needed. Might be handled by notFound
-  server.on("/fwlink", handleHome);     //Microsoft captive portal. Maybe not needed. Might be handled by notFound
-
-  server.on("/status",[]() {
-            if (www_username != ""
-                && !server.authenticate(www_username.c_str(),
-                                        www_password.c_str()))
-            return server.requestAuthentication(); handleStatus();}
-  );
-  server.on("/savenetwork",[]() {
-            if (www_username != ""
-                && !server.authenticate(www_username.c_str(),
-                                        www_password.c_str()))
-            return server.requestAuthentication(); handleSaveNetwork();}
-  );
-  server.on("/saveemoncms",[]() {
-            if (www_username != ""
-                && !server.authenticate(www_username.c_str(),
-                                        www_password.c_str()))
-            return server.requestAuthentication(); handleSaveEmoncms();}
-  );
-  server.on("/savemqtt",[]() {
-            if (www_username != ""
-                && !server.authenticate(www_username.c_str(),
-                                        www_password.c_str()))
-            return server.requestAuthentication(); handleSaveMqtt();}
-  );
-  server.on("/saveadmin",[]() {
-            if (www_username != ""
-                && !server.authenticate(www_username.c_str(),
-                                        www_password.c_str()))
-            return server.requestAuthentication(); handleSaveAdmin();}
-  );
-  server.on("/scan",[]() {
-            if (www_username != ""
-                && !server.authenticate(www_username.c_str(),
-                                        www_password.c_str()))
-            return server.requestAuthentication(); handleScan();}
-  );
-
-  server.on("/apoff",[]() {
-            if (www_username != ""
-                && !server.authenticate(www_username.c_str(),
-                                        www_password.c_str()))
-            return server.requestAuthentication(); handleAPOff();}
-  );
+  server.on("/generate_204", handleHome);  //Android captive portal. Maybe not needed. Might be handled by notFound
+  server.on("/fwlink", handleHome);  //Microsoft captive portal. Maybe not needed. Might be handled by notFound
+
+  server.on("/status", [](){
+    if(requestPreProcess()) handleStatus();
+  });
+  server.on("/savenetwork", [](){
+    if(requestPreProcess()) handleSaveNetwork();
+  });
+  server.on("/saveemoncms", [](){
+    if(requestPreProcess()) handleSaveEmoncms();
+  });
+  server.on("/savemqtt", [](){
+    if(requestPreProcess()) handleSaveMqtt();
+  });
+  server.on("/saveadmin", [](){
+    if(requestPreProcess()) handleSaveAdmin();
+  });
+  server.on("/scan", [](){
+    if(requestPreProcess()) handleScan();
+  });
+  server.on("/apoff", [](){
+    if(requestPreProcess()) handleAPOff();
+  });
   /*
-     server.on("/firmware", [](){
-     if(www_username!="" && !server.authenticate(www_username.c_str(), www_password.c_str()))
-     return server.requestAuthentication();
-     handleUpdateCheck();
-     });
-
-     server.on("/update", [](){
-     if(www_username!="" && !server.authenticate(www_username.c_str(), www_password.c_str()))
-     return server.requestAuthentication();
-     handleUpdate();
-     });
-   */
-  server.on("/status",[]() {
-            if (www_username != ""
-                && !server.authenticate(www_username.c_str(),
-                                        www_password.c_str()))
-            return server.requestAuthentication(); handleStatus();}
-  );
-  server.on("/reset",[]() {
-            if (www_username != ""
-                && !server.authenticate(www_username.c_str(),
-                                        www_password.c_str()))
-            return server.requestAuthentication(); handleRst();}
-  );
-  server.on("/restart",[]() {
-            if (www_username != ""
-                && !server.authenticate(www_username.c_str(),
-                                        www_password.c_str()))
-            return server.requestAuthentication(); handleRestart();}
-  );
-
-  server.on("/rapiupdate",[]() {
-            if (www_username != ""
-                && !server.authenticate(www_username.c_str(),
-                                        www_password.c_str()))
-            return server.requestAuthentication(); handleUpdate();}
-  );
-
-  server.on("/rapi",[]() {
-            if (www_username != ""
-                && !server.authenticate(www_username.c_str(),
-                                        www_password.c_str()))
-            return server.requestAuthentication(); handleRapi();}
-  );
-
-  server.on("/r",[]() {
-            if (www_username != ""
-                && !server.authenticate(www_username.c_str(),
-                                        www_password.c_str()))
-            return server.requestAuthentication(); handleRapiR();}
-  );
-
-  server.on("/config",[]() {
-            if (www_username != ""
-                && !server.authenticate(www_username.c_str(),
-                                        www_password.c_str()))
-            return server.requestAuthentication(); handleConfig();}
-  );
-
-  server.on("/saveohmkey",[]() {
-            if (www_username != ""
-                && !server.authenticate(www_username.c_str(),
-                                        www_password.c_str()))
-            return server.requestAuthentication(); handleSaveOhmkey();}
-  );
+  server.on("/firmware", [](){
+    if(requestPreProcess())   handleUpdateCheck();
+  });
+
+  server.on("/update", [](){
+    if(requestPreProcess()) handleUpdate();
+  });
+  */
+  server.on("/status", [](){
+    if(requestPreProcess()) handleStatus();
+  });
+  server.on("/reset", [](){
+    if(requestPreProcess()) handleRst();
+  });
+  server.on("/restart", [](){
+    if(requestPreProcess()) handleRestart();
+  });
+  server.on("/rapiupdate", [](){
+    if(requestPreProcess()) handleUpdate();
+  });
+  server.on("/rapi", [](){
+    if(requestPreProcess()) handleRapi();
+  });
+  server.on("/r", [](){
+    if(requestPreProcess()) handleRapiR();
+  });
+  server.on("/config", [](){
+    if(requestPreProcess()) handleConfig();
+  });
+  server.on("/saveohmkey", [](){
+    if(requestPreProcess()) handleSaveOhmkey();
+  });
 
   server.onNotFound([]() {
                     if (!handleFileRead(server.uri()))
                     server.send(404, "text/plain", "NotFound");}
   );
->>>>>>> 01ab7582
   httpUpdater.setup(&server);
   server.begin();
   DEBUG.println("Server started");
@@ -707,5 +576,5 @@
 
 void
 web_server_loop() {
-  server.handleClient();        // Web server
+  server.handleClient();          // Web server
 }