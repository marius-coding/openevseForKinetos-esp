--- conflicted
+++ resolved
@@ -688,12 +688,8 @@
           "<input name='rapi' length=32><p><input type='submit'></form>");
   }
 
-<<<<<<< HEAD
-  if (request->hasArg("rapi")) {
-=======
   if (request->hasArg("rapi"))
   {
->>>>>>> 5f487e42
     String rapi = request->arg("rapi");
 
     // BUG: Really we should do this in the main loop not here...
@@ -703,32 +699,17 @@
       comm_success++;
       String rapiString = rapiSender.getResponse();
 
-<<<<<<< HEAD
-    if(json) {
+      if (json) {
       s = "{\"cmd\":\""+rapi+"\",\"ret\":\""+rapiString+"\"}";
     } else {
       s += rapi;
-      s += "<p>&gt;";
+        s += F("<p>&gt;");
       s += rapiString;
     }
   }
   }
-
-  if(false == json) {
-   s += "<p></html>\r\n\r\n";
-=======
-      if (json) {
-        s = "{\"cmd\":\""+rapi+"\",\"ret\":\""+rapiString+"\"}";
-      } else {
-        s += rapi;
-        s += F("<p>&gt;");
-        s += rapiString;
-      }
-    }
-  }
   if (false == json) {
    s += F("<p></html>\r\n\r\n");
->>>>>>> 5f487e42
   }
 
   response->setCode(200);
