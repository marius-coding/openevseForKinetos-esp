--- conflicted
+++ resolved
@@ -12,6 +12,7 @@
 #include "input.h"
 #include "emoncms.h"
 #include "divert.h"
+
 
 ESP8266WebServer server(80);          //Create class for Web server
 ESP8266HTTPUpdateServer httpUpdater;
@@ -54,15 +55,10 @@
   return "text/plain";
 }
 
-<<<<<<< HEAD
-bool handleFileRead(String path){
-  if(path.endsWith("/")) path += "index.html";
-=======
 bool
 handleFileRead(String path) {
   if (path.endsWith("/"))
-    path += "index.htm";
->>>>>>> e28a7204
+    path += "index.html";
   String contentType = getContentType(path);
   String pathWithGz = path + ".gz";
   if (SPIFFS.exists(pathWithGz) || SPIFFS.exists(path)) {
@@ -123,26 +119,16 @@
 // Load Home page
 // url: /
 // -------------------------------------------------------------------
-<<<<<<< HEAD
-void handleHome() {
-  SPIFFS.begin(); // mount the fs
-  File f = SPIFFS.open("/home.htm", "r");
-=======
 void
 handleHome() {
   //SPIFFS.begin(); // mount the fs
-  File f = SPIFFS.open("/home.html", "r");
->>>>>>> e28a7204
+  File f = SPIFFS.open("/home.htm", "r");
   if (f) {
     size_t sent = server.streamFile(f, "text/html");
     f.close();
   } else {
-<<<<<<< HEAD
-      server.send(200, "text/plain","/home.html not found, have you flashed the SPIFFS?");
-=======
     server.send(200, "text/plain",
                 "/home.html not found, have you flashed the SPIFFS?");
->>>>>>> e28a7204
   }
 }
 
@@ -224,24 +210,17 @@
 handleSaveMqtt() {
   config_save_mqtt(server.arg("server"),
                    server.arg("topic"),
-<<<<<<< HEAD
                    server.arg("user"),
                    server.arg("pass"),
                    server.arg("solar"),
                    server.arg("grid_ie"));
-=======
-                   server.arg("user"), server.arg("pass"));
->>>>>>> e28a7204
 
   char tmpStr[200];
   // BUG: Potential buffer overflow issue the values mqtt_xxx come from user
   //      input so could overflow the buffer no matter the length
-<<<<<<< HEAD
-  sprintf(tmpStr,"Saved: %s %s %s %s %s %s",mqtt_server.c_str(),mqtt_topic.c_str(),mqtt_user.c_str(),mqtt_pass.c_str(),mqtt_solar.c_str(),mqtt_grid_ie.c_str());
-=======
-  sprintf(tmpStr, "Saved: %s %s %s %s", mqtt_server.c_str(),
-          mqtt_topic.c_str(), mqtt_user.c_str(), mqtt_pass.c_str());
->>>>>>> e28a7204
+  sprintf(tmpStr, "Saved: %s %s %s %s %s %s", mqtt_server.c_str(),
+          mqtt_topic.c_str(), mqtt_user.c_str(), mqtt_pass.c_str(),
+          mqtt_solar.c_str(), mqtt_grid_ie.c_str());
   DEBUG.println(tmpStr);
   server.send(200, "text/html", tmpStr);
 
@@ -305,41 +284,6 @@
   } else if (wifi_mode == WIFI_MODE_AP_AND_STA) {
     s += "\"mode\":\"STA+AP\",";
   }
-<<<<<<< HEAD
-  s += "\"networks\":["+st+"],";
-  s += "\"rssi\":["+rssi+"],";
-
-  s += "\"ssid\":\""+esid+"\",";
-  //s += "\"pass\":\""+epass+"\","; security risk: DONT RETURN PASSWORDS
-  s += "\"srssi\":\""+String(WiFi.RSSI())+"\",";
-  s += "\"ipaddress\":\""+ipaddress+"\",";
-  s += "\"emoncms_server\":\""+emoncms_server+"\",";
-  s += "\"emoncms_node\":\""+emoncms_node+"\",";
-  // s += "\"emoncms_apikey\":\""+emoncms_apikey+"\","; security risk: DONT RETURN APIKEY
-  s += "\"emoncms_fingerprint\":\""+emoncms_fingerprint+"\",";
-  s += "\"emoncms_connected\":\""+String(emoncms_connected)+"\",";
-  s += "\"packets_sent\":\""+String(packets_sent)+"\",";
-  s += "\"packets_success\":\""+String(packets_success)+"\",";
-
-  s += "\"mqtt_server\":\""+mqtt_server+"\",";
-  s += "\"mqtt_topic\":\""+mqtt_topic+"\",";
-  s += "\"mqtt_user\":\""+mqtt_user+"\",";
-  //s += "\"mqtt_pass\":\""+mqtt_pass+"\","; security risk: DONT RETURN PASSWORDS
-  s += "\"mqtt_solar\":\""+mqtt_solar+"\",";
-  s += "\"mqtt_grid_ie\":\""+mqtt_grid_ie+"\",";
-  s += "\"mqtt_connected\":\""+String(mqtt_connected())+"\",";
-  
-  s += "\"divertmode\":\""+String(divertmode)+"\",";
-
-  s += "\"ohmkey\":\""+ohm+"\",";
-
-  s += "\"www_username\":\""+www_username+"\",";
-  //s += "\"www_password\":\""+www_password+"\","; security risk: DONT RETURN PASSWORDS
-
-  // s += "\"free_heap\":\""+String(ESP.getFreeHeap())+"\",";
-  s += "\"version\":\""+currentfirmware+"\"";
-
-=======
   s += "\"networks\":[" + st + "],";
   s += "\"rssi\":[" + rssi + "],";
 
@@ -350,6 +294,8 @@
   s += "\"packets_success\":\"" + String(packets_success) + "\",";
 
   s += "\"mqtt_connected\":\"" + String(mqtt_connected()) + "\",";
+  
+  s += "\"divertmode\":\""+String(divertmode)+"\",";
 
   s += "\"ohm_hour\":\"" + ohm_hour + "\",";
 
@@ -371,7 +317,6 @@
   //s += ",\"www_password\":\""+www_password+"\""; security risk: DONT RETURN PASSWORDS
   s += ",\"ohmkey\":\"" + ohm + "\"";
 #endif
->>>>>>> e28a7204
   s += "}";
   server.send(200, "text/html", s);
 }
@@ -417,6 +362,8 @@
   s += "\"mqtt_topic\":\"" + mqtt_topic + "\",";
   s += "\"mqtt_user\":\"" + mqtt_user + "\",";
   //s += "\"mqtt_pass\":\""+mqtt_pass+"\","; security risk: DONT RETURN PASSWORDS
+  s += "\"mqtt_solar\":\""+mqtt_solar+"\",";
+  s += "\"mqtt_grid_ie\":\""+mqtt_grid_ie+"\",";
   s += "\"www_username\":\"" + www_username + "\"";
   //s += "\"www_password\":\""+www_password+"\","; security risk: DONT RETURN PASSWORDS
   s += "}";
@@ -433,22 +380,6 @@
 handleUpdate() {
 
   String s = "{";
-<<<<<<< HEAD
-  s += "\"ohmhour\":\""+ohm_hour+"\",";
-  s += "\"espfree\":\""+String(ESP.getFreeHeap())+"\",";
-  s += "\"comm_sent\":\""+String(comm_sent)+"\",";
-  s += "\"comm_success\":\""+String(comm_success)+"\",";
-  s += "\"packets_sent\":\""+String(packets_sent)+"\",";
-  s += "\"packets_success\":\""+String(packets_success)+"\",";
-  s += "\"amp\":\""+String(amp)+"\",";
-  s += "\"pilot\":\""+String(pilot)+"\",";
-  s += "\"temp1\":\""+String(temp1)+"\",";
-  s += "\"temp2\":\""+String(temp2)+"\",";
-  s += "\"temp3\":\""+String(temp3)+"\",";
-  s += "\"estate\":\""+String(estate)+"\",";
-  s += "\"wattsec\":\""+wattsec+"\",";
-  s += "\"watthour\":\""+watthour_total+"\"";
-=======
   s += "\"comm_sent\":\"" + String(comm_sent) + "\",";
   s += "\"comm_success\":\"" + String(comm_success) + "\",";
 #ifdef ENABLE_LEGACY_API
@@ -465,7 +396,6 @@
   s += "\"estate\":\"" + String(estate) + "\",";
   s += "\"wattsec\":\"" + wattsec + "\",";
   s += "\"watthour\":\"" + watthour_total + "\"";
->>>>>>> e28a7204
   s += "}";
   s.replace(" ", "");
  server.send(200, "text/html", s);
@@ -497,61 +427,9 @@
   ESP.restart();
 }
 
-<<<<<<< HEAD
-
-void handleRapi() {
-=======
-/*
-// -------------------------------------------------------------------
-// Check for updates and display current version
-// url: /firmware
-// -------------------------------------------------------------------
-String handleUpdateCheck() {
-  DEBUG.println("Running: " + currentfirmware);
-  // Get latest firmware version number
-  String latestfirmware = ota_get_latest_version();
-  DEBUG.println("Latest: " + latestfirmware);
-  // Update web interface with firmware version(s)
-  String s = "{";
-  s += "\"current\":\""+currentfirmware+"\",";
-  s += "\"latest\":\""+latestfirmware+"\"";
-  s += "}";
-  server.send(200, "text/html", s);
-  return (latestfirmware);
-}
-
-// -------------------------------------------------------------------
-// Update firmware
-// url: /update
-// -------------------------------------------------------------------
-int retCode = 400;
-void handleUpdate() {
-  DEBUG.println("UPDATING...");
-  delay(500);
-
-  t_httpUpdate_return ret = ota_http_update();
-
-  String str="error";
-  switch(ret) {
-    case HTTP_UPDATE_FAILED:
-      str = DEBUG.printf("Update failed error (%d): %s", ESPhttpUpdate.getLastError(), ESPhttpUpdate.getLastErrorString().c_str());
-      break;
-    case HTTP_UPDATE_NO_UPDATES:
-      str = "No update, running latest firmware";
-      break;
-    case HTTP_UPDATE_OK:
-      retCode = 200;
-      str = "Update done!";
-      break;
-  }
-  server.send(retCode, "text/plain", str);
-  DEBUG.println(str);
-}
-*/
 
 void
 handleRapi() {
->>>>>>> e28a7204
   String s;
   s = "<html><font size='20'><font color=006666>Open</font><b>EVSE</b></font><p>";
   s += "<b>Open Source Hardware</b><p>Send RAPI Command<p>Common Commands:<p>";
@@ -588,15 +466,15 @@
     s += "<b>Open Source Hardware</b><p>RAPI Command Sent<p>Common Commands:<p>";
     s += "Set Current - $SC XX<p>Set Service Level - $SL 1 - $SL 2 - $SL A<p>";
     s += "Get Real-time Current - $GG<p>Get Temperatures - $GP<p>";
-    s += "<p>";
+   s += "<p>";
     s += "<form method='get' action='r'><label><b><i>RAPI Command:</b></i></label>";
     s += "<input name='rapi' length=32><p><input type='submit'></form>";
-    s += rapi;
+   s += rapi;
     s += "<p>&gt;";
-    s += rapiString;
-    s += "<p></html>\r\n\r\n";
-  }
-  server.send(200, "text/html", s);
+   s += rapiString;
+   s += "<p></html>\r\n\r\n";
+  }
+   server.send(200, "text/html", s);
 }
 
 bool requestPreProcess()
@@ -618,12 +496,6 @@
   SPIFFS.begin(); // mount the fs
 
   // Start server & server root html /
-<<<<<<< HEAD
-  server.on("/", [](){
-  if(www_username!="" && !server.authenticate(www_username.c_str(), www_password.c_str()))
-      return server.requestAuthentication();
-      handleHome();
-=======
   server.on("/",[]()
   {
     if (www_username != ""
@@ -632,8 +504,7 @@
         && wifi_mode == WIFI_MODE_STA) {
       return server.requestAuthentication();
     }
-    handleHome();
->>>>>>> e28a7204
+      handleHome();
   });
 
   // Handle HTTP web interface button presses
@@ -641,36 +512,6 @@
   server.on("/fwlink", handleHome);  //Microsoft captive portal. Maybe not needed. Might be handled by notFound
 
   server.on("/status", [](){
-<<<<<<< HEAD
-  if(www_username!="" && !server.authenticate(www_username.c_str(), www_password.c_str()))
-    return server.requestAuthentication();
-    handleStatus();
-  });
-  server.on("/savenetwork", [](){
-  if(www_username!="" && !server.authenticate(www_username.c_str(), www_password.c_str()))
-    return server.requestAuthentication();
-    handleSaveNetwork();
-  });
-  server.on("/saveemoncms", [](){
-  if(www_username!="" && !server.authenticate(www_username.c_str(), www_password.c_str()))
-    return server.requestAuthentication();
-    handleSaveEmoncms();
-  });
-  server.on("/savemqtt", [](){
-  if(www_username!="" && !server.authenticate(www_username.c_str(), www_password.c_str()))
-    return server.requestAuthentication();
-    handleSaveMqtt();
-  });
-  server.on("/saveadmin", [](){
-  if(www_username!="" && !server.authenticate(www_username.c_str(), www_password.c_str()))
-    return server.requestAuthentication();
-    handleSaveAdmin();
-  });
-  server.on("/scan", [](){
-  if(www_username!="" && !server.authenticate(www_username.c_str(), www_password.c_str()))
-    return server.requestAuthentication();
-    handleScan();
-=======
     if(requestPreProcess()) handleStatus();
   });
   server.on("/savenetwork", [](){
@@ -687,29 +528,14 @@
   });
   server.on("/scan", [](){
     if(requestPreProcess()) handleScan();
->>>>>>> e28a7204
   });
   server.on("/apoff", [](){
-<<<<<<< HEAD
-  if(www_username!="" && !server.authenticate(www_username.c_str(), www_password.c_str()))
-    return server.requestAuthentication();
-    handleAPOff();
+    if(requestPreProcess()) handleAPOff();
   });
   server.on("/divertmode", [](){
     if(www_username!="" && !server.authenticate(www_username.c_str(), www_password.c_str()))
   return server.requestAuthentication();
     handleDivertMode();
-=======
-    if(requestPreProcess()) handleAPOff();
-  });
-  /*
-  server.on("/firmware", [](){
-    if(requestPreProcess())   handleUpdateCheck();
-  });
-
-  server.on("/update", [](){
-    if(requestPreProcess()) handleUpdate();
->>>>>>> e28a7204
   });
   server.on("/status", [](){
     if(requestPreProcess()) handleStatus();
@@ -721,21 +547,6 @@
     if(requestPreProcess()) handleRestart();
   });
   server.on("/rapiupdate", [](){
-<<<<<<< HEAD
-  if(www_username!="" && !server.authenticate(www_username.c_str(), www_password.c_str()))
-    return server.requestAuthentication();
-    handleUpdate();
-  });
-  server.on("/rapi", [](){
-  if(www_username!="" && !server.authenticate(www_username.c_str(), www_password.c_str()))
-    return server.requestAuthentication();
-    handleRapi();
-  });
-  server.on("/r", [](){
-    if(www_username!="" && !server.authenticate(www_username.c_str(), www_password.c_str()))
-      return server.requestAuthentication();
-      handleRapiR();
-=======
     if(requestPreProcess()) handleUpdate();
   });
   server.on("/rapi", [](){
@@ -743,33 +554,18 @@
   });
   server.on("/r", [](){
     if(requestPreProcess()) handleRapiR();
->>>>>>> e28a7204
   });
   server.on("/config", [](){
     if(requestPreProcess()) handleConfig();
   });
-<<<<<<< HEAD
    server.on("/saveohmkey", [](){
-  if(www_username!="" && !server.authenticate(www_username.c_str(), www_password.c_str()))
-    return server.requestAuthentication();
-    handleSaveOhmkey();
-=======
-  server.on("/saveohmkey", [](){
     if(requestPreProcess()) handleSaveOhmkey();
->>>>>>> e28a7204
-  });
-
-<<<<<<< HEAD
-  server.onNotFound([](){
-  if(!handleFileRead(server.uri()))
-    server.send(404, "text/plain", "NotFound");
-  });
-=======
+  });
+
   server.onNotFound([]() {
                     if (!handleFileRead(server.uri()))
                     server.send(404, "text/plain", "NotFound");}
   );
->>>>>>> e28a7204
   httpUpdater.setup(&server);
   server.begin();
   DEBUG.println("Server started");
