--- conflicted
+++ resolved
@@ -58,11 +58,8 @@
 const char _CONTENT_TYPE_PNG[] PROGMEM = "image/png";
 const char _CONTENT_TYPE_SVG[] PROGMEM = "image/svg+xml";
 
-<<<<<<< HEAD
-=======
 #define RAPI_RESPONSE_BLOCKED             -300
 
->>>>>>> 796e142e
 void handleEvseClaims(MongooseHttpServerRequest *request);
 
 void dumpRequest(MongooseHttpServerRequest *request)
