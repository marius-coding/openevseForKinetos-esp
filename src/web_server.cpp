#include <Arduino.h>
#include <ESP8266WiFi.h>
#include <FS.h>                       // SPIFFS file-system: store web server html, CSS etc.

#include "emonesp.h"
#include "web_server.h"
#include "config.h"
#include "wifi.h"
#include "mqtt.h"
#include "input.h"
#include "emoncms.h"
#include "divert.h"

AsyncWebServer server(80);          //Create class for Web server

bool enableCors = true;

// Event timeouts
unsigned long wifiRestartTime = 0;
unsigned long mqttRestartTime = 0;
unsigned long systemRestartTime = 0;
unsigned long systemRebootTime = 0;

// Content Types
static const char CONTENT_TYPE_HTML[] PROGMEM = "text/html";
static const char CONTENT_TYPE_TEXT[] PROGMEM = "text/text";
static const char CONTENT_TYPE_JSON[] PROGMEM = "application/json";

// Get running firmware version from build tag environment variable
#define TEXTIFY(A) #A
#define ESCAPEQUOTE(A) TEXTIFY(A)
String currentfirmware = ESCAPEQUOTE(BUILD_TAG);

void dumpRequest(AsyncWebServerRequest *request) {
  if(request->method() == HTTP_GET) {
    DBUGF("GET");
  } else if(request->method() == HTTP_POST) {
    DBUGF("POST");
  } else if(request->method() == HTTP_DELETE) {
    DBUGF("DELETE");
  } else if(request->method() == HTTP_PUT) {
    DBUGF("PUT");
  } else if(request->method() == HTTP_PATCH) {
    DBUGF("PATCH");
  } else if(request->method() == HTTP_HEAD) {
    DBUGF("HEAD");
  } else if(request->method() == HTTP_OPTIONS) {
    DBUGF("OPTIONS");
  } else {
    DBUGF("UNKNOWN");
  }
  DBUGF(" http://%s%s", request->host().c_str(), request->url().c_str());

  if(request->contentLength()){
    DBUGF("_CONTENT_TYPE: %s", request->contentType().c_str());
    DBUGF("_CONTENT_LENGTH: %u", request->contentLength());
  }

  int headers = request->headers();
  int i;
  for(i=0; i<headers; i++) {
    AsyncWebHeader* h = request->getHeader(i);
    DBUGF("_HEADER[%s]: %s", h->name().c_str(), h->value().c_str());
  }

  int params = request->params();
  for(i = 0; i < params; i++) {
    AsyncWebParameter* p = request->getParam(i);
    if(p->isFile()){
      DBUGF("_FILE[%s]: %s, size: %u", p->name().c_str(), p->value().c_str(), p->size());
    } else if(p->isPost()){
      DBUGF("_POST[%s]: %s", p->name().c_str(), p->value().c_str());
    } else {
      DBUGF("_GET[%s]: %s", p->name().c_str(), p->value().c_str());
    }
  }
}

// -------------------------------------------------------------------
// Helper function to perform the standard operations on a request
// -------------------------------------------------------------------
bool requestPreProcess(AsyncWebServerRequest *request, AsyncResponseStream *&response, const char *contentType = CONTENT_TYPE_JSON)
{
<<<<<<< HEAD
  dumpRequest(request);

  if(wifi_mode == WIFI_MODE_STA && www_username!="" &&
     false == request->authenticate(www_username.c_str(), www_password.c_str())) {
    request->requestAuthentication();
=======
  if(www_username!="" && !request->authenticate(www_username.c_str(), www_password.c_str())) {
    request->requestAuthentication(esp_hostname);
>>>>>>> cfc801f1
    return false;
  }

  response = request->beginResponseStream(contentType);
  if(enableCors) {
    response->addHeader(F("Access-Control-Allow-Origin"), F("*"));
  }

  return true;
}

// -------------------------------------------------------------------
// Helper function to detect positive string
// -------------------------------------------------------------------
bool isPositive(const String &str) {
  return str == "1" || str == "true";
}

// -------------------------------------------------------------------
// Load Home page
// url: /
// -------------------------------------------------------------------
void
handleHome(AsyncWebServerRequest *request) {
  if (www_username != ""
      && !request->authenticate(www_username.c_str(),
                                www_password.c_str())
      && wifi_mode == WIFI_MODE_STA) {
    return request->requestAuthentication(esp_hostname);
  }

  if (SPIFFS.exists("/home.htm")) {
    request->send(SPIFFS, "/home.htm");
  } else {
    request->send(200, CONTENT_TYPE_TEXT,
                F("/home.html not found, have you flashed the SPIFFS?"));
  }
}

// -------------------------------------------------------------------
// Wifi scan /scan not currently used
// url: /scan
//
// First request will return 0 results unless you start scan from somewhere else (loop/setup)
// Do not request more often than 3-5 seconds
// -------------------------------------------------------------------
void
handleScan(AsyncWebServerRequest *request) {
  AsyncResponseStream *response;
  if(false == requestPreProcess(request, response, CONTENT_TYPE_JSON)) {
    return;
  }

#ifndef ENABLE_ASYNC_WIFI_SCAN
  String json = "[";
  int n = WiFi.scanComplete();
  if(n == -2) {
    WiFi.scanNetworks(true, false);
  } else if(n) {
    for (int i = 0; i < n; ++i) {
      if(i) json += ",";
      json += "{";
      json += "\"rssi\":"+String(WiFi.RSSI(i));
      json += ",\"ssid\":\""+WiFi.SSID(i)+"\"";
      json += ",\"bssid\":\""+WiFi.BSSIDstr(i)+"\"";
      json += ",\"channel\":"+String(WiFi.channel(i));
      json += ",\"secure\":"+String(WiFi.encryptionType(i));
      json += ",\"hidden\":"+String(WiFi.isHidden(i)?"true":"false");
      json += "}";
    }
    WiFi.scanDelete();
    if(WiFi.scanComplete() == -2){
      WiFi.scanNetworks(true);
    }
  }
  json += "]";
  response->print(json);
  request->send(response);
#else // ENABLE_ASYNC_WIFI_SCAN
  // Async WiFi scan need the Git version of the ESP8266 core
  if(WIFI_SCAN_RUNNING == WiFi.scanComplete()) {
    response->setCode(500);
    response->setContentType(CONTENT_TYPE_TEXT);
    response->print("Busy");
    request->send(response);
    return;
  }

  WiFi.scanNetworksAsync([request, response](int networksFound) {
    String json = "[";
    for (int i = 0; i < networksFound; ++i) {
      if(i) json += ",";
      json += "{";
      json += "\"rssi\":"+String(WiFi.RSSI(i));
      json += ",\"ssid\":\""+WiFi.SSID(i)+"\"";
      json += ",\"bssid\":\""+WiFi.BSSIDstr(i)+"\"";
      json += ",\"channel\":"+String(WiFi.channel(i));
      json += ",\"secure\":"+String(WiFi.encryptionType(i));
      json += ",\"hidden\":"+String(WiFi.isHidden(i)?"true":"false");
      json += "}";
    }
    WiFi.scanDelete();
    json += "]";
    response->print(json);
    request->send(response);
  }, false);
#endif
}

// -------------------------------------------------------------------
// Handle turning Access point off
// url: /apoff
// -------------------------------------------------------------------
void
handleAPOff(AsyncWebServerRequest *request) {
  AsyncResponseStream *response;
  if(false == requestPreProcess(request, response, CONTENT_TYPE_TEXT)) {
    return;
  }

  response->setCode(200);
  response->print("Turning AP Off");
  request->send(response);

  DBUGLN("Turning AP Off");
  systemRebootTime = millis() + 1000;
}

// -------------------------------------------------------------------
// Save selected network to EEPROM and attempt connection
// url: /savenetwork
// -------------------------------------------------------------------
void
handleSaveNetwork(AsyncWebServerRequest *request) {
  AsyncResponseStream *response;
  if(false == requestPreProcess(request, response, CONTENT_TYPE_TEXT)) {
    return;
  }

  String qsid = request->arg("ssid");
  String qpass = request->arg("pass");

  if (qsid != 0) {
    config_save_wifi(qsid, qpass);

    response->setCode(200);
    response->print("saved");
    wifiRestartTime = millis() + 2000;
  } else {
    response->setCode(400);
    response->print("No SSID");
  }

  request->send(response);
}

// -------------------------------------------------------------------
// Save Emoncms
// url: /saveemoncms
// -------------------------------------------------------------------
void
handleSaveEmoncms(AsyncWebServerRequest *request) {
  AsyncResponseStream *response;
  if(false == requestPreProcess(request, response, CONTENT_TYPE_TEXT)) {
    return;
  }

  config_save_emoncms(isPositive(request->arg("enable")),
                      request->arg("server"),
                      request->arg("node"),
                      request->arg("apikey"),
                      request->arg("fingerprint"));

  char tmpStr[200];
  snprintf(tmpStr, sizeof(tmpStr), "Saved: %s %s %s %s",
           emoncms_server.c_str(),
           emoncms_node.c_str(),
           emoncms_apikey.c_str(),
           emoncms_fingerprint.c_str());
  DBUGLN(tmpStr);

  response->setCode(200);
  response->print(tmpStr);
  request->send(response);
}

// -------------------------------------------------------------------
// Save MQTT Config
// url: /savemqtt
// -------------------------------------------------------------------
void
handleSaveMqtt(AsyncWebServerRequest *request) {
  AsyncResponseStream *response;
  if(false == requestPreProcess(request, response, CONTENT_TYPE_TEXT)) {
    return;
  }

  config_save_mqtt(isPositive(request->arg("enable")),
                   request->arg("server"),
                   request->arg("topic"),
                   request->arg("user"),
                   request->arg("pass"),
                   request->arg("solar"),
                   request->arg("grid_ie"));

  char tmpStr[200];
  snprintf(tmpStr, sizeof(tmpStr), "Saved: %s %s %s %s", mqtt_server.c_str(),
          mqtt_topic.c_str(), mqtt_user.c_str(), mqtt_pass.c_str(),
          mqtt_solar.c_str(), mqtt_grid_ie.c_str());
  DBUGLN(tmpStr);

  response->setCode(200);
  response->print(tmpStr);
  request->send(response);

  // If connected disconnect MQTT to trigger re-connect with new details
  mqttRestartTime = millis();
}

// -------------------------------------------------------------------
// Change divert mode (solar PV divert mode) e.g 1:Normal (default), 2:Eco
// url: /divertmode
// -------------------------------------------------------------------
void
handleDivertMode(AsyncWebServerRequest *request){
  AsyncResponseStream *response;
  if(false == requestPreProcess(request, response, CONTENT_TYPE_TEXT)) {
    return;
  }

  divertmode_update(request->arg("divertmode").toInt());

  response->setCode(200);
  response->print("Divert Mode changed");
  request->send(response);

  DBUGF("Divert Mode: %d", divertmode);
}

// -------------------------------------------------------------------
// Save the web site user/pass
// url: /saveadmin
// -------------------------------------------------------------------
void
handleSaveAdmin(AsyncWebServerRequest *request) {
  AsyncResponseStream *response;
  if(false == requestPreProcess(request, response, CONTENT_TYPE_TEXT)) {
    return;
  }

  String quser = request->arg("user");
  String qpass = request->arg("pass");

  config_save_admin(quser, qpass);

  response->setCode(200);
  response->print("saved");
  request->send(response);
}

// -------------------------------------------------------------------
// Save the Ohm keyto EEPROM
// url: /handleSaveOhmkey
// -------------------------------------------------------------------
void
handleSaveOhmkey(AsyncWebServerRequest *request) {
  AsyncResponseStream *response;
  if(false == requestPreProcess(request, response, CONTENT_TYPE_TEXT)) {
    return;
  }

  bool enabled = isPositive(request->arg("enable"));
  String qohm = request->arg("ohm");

  config_save_ohm(enabled, qohm);

  response->setCode(200);
  response->print("saved");
  request->send(response);
}

// -------------------------------------------------------------------
// Returns status json
// url: /status
// -------------------------------------------------------------------
void
handleStatus(AsyncWebServerRequest *request) {
  AsyncResponseStream *response;
  if(false == requestPreProcess(request, response)) {
    return;
  }

  String s = "{";
  if (wifi_mode == WIFI_MODE_STA) {
    s += "\"mode\":\"STA\",";
  } else if (wifi_mode == WIFI_MODE_AP_STA_RETRY
             || wifi_mode == WIFI_MODE_AP_ONLY) {
    s += "\"mode\":\"AP\",";
  } else if (wifi_mode == WIFI_MODE_AP_AND_STA) {
    s += "\"mode\":\"STA+AP\",";
  }
  s += "\"networks\":[" + st + "],";
  s += "\"rssi\":[" + rssi + "],";

  s += "\"srssi\":\"" + String(WiFi.RSSI()) + "\",";
  s += "\"ipaddress\":\"" + ipaddress + "\",";
  s += "\"emoncms_connected\":\"" + String(emoncms_connected) + "\",";
  s += "\"packets_sent\":\"" + String(packets_sent) + "\",";
  s += "\"packets_success\":\"" + String(packets_success) + "\",";

  s += "\"mqtt_connected\":\"" + String(mqtt_connected()) + "\",";

  s += "\"ohm_hour\":\"" + ohm_hour + "\",";

  s += "\"free_heap\":\"" + String(ESP.getFreeHeap()) + "\"";

#ifdef ENABLE_LEGACY_API
  s += ",\"version\":\"" + currentfirmware + "\"";
  s += ",\"ssid\":\"" + esid + "\"";
  //s += ",\"pass\":\""+epass+"\""; security risk: DONT RETURN PASSWORDS
  s += ",\"emoncms_server\":\"" + emoncms_server + "\"";
  s += ",\"emoncms_node\":\"" + emoncms_node + "\"";
  //s += ",\"emoncms_apikey\":\""+emoncms_apikey+"\""; security risk: DONT RETURN APIKEY
  s += ",\"emoncms_fingerprint\":\"" + emoncms_fingerprint + "\"";
  s += ",\"mqtt_server\":\"" + mqtt_server + "\"";
  s += ",\"mqtt_topic\":\"" + mqtt_topic + "\"";
  s += ",\"mqtt_user\":\"" + mqtt_user + "\"";
  //s += ",\"mqtt_pass\":\""+mqtt_pass+"\""; security risk: DONT RETURN PASSWORDS
  s += ",\"www_username\":\"" + www_username + "\"";
  //s += ",\"www_password\":\""+www_password+"\""; security risk: DONT RETURN PASSWORDS
  s += ",\"ohmkey\":\"" + ohm + "\"";
#endif
  s += "}";

  response->setCode(200);
  response->print(s);
  request->send(response);
}

// -------------------------------------------------------------------
// Returns OpenEVSE Config json
// url: /config
// -------------------------------------------------------------------
void
handleConfig(AsyncWebServerRequest *request) {
  AsyncResponseStream *response;
  if(false == requestPreProcess(request, response)) {
    return;
  }

  String s = "{";
  s += "\"firmware\":\"" + firmware + "\",";
  s += "\"protocol\":\"" + protocol + "\",";
  s += "\"espflash\":\"" + String(ESP.getFlashChipSize()) + "\",";
  s += "\"version\":\"" + currentfirmware + "\",";
  s += "\"diodet\":\"" + String(diode_ck) + "\",";
  s += "\"gfcit\":\"" + String(gfci_test) + "\",";
  s += "\"groundt\":\"" + String(ground_ck) + "\",";
  s += "\"relayt\":\"" + String(stuck_relay) + "\",";
  s += "\"ventt\":\"" + String(vent_ck) + "\",";
  s += "\"tempt\":\"" + String(temp_ck) + "\",";
  s += "\"service\":\"" + String(service) + "\",";
  s += "\"l1min\":\"" + current_l1min + "\",";
  s += "\"l1max\":\"" + current_l1max + "\",";
  s += "\"l2min\":\"" + current_l2min + "\",";
  s += "\"l2max\":\"" + current_l2max + "\",";
  s += "\"scale\":\"" + current_scale + "\",";
  s += "\"offset\":\"" + current_offset + "\",";
  s += "\"gfcicount\":\"" + gfci_count + "\",";
  s += "\"nogndcount\":\"" + nognd_count + "\",";
  s += "\"stuckcount\":\"" + stuck_count + "\",";
  s += "\"kwhlimit\":\"" + kwh_limit + "\",";
  s += "\"timelimit\":\"" + time_limit + "\",";
  s += "\"ssid\":\"" + esid + "\",";
  //s += "\"pass\":\""+epass+"\","; security risk: DONT RETURN PASSWORDS
  s += "\"emoncms_enabled\":" + String(config_emoncms_enabled() ? "true" : "false") + ",";
  s += "\"emoncms_server\":\"" + emoncms_server + "\",";
  s += "\"emoncms_node\":\"" + emoncms_node + "\",";
  // s += "\"emoncms_apikey\":\""+emoncms_apikey+"\","; security risk: DONT RETURN APIKEY
  s += "\"emoncms_fingerprint\":\"" + emoncms_fingerprint + "\",";
  s += "\"mqtt_enabled\":" + String(config_mqtt_enabled() ? "true" : "false") + ",";
  s += "\"mqtt_server\":\"" + mqtt_server + "\",";
  s += "\"mqtt_topic\":\"" + mqtt_topic + "\",";
  s += "\"mqtt_user\":\"" + mqtt_user + "\",";
  //s += "\"mqtt_pass\":\""+mqtt_pass+"\","; security risk: DONT RETURN PASSWORDS
  s += "\"mqtt_solar\":\""+mqtt_solar+"\",";
  s += "\"mqtt_grid_ie\":\""+mqtt_grid_ie+"\",";
  s += "\"www_username\":\"" + www_username + "\",";
  //s += "\"www_password\":\""+www_password+"\","; security risk: DONT RETURN PASSWORDS
  s += "\"ohm_enabled\":" + String(config_ohm_enabled() ? "true" : "false") + ",";
  s += "\"divertmode\":\""+String(divertmode)+"\"";
  s += "}";

  response->setCode(200);
  response->print(s);
  request->send(response);
}

 // -------------------------------------------------------------------
// Returns Updates JSON
// url: /rapiupdate
// -------------------------------------------------------------------
void
handleUpdate(AsyncWebServerRequest *request) {

  AsyncResponseStream *response;
  if(false == requestPreProcess(request, response)) {
    return;
  }

  String s = "{";
  s += "\"comm_sent\":\"" + String(comm_sent) + "\",";
  s += "\"comm_success\":\"" + String(comm_success) + "\",";
#ifdef ENABLE_LEGACY_API
  s += "\"ohmhour\":\"" + ohm_hour + "\",";
  s += "\"espfree\":\"" + String(espfree) + "\",";
  s += "\"packets_sent\":\"" + String(packets_sent) + "\",";
  s += "\"packets_success\":\"" + String(packets_success) + "\",";
#endif
  s += "\"amp\":\"" + amp + "\",";
  s += "\"pilot\":\"" + pilot + "\",";
  s += "\"temp1\":\"" + temp1 + "\",";
  s += "\"temp2\":\"" + temp2 + "\",";
  s += "\"temp3\":\"" + temp3 + "\",";
  s += "\"estate\":\"" + estate + "\",";
  s += "\"wattsec\":\"" + wattsec + "\",";
  s += "\"watthour\":\"" + watthour_total + "\"";
  s += "}";

  response->setCode(200);
  response->print(s);
  request->send(response);
}

// -------------------------------------------------------------------
// Reset config and reboot
// url: /reset
// -------------------------------------------------------------------
void
handleRst(AsyncWebServerRequest *request) {
  AsyncResponseStream *response;
  if(false == requestPreProcess(request, response, CONTENT_TYPE_TEXT)) {
    return;
  }

  config_reset();
  ESP.eraseConfig();

  response->setCode(200);
  response->print("1");
  request->send(response);

  systemRebootTime = millis() + 1000;
}

// -------------------------------------------------------------------
// Restart (Reboot)
// url: /restart
// -------------------------------------------------------------------
void
handleRestart(AsyncWebServerRequest *request) {
  AsyncResponseStream *response;
  if(false == requestPreProcess(request, response, CONTENT_TYPE_TEXT)) {
    return;
  }

  response->setCode(200);
  response->print("1");
  request->send(response);

  systemRestartTime = millis() + 1000;
}

/*
// -------------------------------------------------------------------
// Check for updates and display current version
// url: /firmware
// -------------------------------------------------------------------
/*
String handleUpdateCheck() {
  DEBUG.println("Running: " + currentfirmware);
  // Get latest firmware version number
  String latestfirmware = ota_get_latest_version();
  DEBUG.println("Latest: " + latestfirmware);
  // Update web interface with firmware version(s)
  String s = "{";
  s += "\"current\":\""+currentfirmware+"\",";
  s += "\"latest\":\""+latestfirmware+"\"";
  s += "}";
  server.send(200, CONTENT_TYPE_HTML, s);
  return (latestfirmware);
}
*/

// -------------------------------------------------------------------
// Update firmware
// url: /update
// -------------------------------------------------------------------
/*
void handleUpdate() {
  DEBUG.println("UPDATING...");
  delay(500);

  t_httpUpdate_return ret = ota_http_update();

  String str="error";
  switch(ret) {
    case HTTP_UPDATE_FAILED:
      str = DEBUG.printf("Update failed error (%d): %s", ESPhttpUpdate.getLastError(), ESPhttpUpdate.getLastErrorString().c_str());
      break;
    case HTTP_UPDATE_NO_UPDATES:
      str = "No update, running latest firmware";
      break;
    case HTTP_UPDATE_OK:
      retCode = 200;
      str = "Update done!";
      break;
  }
  server.send(retCode, CONTENT_TYPE_TEXT, str);
  DEBUG.println(str);
}
*/

// -------------------------------------------------------------------
// Update firmware
// url: /update
// -------------------------------------------------------------------
void
handleUpdateGet(AsyncWebServerRequest *request) {
  AsyncResponseStream *response;
  if(false == requestPreProcess(request, response, CONTENT_TYPE_HTML)) {
    return;
  }

  response->setCode(200);
  response->print(PSTR("<form method='POST' action='/update' enctype='multipart/form-data'><input type='file' name='update'><input type='submit' value='Update'></form>"));
  request->send(response);
}

void
handleUpdatePost(AsyncWebServerRequest *request) {
  bool shouldReboot = !Update.hasError();
  AsyncWebServerResponse *response = request->beginResponse(200, CONTENT_TYPE_TEXT, shouldReboot ? "OK" : "FAIL");
  response->addHeader("Connection", "close");
  request->send(response);

  if(shouldReboot) {
    systemRestartTime = millis() + 1000;
  }
}

void
handleUpdateUpload(AsyncWebServerRequest *request, String filename, size_t index, uint8_t *data, size_t len, bool final) {
  if(!index){
    DBUGF("Update Start: %s", filename.c_str());
    Update.runAsync(true);
    if(!Update.begin((ESP.getFreeSketchSpace() - 0x1000) & 0xFFFFF000)){
#ifdef ENABLE_DEBUG
      Update.printError(DEBUG_PORT);
#endif
    }
  }
  if(!Update.hasError()) {
    DBUGF("Update Writing %d", index);
    if(Update.write(data, len) != len) {
#ifdef ENABLE_DEBUG
      Update.printError(DEBUG_PORT);
#endif
    }
  }
  if(final){
    if(Update.end(true)){
      DBUGF("Update Success: %uB", index+len);
    } else {
#ifdef ENABLE_DEBUG
      Update.printError(DEBUG_PORT);
#endif
    }
  }
}

void
handleRapi(AsyncWebServerRequest *request) {
  bool json = request->hasArg("json");

  AsyncResponseStream *response;
  if(false == requestPreProcess(request, response, json ? CONTENT_TYPE_JSON : CONTENT_TYPE_HTML)) {
    return;
  }

  String s;

  if(false == json) {
    s = F("<html><font size='20'><font color=006666>Open</font><b>EVSE</b></font><p>"
          "<b>Open Source Hardware</b><p>RAPI Command Sent<p>Common Commands:<p>"
          "Set Current - $SC XX<p>Set Service Level - $SL 1 - $SL 2 - $SL A<p>"
          "Get Real-time Current - $GG<p>Get Temperatures - $GP<p>"
          "<p>"
          "<form method='get' action='r'><label><b><i>RAPI Command:</b></i></label>"
          "<input name='rapi' length=32><p><input type='submit'></form>");
  }

  if(request->hasArg("rapi"))
  {
    String rapiString;
    String rapi = request->arg("rapi");

    // BUG: Really we should do this in the main loop not here...
    Serial.flush();
    Serial.println(rapi);
    delay(commDelay);
    while (Serial.available()) {
      rapiString = Serial.readStringUntil('\r');
    }

    if(json) {
      s = "{\"cmd\":\""+rapi+"\",\"ret\":\""+rapiString+"\"}";
    } else {
      s += rapi;
      s += F("<p>&gt;");
      s += rapiString;
    }
  }
  if(false == json) {
   s += F("<p></html>\r\n\r\n");
  }

  response->setCode(200);
  response->print(s);
  request->send(response);
}

void handleNotFound(AsyncWebServerRequest *request)
{
  DBUGF("NOT_FOUND: ");
  dumpRequest(request);
  request->send(404);
}

void
web_server_setup() {
  SPIFFS.begin(); // mount the fs

  // Setup the static files
  server.serveStatic("/", SPIFFS, "/")
    .setDefaultFile("index.html")
    .setAuthentication(www_username.c_str(), www_password.c_str());

  // Start server & server root html /
  server.on("/",handleHome);

  // Handle HTTP web interface button presses
  server.on("/generate_204", handleHome);  //Android captive portal. Maybe not needed. Might be handled by notFound
  server.on("/fwlink", handleHome);  //Microsoft captive portal. Maybe not needed. Might be handled by notFound
  server.on("/connecttest.txt", handleHome);  //Microsoft captive portal. Maybe not needed. Might be handled by notFound
  server.on("/status", handleStatus);
  server.on("/rapiupdate", handleUpdate);
  server.on("/config", handleConfig);

  server.on("/savenetwork", handleSaveNetwork);
  server.on("/saveemoncms", handleSaveEmoncms);
  server.on("/savemqtt", handleSaveMqtt);
  server.on("/saveadmin", handleSaveAdmin);
  server.on("/saveohmkey", handleSaveOhmkey);

  server.on("/reset", handleRst);
  server.on("/restart", handleRestart);

  server.on("/rapi", handleRapi);
  server.on("/r", handleRapi);

  server.on("/scan", handleScan);
  server.on("/apoff", handleAPOff);
  server.on("/divertmode", handleDivertMode);

  // Simple Firmware Update Form
  server.on("/update", HTTP_GET, handleUpdateGet);
  server.on("/update", HTTP_POST, handleUpdatePost, handleUpdateUpload);

//  server.on("/firmware", [](){
//    if(requestPreProcess())   handleUpdateCheck();
//  });
//
//  server.on("/update", [](){
//    if(requestPreProcess()) handleUpdate();
//  });

  server.onNotFound(handleNotFound);
  server.begin();

  DEBUG.println("Server started");
}

void
web_server_loop() {
  Profile_Start(web_server_loop);

  // Do we need to restart the WiFi?
  if(wifiRestartTime > 0 && millis() > wifiRestartTime) {
    wifiRestartTime = 0;
    wifi_restart();
}

  // Do we need to restart MQTT?
  if(mqttRestartTime > 0 && millis() > mqttRestartTime) {
    mqttRestartTime = 0;
    mqtt_restart();
  }

  // Do we need to restart the system?
  if(systemRestartTime > 0 && millis() > systemRestartTime) {
    systemRestartTime = 0;
    wifi_disconnect();
    ESP.restart();
  }

  // Do we need to reboot the system?
  if(systemRebootTime > 0 && millis() > systemRebootTime) {
    systemRebootTime = 0;
    wifi_disconnect();
    ESP.reset();
  }

  Profile_End(web_server_loop, 5);
}<|MERGE_RESOLUTION|>--- conflicted
+++ resolved
@@ -81,16 +81,11 @@
 // -------------------------------------------------------------------
 bool requestPreProcess(AsyncWebServerRequest *request, AsyncResponseStream *&response, const char *contentType = CONTENT_TYPE_JSON)
 {
-<<<<<<< HEAD
   dumpRequest(request);
 
   if(wifi_mode == WIFI_MODE_STA && www_username!="" &&
      false == request->authenticate(www_username.c_str(), www_password.c_str())) {
-    request->requestAuthentication();
-=======
-  if(www_username!="" && !request->authenticate(www_username.c_str(), www_password.c_str())) {
     request->requestAuthentication(esp_hostname);
->>>>>>> cfc801f1
     return false;
   }
 
