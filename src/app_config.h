--- conflicted
+++ resolved
@@ -72,15 +72,11 @@
 #define CONFIG_SERVICE_TESLA        (1 << 8)
 #define CONFIG_SERVICE_DIVERT       (1 << 9)
 #define CONFIG_CHARGE_MODE          (7 << 10) // 3 bits for mode
-<<<<<<< HEAD
 #define CONFIG_PAUSE_USES_DISABLED  (1 << 13)
-#define CONFIG_VEHICLE_RANGE_MILES  (1 << 14)
-=======
-#define CONFIG_PAUSE_USES_DISABLED   (1 << 13)
 #define CONFIG_SERVICE_OCPP         (1 << 14)
 #define CONFIG_OCPP_ACCESS_SUSPEND  (1 << 15)
 #define CONFIG_OCPP_ACCESS_ENERGIZE (1 << 16)
->>>>>>> dbe42156
+#define CONFIG_VEHICLE_RANGE_MILES  (1 << 17)
 
 inline bool config_emoncms_enabled() {
   return CONFIG_SERVICE_EMONCMS == (flags & CONFIG_SERVICE_EMONCMS);
