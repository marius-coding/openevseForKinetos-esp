--- conflicted
+++ resolved
@@ -45,13 +45,12 @@
 extern String mqtt_vehicle_eta;
 extern String mqtt_announce_topic;
 
-<<<<<<< HEAD
 // OCPP 1.6 Settings
 extern String ocpp_server;
 extern String ocpp_chargeBoxId;
 extern String ocpp_idTag;
 extern String tx_start_point;
-=======
+
 // RFID storage
 extern String rfid_storage;
 
@@ -60,7 +59,6 @@
 extern uint16_t sleep_timer_not_connected;
 extern uint16_t sleep_timer_connected;
 extern uint16_t sleep_timer_disconnected;
->>>>>>> 10cec034
 
 // Time
 extern String time_zone;
@@ -83,16 +81,12 @@
 #define CONFIG_SERVICE_TESLA        (1 << 8)
 #define CONFIG_SERVICE_DIVERT       (1 << 9)
 #define CONFIG_CHARGE_MODE          (7 << 10) // 3 bits for mode
-<<<<<<< HEAD
 #define CONFIG_PAUSE_USES_DISABLED  (1 << 13)
 #define CONFIG_SERVICE_OCPP         (1 << 14)
 #define CONFIG_OCPP_ACCESS_SUSPEND  (1 << 15)
 #define CONFIG_OCPP_ACCESS_ENERGIZE (1 << 16)
 #define CONFIG_VEHICLE_RANGE_MILES  (1 << 17)
-=======
-#define CONFIG_PAUSE_USES_DISABLED   (1 << 13)
-#define CONFIG_RFID                 (1 << 14)
->>>>>>> 10cec034
+#define CONFIG_RFID                 (1 << 18)
 
 inline bool config_emoncms_enabled() {
   return CONFIG_SERVICE_EMONCMS == (flags & CONFIG_SERVICE_EMONCMS);
@@ -146,13 +140,12 @@
   return CONFIG_PAUSE_USES_DISABLED == (flags & CONFIG_PAUSE_USES_DISABLED);
 }
 
-<<<<<<< HEAD
 inline bool config_vehicle_range_miles() {
   return CONFIG_VEHICLE_RANGE_MILES == (flags & CONFIG_VEHICLE_RANGE_MILES);
-=======
+}
+  
 inline bool config_rfid_enabled() {
   return CONFIG_RFID == (flags & CONFIG_RFID);
->>>>>>> 10cec034
 }
 
 // Ohm Connect Settings
