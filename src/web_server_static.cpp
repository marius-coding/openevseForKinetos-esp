--- conflicted
+++ resolved
@@ -71,30 +71,10 @@
   dumpRequest(request);
 
   // Are we authenticated
-<<<<<<< HEAD
   if(wifi_mode_is_sta() && www_username!="" &&
-     false == request->authenticate(www_username.c_str(), www_password.c_str())) {
+     false == request->authenticate(www_username, www_password)) {
     request->requestAuthentication(esp_hostname);
     return false;
-=======
-  if(wifi_mode_is_sta() &&
-     _username != "" && _password != "" &&
-     false == request->authenticate(_username.c_str(), _password.c_str()))
-  {
-    request->requestAuthentication(esp_hostname.c_str());
-    return;
-  }
-
-  // Get the filename from request->_tempObject and free it
-  StaticFile *file = (StaticFile *)request->_tempObject;
-  if (file)
-  {
-    request->_tempObject = NULL;
-    AsyncWebServerResponse *response = new StaticFileResponse(200, file);
-    request->send(response);
-  } else {
-    request->send(404);
->>>>>>> 84015930
   }
 
   StaticFile *file = NULL;
