/*
 * Copyright (c) 2015-2016 Chris Howell
 *
 * -------------------------------------------------------------------
 *
 * Additional Adaptation of OpenEVSE ESP Wifi
 * by Trystan Lea, Glyn Hudson, OpenEnergyMonitor
 * All adaptation GNU General Public License as below.
 *
 * -------------------------------------------------------------------
 *
 * This file is part of Open EVSE.
 * Open EVSE is free software; you can redistribute it and/or modify
 * it under the terms of the GNU General Public License as published by
 * the Free Software Foundation; either version 3, or (at your option)
 * any later version.
 * Open EVSE is distributed in the hope that it will be useful,
 * but WITHOUT ANY WARRANTY; without even the implied warranty of
 * MERCHANTABILITY or FITNESS FOR A PARTICULAR PURPOSE.  See the
 * GNU General Public License for more details.
 * You should have received a copy of the GNU General Public License
 * along with Open EVSE; see the file COPYING.  If not, write to the
 * Free Software Foundation, Inc., 59 Temple Place - Suite 330,
 * Boston, MA 02111-1307, USA.
 */

#include <Arduino.h>
#include <ArduinoOTA.h>               // local OTA update from Arduino IDE

#include "emonesp.h"
#include "config.h"
#include "wifi.h"
#include "web_server.h"
#include "ohm.h"
#include "input.h"
#include "emoncms.h"
#include "mqtt.h"
#include "divert.h"
#include "ota.h"
#include "lcd.h"

#include "RapiSender.h"

RapiSender rapiSender(&Serial);

unsigned long Timer1; // Timer for events once every 30 seconds
unsigned long Timer3; // Timer for events once every 2 seconds

boolean rapi_read = 0; //flag to indicate first read of RAPI status
// -------------------------------------------------------------------
// SETUP
// -------------------------------------------------------------------
void
setup() {
  delay(2000);
  Serial.begin(115200);
  pinMode(0, INPUT);

  DEBUG_BEGIN(115200);

  DEBUG.println();
  DEBUG.print("OpenEVSE WiFI ");
  DEBUG.println(ESP.getChipId());
  DEBUG.println("Firmware: " + currentfirmware);

  DEBUG.printf("Free: %d\n", ESP.getFreeHeap());

  lcd_display(F("OpenEVSE WiFI"), 0, 0, 0, LCD_CLEAR_LINE);
  lcd_display(currentfirmware, 0, 1, 5 * 1000, LCD_CLEAR_LINE);
  lcd_loop();

  // Read saved settings from the config
  config_load_settings();
  DBUGF("After config_load_settings: %d", ESP.getFreeHeap());

  // Initialise the WiFi
  wifi_setup();
  DBUGF("After wifi_setup: %d", ESP.getFreeHeap());

  // Bring up the web server
  web_server_setup();
  DBUGF("After web_server_setup: %d", ESP.getFreeHeap());

#ifdef ENABLE_OTA
  ota_setup();
  DBUGF("After ota_setup: %d", ESP.getFreeHeap());
#endif
<<<<<<< HEAD

  rapiSender.setOnEvent(on_rapi_event);
=======
  rapiSender.setOnEvent([]() {
    if(!strcmp(rapiSender.getToken(0), "$ST")) {
      const char *qrapi = rapiSender.getToken(1);
      DBUGVAR(qrapi);

      // Update our local state
      state = strtol(qrapi, NULL, 16);
      DBUGVAR(state);

      // Send to all clients
      String event = F("{\"state\":");
      event += String(state);
      event += F("}");
      event_send(event);
    } else if(!strcmp(rapiSender.getToken(0), "$WF")) {
      const char *qrapi = rapiSender.getToken(1);
      DBUGVAR(qrapi);
      long wifiMode = strtol(qrapi, NULL, 10);
      DBUGVAR(wifiMode);
    }
  });
>>>>>>> e92b6e88
  rapiSender.enableSequenceId(0);
} // end setup

// -------------------------------------------------------------------
// LOOP
// -------------------------------------------------------------------
void
loop() {
  Profile_Start(loop);

  lcd_loop();
  web_server_loop();
  wifi_loop();
#ifdef ENABLE_OTA
  ota_loop();
#endif
  rapiSender.loop();
  divert_current_loop();

  // Gives OpenEVSE time to finish self test on cold start
  if ( (millis() > 5000) && (rapi_read==0) ) {
    DBUGLN("first read RAPI values");
    handleRapiRead(); //Read all RAPI values
    rapi_read=1;
  }
  // -------------------------------------------------------------------
  // Do these things once every 2s
  // -------------------------------------------------------------------
  if ((millis() - Timer3) >= 2000) {
    DEBUG.printf("Free: %d\n", ESP.getFreeHeap());
    update_rapi_values();
    Timer3 = millis();
  }

  if(wifi_client_connected())
  {
    if (config_mqtt_enabled()) {
      mqtt_loop();
    }

    // -------------------------------------------------------------------
    // Do these things once every 30 seconds
    // -------------------------------------------------------------------
    if ((millis() - Timer1) >= 30000) {
      DBUGLN("Time1");

      create_rapi_json(); // create JSON Strings for EmonCMS and MQTT
      if (config_emoncms_enabled()) {
        emoncms_publish(url);
      }
      if (config_mqtt_enabled()) {
        mqtt_publish(data);
      }
      if(config_ohm_enabled()) {
        ohm_loop();
      }
      Timer1 = millis();
    }
  } // end WiFi connected

  Profile_End(loop, 10);
} // end loop


void event_send(String event)
{
  web_server_event(event);

  if (config_mqtt_enabled()) {
    mqtt_publish(event);
  }
}<|MERGE_RESOLUTION|>--- conflicted
+++ resolved
@@ -85,32 +85,8 @@
   ota_setup();
   DBUGF("After ota_setup: %d", ESP.getFreeHeap());
 #endif
-<<<<<<< HEAD
 
   rapiSender.setOnEvent(on_rapi_event);
-=======
-  rapiSender.setOnEvent([]() {
-    if(!strcmp(rapiSender.getToken(0), "$ST")) {
-      const char *qrapi = rapiSender.getToken(1);
-      DBUGVAR(qrapi);
-
-      // Update our local state
-      state = strtol(qrapi, NULL, 16);
-      DBUGVAR(state);
-
-      // Send to all clients
-      String event = F("{\"state\":");
-      event += String(state);
-      event += F("}");
-      event_send(event);
-    } else if(!strcmp(rapiSender.getToken(0), "$WF")) {
-      const char *qrapi = rapiSender.getToken(1);
-      DBUGVAR(qrapi);
-      long wifiMode = strtol(qrapi, NULL, 10);
-      DBUGVAR(wifiMode);
-    }
-  });
->>>>>>> e92b6e88
   rapiSender.enableSequenceId(0);
 } // end setup
 
