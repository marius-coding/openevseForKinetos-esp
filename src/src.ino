/*
 * Copyright (c) 2015-2016 Chris Howell
 *
 * -------------------------------------------------------------------
 *
 * Additional Adaptation of OpenEVSE ESP Wifi
 * by Trystan Lea, Glyn Hudson, OpenEnergyMonitor
 * All adaptation GNU General Public License as below.
 *
 * -------------------------------------------------------------------
 *
 * This file is part of Open EVSE.
 * Open EVSE is free software; you can redistribute it and/or modify
 * it under the terms of the GNU General Public License as published by
 * the Free Software Foundation; either version 3, or (at your option)
 * any later version.
 * Open EVSE is distributed in the hope that it will be useful,
 * but WITHOUT ANY WARRANTY; without even the implied warranty of
 * MERCHANTABILITY or FITNESS FOR A PARTICULAR PURPOSE.  See the
 * GNU General Public License for more details.
 * You should have received a copy of the GNU General Public License
 * along with Open EVSE; see the file COPYING.  If not, write to the
 * Free Software Foundation, Inc., 59 Temple Place - Suite 330,
 * Boston, MA 02111-1307, USA.
 */

#include <ESP8266WiFi.h>              // Connect to Wifi
#include <WiFiClientSecure.h>         // Secure https GET request
#include <ESP8266WebServer.h>         // Config portal
#include <ESP8266HTTPClient.h>
#include <EEPROM.h>                   // Save config settings
#include <FS.h>                       // SPIFFS file-system: store web server html, CSS etc.
#include <ESP8266mDNS.h>              // Resolve URL for update server etc.
#include <ESP8266HTTPUpdateServer.h>  // upload update
#include <DNSServer.h>                // Required for captive portal
#include <PubSubClient.h>             // MQTT https://github.com/knolleary/pubsubclient PlatformIO lib: 89
#ifdef ENABLE_OTA
#include <ArduinoOTA.h>
#endif

#include "emonesp.h"
#include "config.h"
#include "wifi.h"
#include "web_server.h"
#include "ohm.h"
#include "input.h"
#include "emoncms.h"
#include "mqtt.h"
#include "divert.h"

unsigned long Timer1; // Timer for events once every 30 seconds
unsigned long Timer2; // Timer for events once every 1 Minute
unsigned long Timer3; // Timer for events once every 10 seconds

boolean rapi_read = 0; //flag to indicate first read of RAPI status
// -------------------------------------------------------------------
// SETUP
// -------------------------------------------------------------------
void
setup() {
  delay(2000);
  Serial.begin(115200);
  pinMode(0, INPUT);
<<<<<<< HEAD
=======
  espflash = ESP.getFlashChipSize();
  espfree = ESP.getFreeHeap();
>>>>>>> e28a7204

#ifdef DEBUG_SERIAL1
  Serial1.begin(115200);
#endif

  DEBUG.println();
  DEBUG.print("OpenEVSE WiFI ");
  DEBUG.println(ESP.getChipId());
<<<<<<< HEAD
  DEBUG.println("Firmware: "+ currentfirmware);
=======
  DEBUG.println("Firmware: " + currentfirmware);
>>>>>>> e28a7204

  config_load_settings();
  wifi_setup();
  web_server_setup();
<<<<<<< HEAD
  // delay(5000);

=======
  delay(5000); //gives OpenEVSE time to finish self test on cold start
  handleRapiRead(); //Read all RAPI values
>>>>>>> e28a7204
#ifdef ENABLE_OTA
  // Start local OTA update server
  ArduinoOTA.setHostname(esp_hostname);
  ArduinoOTA.begin();
#endif
} // end setup

// -------------------------------------------------------------------
// LOOP
// -------------------------------------------------------------------
<<<<<<< HEAD
void loop(){

  web_server_loop();
  wifi_loop();
=======
void
loop() {
  // ota_loop();
  web_server_loop();
  wifi_loop();

>>>>>>> e28a7204
#ifdef ENABLE_OTA
  ArduinoOTA.handle();
#endif

<<<<<<< HEAD
  // Gives OpenEVSE time to finish self test on cold start
  if ( (millis() > 5000) && (rapi_read==0) ) {
    DEBUG.println("first read RAPI values");
    handleRapiRead(); //Read all RAPI values
    rapi_read=1;
  }
  // -------------------------------------------------------------------
  // Do these things once every 10s. Even when in AP mode
  // -------------------------------------------------------------------
  if ((millis() - Timer3) >= 10000){
    DEBUG.println("Time3");
    update_rapi_values();
    Timer3 = millis();
  }

  if (wifi_mode==WIFI_MODE_STA || wifi_mode==WIFI_MODE_AP_AND_STA){

    if (mqtt_server !=0) mqtt_loop();

    // -------------------------------------------------------------------
    // Do these things once every Minute
    // -------------------------------------------------------------------
    if ((millis() - Timer2) >= 60000){
      DEBUG.println("Time2");
=======
  if (mqtt_server != 0)
    mqtt_loop();

  if (wifi_mode == WIFI_MODE_STA || wifi_mode == WIFI_MODE_AP_AND_STA) {
// -------------------------------------------------------------------
// Do these things once every 5s
// -------------------------------------------------------------------
    if ((millis() - Timer3) >= 5000) {
      update_rapi_values();
      Timer3 = millis();
    }
// -------------------------------------------------------------------
// Do these things once every Minute
// -------------------------------------------------------------------
    if ((millis() - Timer2) >= 60000) {
>>>>>>> e28a7204
      ohm_loop();
      divert_current_loop();
      Timer2 = millis();
    }
<<<<<<< HEAD

    // -------------------------------------------------------------------
    // Do these things once every 30 seconds
    // -------------------------------------------------------------------
    if ((millis() - Timer1) >= 30000){
      DEBUG.println("Time1");
      create_rapi_json(); // create JSON Strings for EmonCMS and MQTT
      if(emoncms_apikey != 0) emoncms_publish(url);
      if(mqtt_server != 0) mqtt_publish(data);
      Timer1 = millis();
=======
// -------------------------------------------------------------------
// Do these things once every 30 seconds
// -------------------------------------------------------------------
    if ((millis() - Timer1) >= 30000) {
      create_rapi_json(); // create JSON Strings for EmonCMS and MQTT
      if (emoncms_apikey != 0)
        emoncms_publish(url);
      Timer1 = millis();
      if (mqtt_server != 0)
        mqtt_publish(data);
>>>>>>> e28a7204
    }

  } // end WiFi connected
<<<<<<< HEAD

=======
>>>>>>> e28a7204
} // end loop<|MERGE_RESOLUTION|>--- conflicted
+++ resolved
@@ -61,11 +61,6 @@
   delay(2000);
   Serial.begin(115200);
   pinMode(0, INPUT);
-<<<<<<< HEAD
-=======
-  espflash = ESP.getFlashChipSize();
-  espfree = ESP.getFreeHeap();
->>>>>>> e28a7204
 
 #ifdef DEBUG_SERIAL1
   Serial1.begin(115200);
@@ -74,22 +69,11 @@
   DEBUG.println();
   DEBUG.print("OpenEVSE WiFI ");
   DEBUG.println(ESP.getChipId());
-<<<<<<< HEAD
-  DEBUG.println("Firmware: "+ currentfirmware);
-=======
   DEBUG.println("Firmware: " + currentfirmware);
->>>>>>> e28a7204
 
   config_load_settings();
   wifi_setup();
   web_server_setup();
-<<<<<<< HEAD
-  // delay(5000);
-
-=======
-  delay(5000); //gives OpenEVSE time to finish self test on cold start
-  handleRapiRead(); //Read all RAPI values
->>>>>>> e28a7204
 #ifdef ENABLE_OTA
   // Start local OTA update server
   ArduinoOTA.setHostname(esp_hostname);
@@ -100,24 +84,15 @@
 // -------------------------------------------------------------------
 // LOOP
 // -------------------------------------------------------------------
-<<<<<<< HEAD
-void loop(){
+void
+loop() {
 
   web_server_loop();
   wifi_loop();
-=======
-void
-loop() {
-  // ota_loop();
-  web_server_loop();
-  wifi_loop();
-
->>>>>>> e28a7204
 #ifdef ENABLE_OTA
   ArduinoOTA.handle();
 #endif
 
-<<<<<<< HEAD
   // Gives OpenEVSE time to finish self test on cold start
   if ( (millis() > 5000) && (rapi_read==0) ) {
     DEBUG.println("first read RAPI values");
@@ -140,57 +115,25 @@
     // -------------------------------------------------------------------
     // Do these things once every Minute
     // -------------------------------------------------------------------
-    if ((millis() - Timer2) >= 60000){
+    if ((millis() - Timer2) >= 60000) {
       DEBUG.println("Time2");
-=======
-  if (mqtt_server != 0)
-    mqtt_loop();
-
-  if (wifi_mode == WIFI_MODE_STA || wifi_mode == WIFI_MODE_AP_AND_STA) {
-// -------------------------------------------------------------------
-// Do these things once every 5s
-// -------------------------------------------------------------------
-    if ((millis() - Timer3) >= 5000) {
-      update_rapi_values();
-      Timer3 = millis();
-    }
-// -------------------------------------------------------------------
-// Do these things once every Minute
-// -------------------------------------------------------------------
-    if ((millis() - Timer2) >= 60000) {
->>>>>>> e28a7204
       ohm_loop();
       divert_current_loop();
       Timer2 = millis();
     }
-<<<<<<< HEAD
-
     // -------------------------------------------------------------------
     // Do these things once every 30 seconds
     // -------------------------------------------------------------------
-    if ((millis() - Timer1) >= 30000){
+    if ((millis() - Timer1) >= 30000) {
       DEBUG.println("Time1");
-      create_rapi_json(); // create JSON Strings for EmonCMS and MQTT
-      if(emoncms_apikey != 0) emoncms_publish(url);
-      if(mqtt_server != 0) mqtt_publish(data);
-      Timer1 = millis();
-=======
-// -------------------------------------------------------------------
-// Do these things once every 30 seconds
-// -------------------------------------------------------------------
-    if ((millis() - Timer1) >= 30000) {
       create_rapi_json(); // create JSON Strings for EmonCMS and MQTT
       if (emoncms_apikey != 0)
         emoncms_publish(url);
+      if(mqtt_server != 0) mqtt_publish(data);
       Timer1 = millis();
       if (mqtt_server != 0)
         mqtt_publish(data);
->>>>>>> e28a7204
     }
 
   } // end WiFi connected
-<<<<<<< HEAD
-
-=======
->>>>>>> e28a7204
 } // end loop