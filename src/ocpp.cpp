--- conflicted
+++ resolved
@@ -434,13 +434,8 @@
      */
     setTxNotificationOutput([this] (MicroOcpp::Transaction*, MicroOcpp::TxNotification notification) {
         switch (notification) {
-<<<<<<< HEAD
             case MicroOcpp::TxNotification::AuthorizationRejected:
-                LCD_DISPLAY("Card unkown");
-=======
-            case ArduinoOcpp::TxNotification::AuthorizationRejected:
                 LCD_DISPLAY("Card unknown");
->>>>>>> bab549e2
                 break;
             case MicroOcpp::TxNotification::AuthorizationTimeout:
                 LCD_DISPLAY("Server timeout");
@@ -451,13 +446,8 @@
             case MicroOcpp::TxNotification::ConnectionTimeout:
                 LCD_DISPLAY("Aborted / no EV");
                 break;
-<<<<<<< HEAD
             case MicroOcpp::TxNotification::DeAuthorized:
                 LCD_DISPLAY("Card unkown");
-=======
-            case ArduinoOcpp::TxNotification::DeAuthorized:
-                LCD_DISPLAY("Card unknown");
->>>>>>> bab549e2
                 break;
             case MicroOcpp::TxNotification::RemoteStart:
                 if (!evse->isVehicleConnected()) {
