--- conflicted
+++ resolved
@@ -45,7 +45,7 @@
     ao_set_console_out(dbug_wrapper);
 
     MicroTask.startTask(this);
-    
+
     reconfigure();
 
     instance = this; //OcppTask is valid now
@@ -72,32 +72,6 @@
         }
         if (!ocpp_authkey.equals((const char*) *authKey)) {
             ocppSocket->setAuthKey(ocpp_authkey.c_str());
-<<<<<<< HEAD
-            ocppSocket->reconnect();
-        } else {
-            ocppSocket = new ArduinoOcpp::AOcppMongooseClient(Mongoose.getMgr(),
-                    ocpp_server.c_str(), //fallback URL. Normally, OcppSocket loads URL from own store
-                    ocpp_chargeBoxId.c_str(),
-                    ocpp_authkey.c_str(),
-                    certs.getRootCa(),
-                    ArduinoOcpp::makeDefaultFilesystemAdapter(ArduinoOcpp::FilesystemOpt::Use));
-            
-            //override values in UI with URL storage. Unfortunately, editing URL in UI and enabling OCPP at the same time
-            //is not possible
-            bool updated = !ocpp_server.equals(ocppSocket->getBackendUrl()) ||
-                    !ocpp_chargeBoxId.equals(ocppSocket->getChargeBoxId()) ||
-                    !ocpp_authkey.equals(ocppSocket->getAuthKey());
-            
-            if (updated) {
-                DynamicJsonDocument updateQuery (JSON_OBJECT_SIZE(3)); //use JSON in no-copy mode
-                updateQuery["ocpp_server"] = ocppSocket->getBackendUrl();
-                updateQuery["ocpp_chargeBoxId"] = ocppSocket->getChargeBoxId();
-                updateQuery["ocpp_authkey"] = ocppSocket->getAuthKey();
-                config_deserialize(updateQuery);
-                config_commit();
-            }
-=======
->>>>>>> 827b6459
         }
 
         //apply further configs each time. They don't have potentially negative side effects
@@ -135,7 +109,7 @@
         "MeterValuesSampledData", "Power.Active.Import,Energy.Active.Import.Register,Current.Import,Current.Offered,Voltage,Temperature");
     ArduinoOcpp::declareConfiguration<bool>(
         "AO_PreBootTransactions", true);
-    
+
     /*
      * Initialize the OCPP library and provide it with the charger credentials
      */
@@ -204,34 +178,34 @@
         },
         "Power.Active.Import",
         "W");
-    
+
     addMeterValueInput([this] () {
             return evse->getTotalEnergy() * 1000.; //convert kWh into Wh
-        }, 
+        },
         "Energy.Active.Import.Register",
         "Wh");
 
     addMeterValueInput([this] () {
             return evse->getAmps();
-        }, 
+        },
         "Current.Import",
         "A");
 
     addMeterValueInput([this] () {
             return (float) evse->getChargeCurrent();
-        }, 
+        },
         "Current.Offered",
         "A");
-    
+
     addMeterValueInput([this] () {
             return evse->getVoltage();
-        }, 
+        },
         "Voltage",
         "V");
-    
+
     addMeterValueInput([this] () {
             return evse->getTemperature(EVSE_MONITOR_TEMP_MONITOR);
-        }, 
+        },
         "Temperature",
         "C");
 
@@ -300,7 +274,7 @@
                 evse->getEvseState() == OPENEVSE_STATE_GFI_FAULT ||
                 evse->getEvseState() == OPENEVSE_STATE_NO_EARTH_GROUND ||
                 evse->getEvseState() == OPENEVSE_STATE_GFI_SELF_TEST_FAILED) {
-            
+
             ArduinoOcpp::ErrorData error = "GroundFailure";
 
             error.info = evse->getEvseState() == OPENEVSE_STATE_DIODE_CHECK_FAILED ? "diode check failed" :
@@ -397,7 +371,7 @@
         //ArduinoOcpp is initialized
 
         ocpp_loop();
-        
+
         /*
          * Generate messages for LCD
          */
@@ -408,7 +382,7 @@
                 LCD_DISPLAY("No OCPP service");
             } else if (!isTransactionActive()) {
                 //vehicle plugged before authorization
-                
+
                 if (config_rfid_enabled()) {
                     LCD_DISPLAY("Need card");
                 } else if (!config_ocpp_auto_authorization()) {
@@ -490,7 +464,7 @@
         if (!evse->clientHasClaim(EvseClient_OpenEVSE_OCPP) ||
                     evse->getState(EvseClient_OpenEVSE_OCPP) != evseProperties.getState() ||
                     evse->getChargeCurrent(EvseClient_OpenEVSE_OCPP) != evseProperties.getChargeCurrent()) {
-            
+
             evse->claim(EvseClient_OpenEVSE_OCPP, EvseManager_Priority_OCPP, evseProperties);
         }
     }
@@ -517,7 +491,7 @@
         });
 
         diagService->setOnUpload([this] (const std::string &location, ArduinoOcpp::Timestamp &startTime, ArduinoOcpp::Timestamp &stopTime) {
-            
+
             //reset reported state
             diagSuccess = false;
             diagFailure = false;
@@ -573,7 +547,7 @@
                             firstEntry = false;
                         else
                             body += ",";
-                        
+
                         body += logEntry;
                         body += "\n";
                     } else {
@@ -614,7 +588,7 @@
                 }
             });
             diagClient.send(request);
-            
+
             return true;
         });
     }
@@ -623,7 +597,7 @@
 void ArduinoOcppTask::initializeFwService() {
     ArduinoOcpp::FirmwareService *fwService = getFirmwareService();
     if (fwService) {
-        
+
         fwService->setInstallationStatusInput([this] () {
             if (updateFailure) {
                 return ArduinoOcpp::InstallationStatus::InstallationFailed;
@@ -637,7 +611,7 @@
         fwService->setOnInstall([this](const std::string &location) {
 
             DBUGLN(F("[ocpp] Starting installation routine"));
-            
+
             //reset reported state
             updateFailure = false;
             updateSuccess = false;
