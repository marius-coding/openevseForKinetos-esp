/*
 * Author: Matthias Akstaller
 * Created: 2021-04-09
 */

#include "ocpp.h"

#include <MicroOcpp.h>
#include <MicroOcpp/Model/Diagnostics/DiagnosticsService.h>
#include <MicroOcpp/Model/FirmwareManagement/FirmwareService.h>
#include <MongooseCore.h>

#include "app_config.h"
#include "http_update.h"
#include "emonesp.h"
#include "certificates.h"

// Time between loop polls
#ifndef OCPP_LOOP_TIME
#define OCPP_LOOP_TIME 200
#endif

#define LCD_DISPLAY(X) if (lcd) lcd->display((X), 0, 1, 5 * 1000, LCD_CLEAR_LINE);

/*
 * adapter of OpenEVSE configs so that the OCPP library can work with them
 */
class OcppConfigAdapter : public MicroOcpp::Configuration {
private:
    OcppTask& ocppTask;
    const char *keyOcpp = nullptr;
    const char *keyOpenEvse = nullptr;
    bool (*configGetBoolCb)() = nullptr;
    String *configString = nullptr;
    MicroOcpp::TConfig type;

    OcppConfigAdapter(OcppTask& ocppTask, const char *keyOcpp, const char *keyOpenEvse, MicroOcpp::TConfig type)
            : ocppTask(ocppTask), keyOcpp(keyOcpp), keyOpenEvse(keyOpenEvse), type(type) {

    }

public:

    static std::unique_ptr<OcppConfigAdapter> makeConfigBool(OcppTask& ocppTask, const char *keyOcpp, const char *keyOpenEvse, bool (*configGetBoolCb)()) {
        auto res = std::unique_ptr<OcppConfigAdapter>(new OcppConfigAdapter(ocppTask, keyOcpp, keyOpenEvse, MicroOcpp::TConfig::Bool));
        res->configGetBoolCb = configGetBoolCb;
        return res;
    }

    static std::unique_ptr<OcppConfigAdapter> makeConfigString(OcppTask& ocppTask, const char *keyOcpp, const char *keyOpenEvse, String& value) {
        auto res = std::unique_ptr<OcppConfigAdapter>(new OcppConfigAdapter(ocppTask, keyOcpp, keyOpenEvse, MicroOcpp::TConfig::String));
        res->configString = &value;
        return res;
    }

    bool setKey(const char *key) override {
        keyOcpp = key;
        return true;
    }

    const char *getKey() override {
        return keyOcpp;
    }

    void setBool(bool v) override { //OCPP lib calls this to change config
        ocppTask.setSynchronizationLock(true); //avoid that `reconfigure()` will be called
        config_set(keyOpenEvse, (uint32_t) (v ? 1 : 0));
        config_commit();
        ocppTask.setSynchronizationLock(false);
    }

    bool setString(const char *v) override { //OCPP lib calls this to change config
        ocppTask.setSynchronizationLock(true); //avoid that `reconfigure()` will be called
        config_set(keyOpenEvse, (String) (v ? v : ""));
        config_commit();
        ocppTask.setSynchronizationLock(false);
        return true;
    }

    bool getBool() override {
        return configGetBoolCb ? configGetBoolCb() : false;
    }

    const char *getString() override { //always returns c-string (empty if undefined)
        return configString && configString->c_str() ? configString->c_str() : "";
    }

    MicroOcpp::TConfig getType() override {
        return type;
    }
};

/*
 * Implementation of the OCPP task
 */

OcppTask *OcppTask::instance = nullptr;

void dbug_wrapper(const char *msg) {
    DBUG(msg);
}

OcppTask::OcppTask() : MicroTasks::Task() {

}

OcppTask::~OcppTask() {
    if (connection != nullptr) delete connection;
    instance = nullptr;
}

void OcppTask::begin(EvseManager &evse, LcdTask &lcd, EventLog &eventLog, RfidTask &rfid) {

    this->evse = &evse;
    this->lcd = &lcd;
    this->eventLog = &eventLog;
    this->rfid = &rfid;

    mocpp_set_console_out(dbug_wrapper);

    instance = this; //cannot be in constructer because object is invalid before .begin()

    MicroTask.startTask(this);

    reconfigure();
}

void OcppTask::notifyConfigChanged() {
    if (instance && !instance->synchronizationLock) {
        instance->reconfigure();
    }
}

void OcppTask::reconfigure() {

    if (config_ocpp_enabled()) {
        //OCPP enabled via OpenEVSE config. Load library (if not done yet) and apply OpenEVSE configs

        if (!getOcppContext()) {
            //first time execution, library not initialized yet
            initializeMicroOcpp();
        }

        if (!ocpp_server.equals(connection->getBackendUrl()) ||
                !ocpp_chargeBoxId.equals(connection->getChargeBoxId()) ||
                !ocpp_authkey.equals(connection->getAuthKey())) {
            //OpenEVSE WS URL configs have been updated - these must be applied manually
            connection->reloadConfigs();
        }
    } else {
        //OCPP disabled via OpenEVSE config

        if (getOcppContext()) {
            //library still running. Deinitialize
            deinitializeMicroOcpp();
        }
    }

    MicroTask.wakeTask(this);
}

void OcppTask::initializeMicroOcpp() {

    auto filesystem = MicroOcpp::makeDefaultFilesystemAdapter(MicroOcpp::FilesystemOpt::Use);

    /*
     * Clean local OCPP files when upgrading to MicroOcpp v1.0. Unfortunately, config changes made by
     * the OCPP server will be lost. The WebSocket URL is stored in the OpenEVSE configs is not affected
     */
    MicroOcpp::configuration_init(filesystem);
    auto configVersion = MicroOcpp::declareConfiguration<const char*>("MicroOcppVersion", "0.x", MO_KEYVALUE_FN, false, false, false);
    MicroOcpp::configuration_load(MO_KEYVALUE_FN);
    if (configVersion && !strcmp(configVersion->getString(), "0.x")) {
        if (auto root = LittleFS.open("/")) {
            while (auto file = root.openNextFile()) {
                if (!strcmp(file.name(), "arduino-ocpp.cnf") ||
                        !strcmp(file.name(), "ws-conn.jsn") ||
                        !strncmp(file.name(), "sd", strlen("sd")) ||
                        !strncmp(file.name(), "tx", strlen("tx")) ||
                        !strncmp(file.name(), "op", strlen("op")) ||
                        !strncmp(file.name(), "ocpp-", strlen("ocpp-")) ||
                        !strncmp(file.name(), "client-state", strlen("client-state"))) {
                    std::string path = file.path();
                    file.close();
                    auto success = LittleFS.remove(path.c_str());
                    DBUGF("[ocpp] migration: remove file %s %s", path.c_str(), success ? "" : "failure");
                }
            }
        }
        DBUGF("[ocpp] migration done");
    }
    MicroOcpp::configuration_deinit(); //reinit to become fully effective

    /*
     * Create mapping of OCPP configs to OpenEVSE configs using config adapters.
     *
     * Add config adapters to a config container
     */
    MicroOcpp::configuration_init(filesystem);

    std::shared_ptr<MicroOcpp::ConfigurationContainerVolatile> openEvseConfigs = 
        MicroOcpp::makeConfigurationContainerVolatile(
            CONFIGURATION_VOLATILE "/openevse", //container ID
            true);                              //configs are visible to OCPP server

    openEvseConfigs->add(OcppConfigAdapter::makeConfigString(*this,
            MO_CONFIG_EXT_PREFIX "BackendUrl",                        //config key in OCPP lib
            "ocpp_server",                                            //config key in OpenEVSE configs
            ocpp_server));                                            //reference to OpenEVSE config value
    openEvseConfigs->add(OcppConfigAdapter::makeConfigString(*this,
            MO_CONFIG_EXT_PREFIX "ChargeBoxId",
            "ocpp_chargeBoxId",
            ocpp_chargeBoxId));
    openEvseConfigs->add(OcppConfigAdapter::makeConfigString(*this,
            "AuthorizationKey",
            "ocpp_authkey",
            ocpp_authkey));
    openEvseConfigs->add(OcppConfigAdapter::makeConfigBool(*this,
            MO_CONFIG_EXT_PREFIX "FreeVendActive",
            "ocpp_auth_auto",
            config_ocpp_auto_authorization));                         //config value getter callback
    openEvseConfigs->add(OcppConfigAdapter::makeConfigString(*this,
            MO_CONFIG_EXT_PREFIX "FreeVendIdTag",
            "ocpp_idtag",
            ocpp_idtag));
    openEvseConfigs->add(OcppConfigAdapter::makeConfigBool(*this,
            "AllowOfflineTxForUnknownId",
            "ocpp_auth_offline",
            config_ocpp_offline_authorization));

    MicroOcpp::addConfigurationContainer(openEvseConfigs);

    /*
     * Set OCPP-only factory defaults
     */
<<<<<<< HEAD
    ArduinoOcpp::configuration_init(filesystem);
    ArduinoOcpp::declareConfiguration<const char*>(
        "MeterValuesSampledData", "Power.Active.Import,Energy.Active.Import.Register,Current.Import,Current.Offered,Voltage,Temperature");
    ArduinoOcpp::declareConfiguration<bool>(
        "AO_PreBootTransactions", true);

=======
    MicroOcpp::declareConfiguration<const char*>(
        "MeterValuesSampledData", "Power.Active.Import,Energy.Active.Import.Register,Current.Import,Current.Offered,Voltage,Temperature"); //read all sensors by default
    MicroOcpp::declareConfiguration<bool>(
        MO_CONFIG_EXT_PREFIX "PreBootTransactions", true); //allow transactions before the OCPP connection has been established (can lead to data loss)
    MicroOcpp::declareConfiguration<bool>(
        MO_CONFIG_EXT_PREFIX "SilentOfflineTransactions", true); //disable transaction journaling when being offline for a long time (can lead to data loss)

    connection = new MicroOcpp::MOcppMongooseClient(Mongoose.getMgr(), nullptr, nullptr, nullptr, nullptr, filesystem);
    
>>>>>>> 75b44b6f
    /*
     * Initialize the OCPP library and provide it with the charger credentials
     */
    mocpp_initialize(*connection, ChargerCredentials(
            "Advanced Series",         //chargePointModel
            "OpenEVSE",                //chargePointVendor
            currentfirmware.c_str(),   //firmwareVersion
            serial.c_str(),            //chargePointSerialNumber
            evse->getFirmwareVersion() //meterSerialNumber
        ), filesystem,
        true); //enable auto recovery

    loadEvseBehavior();
    initializeDiagnosticsService();
    initializeFwService();
}

void OcppTask::deinitializeMicroOcpp() {
    rfid->setOnCardScanned(nullptr);
    mocpp_deinitialize();
    delete connection;
    connection = nullptr;
}

void OcppTask::setup() {

}

void OcppTask::loadEvseBehavior() {

    /*
     * Synchronize OpenEVSE data with OCPP-library data
     */

<<<<<<< HEAD
    addMeterValueInput([this] () {
            return evse->getAmps() * evse->getVoltage();
        },
        "Power.Active.Import",
        "W");

    addMeterValueInput([this] () {
            return evse->getTotalEnergy() * 1000.; //convert kWh into Wh
        },
        "Energy.Active.Import.Register",
        "Wh");
=======
    //basic meter readings

    setEnergyMeterInput([this] () {
        return evse->getTotalEnergy() * 1000.; //convert kWh into Wh
    });

    setPowerMeterInput([this] () {
        return evse->getAmps() * evse->getVoltage();
    });

    //further meter readings
>>>>>>> 75b44b6f

    addMeterValueInput([this] () {
            return evse->getAmps();
        },
        "Current.Import",
        "A");

    addMeterValueInput([this] () {
            return (float) evse->getChargeCurrent();
        },
        "Current.Offered",
        "A");

    addMeterValueInput([this] () {
            return evse->getVoltage();
        },
        "Voltage",
        "V");

    addMeterValueInput([this] () {
            return evse->getTemperature(EVSE_MONITOR_TEMP_MONITOR);
        },
        "Temperature",
        "Celsius");

    setSmartChargingOutput([this] (float power, float current, int nphases) {
        if (power >= 0.f && current >= 0.f) {
            //both defined, take smaller value
            charging_limit = std::min(power / VOLTAGE_DEFAULT, current);
        } else if (current >= 0.f) {
            //current defined
            charging_limit = current;
        } else if (power >= 0.f) {
            //power defined
            charging_limit = power / (float) VOLTAGE_DEFAULT;
        } else {
            //Smart charging disabled / limit undefined
            charging_limit = -1.f;
        }
    });

    setConnectorPluggedInput([this] () {
        return evse->isVehicleConnected();
    });

    setEvReadyInput([this] () {
        return evse->isCharging();
    });

    setEvseReadyInput([this] () {
        return evse->isActive();
    });

    /*
     * Report failures to central system. Note that the error codes are standardized in OCPP
     */

    addErrorCodeInput([this] () -> const char* {
        if (evse->getEvseState() == OPENEVSE_STATE_OVER_TEMPERATURE) {
            return "HighTemperature";
        }
        return nullptr;
    });

    addErrorCodeInput([this] () -> const char* {
        if (evse->getEvseState() == OPENEVSE_STATE_OVER_CURRENT) {
            return "OverCurrentFailure";
        }
        return nullptr;
    });

    addErrorCodeInput([this] () -> const char* {
        if (evse->getEvseState() == OPENEVSE_STATE_STUCK_RELAY) {
            return "PowerSwitchFailure";
        }
        return nullptr;
    });

    addErrorCodeInput([this] () -> const char* {
        if (rfid->communicationFails()) {
            return "ReaderFailure";
        }
        return nullptr;
    });

    addErrorDataInput([this] () -> MicroOcpp::ErrorData {
        if (evse->getEvseState() == OPENEVSE_STATE_DIODE_CHECK_FAILED ||
                evse->getEvseState() == OPENEVSE_STATE_GFI_FAULT ||
                evse->getEvseState() == OPENEVSE_STATE_NO_EARTH_GROUND ||
                evse->getEvseState() == OPENEVSE_STATE_GFI_SELF_TEST_FAILED) {
<<<<<<< HEAD

            ArduinoOcpp::ErrorData error = "GroundFailure";
=======
            
            MicroOcpp::ErrorData error = "GroundFailure";
>>>>>>> 75b44b6f

            //add free text error info
            error.info = evse->getEvseState() == OPENEVSE_STATE_DIODE_CHECK_FAILED ? "diode check failed" :
                         evse->getEvseState() == OPENEVSE_STATE_GFI_FAULT ? "GFI fault" :
                         evse->getEvseState() == OPENEVSE_STATE_NO_EARTH_GROUND ? "no earth / ground" :
                         evse->getEvseState() == OPENEVSE_STATE_GFI_SELF_TEST_FAILED ? "GFI self test failed" : nullptr;
            return error;
        }
        return nullptr;
    });

    onIdTagInput = [this] (const String& idInput) {
        if (idInput.isEmpty()) {
            DBUGLN("[ocpp] empty idTag");
            return true;
        }
        if (!isOperative()) {
            LCD_DISPLAY("Out of service");
            DBUGLN(F("[ocpp] present card but inoperative"));
            return true;
        }
        const char *sessionIdTag = getTransactionIdTag();
        if (sessionIdTag) {
            //currently in an authorized session
            if (idInput.equals(sessionIdTag)) {
                //NFC card matches
                endTransaction("Local");
                LCD_DISPLAY("Card accepted");
            } else {
                LCD_DISPLAY("Card unknown");
            }
        } else {
            //idle mode
            LCD_DISPLAY("Card read");
            beginTransaction(idInput.c_str());
        }

        return true;
    };

    rfid->setOnCardScanned(&onIdTagInput);

    setOnResetExecute([this] (bool resetHard) {
        if (resetHard) {
            evse->restartEvse(); //hard reset applies to EVSE module and ESP32
        }

        restart_system();
    });

    /*
     * Give the user feedback about the status of the OCPP transaction
     */
    setTxNotificationOutput([this] (MicroOcpp::Transaction*, MicroOcpp::TxNotification notification) {
        switch (notification) {
            case MicroOcpp::TxNotification::AuthorizationRejected:
                LCD_DISPLAY("Card unknown");
                break;
            case MicroOcpp::TxNotification::AuthorizationTimeout:
                LCD_DISPLAY("Server timeout");
                break;
            case MicroOcpp::TxNotification::Authorized:
                LCD_DISPLAY("Card accepted");
                break;
            case MicroOcpp::TxNotification::ConnectionTimeout:
                LCD_DISPLAY("Aborted / no EV");
                break;
            case MicroOcpp::TxNotification::DeAuthorized:
                LCD_DISPLAY("Card unkown");
                break;
            case MicroOcpp::TxNotification::RemoteStart:
                if (!evse->isVehicleConnected()) {
                    LCD_DISPLAY("Plug in cable");
                }
                break;
            case MicroOcpp::TxNotification::ReservationConflict:
                LCD_DISPLAY("EVSE reserved");
                break;
            case MicroOcpp::TxNotification::StartTx:
                LCD_DISPLAY("Tx started");
                break;
            case MicroOcpp::TxNotification::StopTx:
                LCD_DISPLAY("Tx stopped");
                break;
            default:
                break;
        }
    });
}

unsigned long OcppTask::loop(MicroTasks::WakeReason reason) {

    if (getOcppContext()) {
        //MicroOcpp is initialized

<<<<<<< HEAD
        ocpp_loop();

=======
        mocpp_loop();
        
>>>>>>> 75b44b6f
        /*
         * Generate messages for LCD
         */

        if (evse->isVehicleConnected() && !trackVehicleConnected) {
            //vehicle plugged
            if (!isOperative()) {
                LCD_DISPLAY("No OCPP service");
            } else if (!isTransactionActive()) {
                //vehicle plugged before authorization

                if (config_rfid_enabled()) {
                    LCD_DISPLAY("Need card");
                } else if (!config_ocpp_auto_authorization()) {
                    //wait for RemoteStartTransaction
                    LCD_DISPLAY("Wait for app");
                }
                //if auto-authorize is on, transaction starts without further user interaction
            }
        }
        trackVehicleConnected = evse->isVehicleConnected();

        if (isConnected() && !trackOcppConnected) {
            LCD_DISPLAY("OCPP connected");
        }
        trackOcppConnected = isConnected();
    }

    updateEvseClaim();

    return config_ocpp_enabled() ? OCPP_LOOP_TIME : MicroTask.Infinate;
}

void OcppTask::updateEvseClaim() {

    EvseState evseState;
    EvseProperties evseProperties;

    if (!getOcppContext() || !config_ocpp_enabled()) {
        if (evse->clientHasClaim(EvseClient_OpenEVSE_OCPP)) {
            evse->release(EvseClient_OpenEVSE_OCPP);
        }
        return;
    }

    if (ocppPermitsCharge()) {
        evseState = EvseState::Active;
    } else {
        evseState = EvseState::Disabled;
    }

    //check further error condition not handled by Atmega
    if (rfid->communicationFails()) {
        evseState = EvseState::Disabled;
    }

    evseProperties = evseState;

    //OCPP Smart Charging?
    if (charging_limit < 0.f) {
        //OCPP Smart Charging is off. Nothing to do
    } else if (charging_limit < evse->getMinCurrent()) {
        //allowed charge rate is "equal or almost equal" to 0W
        evseState = EvseState::Disabled; //override state
        evseProperties = evseState; //renew properties
    } else {
        //charge rate is valid. Set charge rate
        evseProperties.setChargeCurrent(charging_limit);
    }

    if (evseState == EvseState::Disabled && !config_ocpp_access_can_suspend()) {
        //OCPP is configured to never put the EVSE into sleep
        evseState = EvseState::None;
        evseProperties = evseState;
    }

    if (evseState == EvseState::Active && !config_ocpp_access_can_energize()) {
        //OCPP is configured to never override the sleep mode of other services
        evseState = EvseState::None;
        evseProperties = evseState;
    }

    //Apply inferred claim
    if (evseState == EvseState::None) {
        //the claiming rules don't specify the EVSE state

        //release claim if still set
        if (evse->clientHasClaim(EvseClient_OpenEVSE_OCPP)) {
            evse->release(EvseClient_OpenEVSE_OCPP);
        }
    } else {
        //the claiming rules specify that the EVSE is either active or inactive

        //set claim if updated
        if (!evse->clientHasClaim(EvseClient_OpenEVSE_OCPP) ||
                    evse->getState(EvseClient_OpenEVSE_OCPP) != evseProperties.getState() ||
                    evse->getChargeCurrent(EvseClient_OpenEVSE_OCPP) != evseProperties.getChargeCurrent()) {

            evse->claim(EvseClient_OpenEVSE_OCPP, EvseManager_Priority_OCPP, evseProperties);
        }
    }

}

void OcppTask::initializeDiagnosticsService() {
    MicroOcpp::DiagnosticsService *diagService = getDiagnosticsService();
    if (diagService) {
        diagService->setOnUploadStatusInput([this] () {
            if (diagFailure) {
                return MicroOcpp::UploadStatus::UploadFailed;
            } else if (diagSuccess) {
                return MicroOcpp::UploadStatus::Uploaded;
            } else {
                return MicroOcpp::UploadStatus::NotUploaded;
            }
        });

<<<<<<< HEAD
        diagService->setOnUpload([this] (const std::string &location, ArduinoOcpp::Timestamp &startTime, ArduinoOcpp::Timestamp &stopTime) {

=======
        diagService->setOnUpload([this] (const std::string &location, MicroOcpp::Timestamp &startTime, MicroOcpp::Timestamp &stopTime) {
            
>>>>>>> 75b44b6f
            //reset reported state
            diagSuccess = false;
            diagFailure = false;

            //check if input URL is valid
            unsigned int port_i = 0;
            struct mg_str scheme, query, fragment;
            if (mg_parse_uri(mg_mk_str(location.c_str()), &scheme, NULL, NULL, &port_i, NULL, &query, &fragment)) {
                DBUGF("[ocpp] Diagnostics upload, invalid URL: %s", location.c_str());
                diagFailure = true;
                return false;
            }

            if (eventLog == NULL) {
                diagFailure = true;
                return false;
            }

            //create file to upload
            #define BOUNDARY_STRING "-----------------------------WebKitFormBoundary7MA4YWxkTrZu0gW025636501"
            const char *bodyPrefix PROGMEM = BOUNDARY_STRING "\r\n"
                    "Content-Disposition: form-data; name=\"file\"; filename=\"diagnostics.log\"\r\n"
                    "Content-Type: application/octet-stream\r\n\r\n";
            const char *bodySuffix PROGMEM = "\r\n\r\n" BOUNDARY_STRING "--\r\n";
            const char *overflowMsg PROGMEM = "{\"diagnosticsMsg\":\"requested search period exceeds maximum diagnostics upload size\"}";

            const size_t MAX_BODY_SIZE = 10000; //limit length of message
            String body = String('\0');
            body.reserve(MAX_BODY_SIZE);
            body += bodyPrefix;
            body += "[";
            const size_t SUFFIX_RESERVED_AREA = MAX_BODY_SIZE - strlen(bodySuffix) - strlen(overflowMsg) - 2;

            bool firstEntry = true;
            bool overflow = false;
            for (uint32_t i = 0; i <= (eventLog->getMaxIndex() - eventLog->getMinIndex()) && !overflow; i++) {
                uint32_t index = eventLog->getMinIndex() + i;

                eventLog->enumerate(index, [this, startTime, stopTime, &body, SUFFIX_RESERVED_AREA, &firstEntry, &overflow] (String time, EventType type, const String &logEntry, EvseState managerState, uint8_t evseState, uint32_t evseFlags, uint32_t pilot, double energy, uint32_t elapsed, double temperature, double temperatureMax, uint8_t divertMode, uint8_t shaper) {
                    if (overflow) return;
                    MicroOcpp::Timestamp timestamp = MicroOcpp::Timestamp();
                    if (time.isEmpty() || !timestamp.setTime(time.c_str())) {
                        DBUGF("[ocpp] Diagnostics upload, cannot parse timestamp format: %s", time.c_str());
                        return;
                    }

                    if (timestamp < startTime || timestamp > stopTime) {
                        return;
                    }

                    if (body.length() + logEntry.length() + 10 < SUFFIX_RESERVED_AREA) {
                        if (firstEntry)
                            firstEntry = false;
                        else
                            body += ",";

                        body += logEntry;
                        body += "\n";
                    } else {
                        overflow = true;
                        return;
                    }
                });
            }

            if (overflow) {
                if (!firstEntry)
                    body += ",\r\n";
                body += overflowMsg;
            }

            body += "]";

            body += bodySuffix;

            DBUGF("[ocpp] POST diagnostics file to %s", location.c_str());

            MongooseHttpClientRequest *request =
                    diagClient.beginRequest(location.c_str());
            request->setMethod(HTTP_POST);
            request->addHeader("Content-Type", "multipart/form-data; boundary=" BOUNDARY_STRING);
            request->setContent(body.c_str());
            request->onResponse([this] (MongooseHttpClientResponse *response) {
                if (response->respCode() == 200) {
                    diagSuccess = true;
                } else {
                    diagFailure = true;
                }
            });
            request->onClose([this] () {
                if (!diagSuccess) {
                    //triggered onClose before onResponse
                    diagFailure = true;
                }
            });
            diagClient.send(request);

            return true;
        });
    }
}

void OcppTask::initializeFwService() {
    MicroOcpp::FirmwareService *fwService = getFirmwareService();
    if (fwService) {

        fwService->setInstallationStatusInput([this] () {
            if (updateFailure) {
                return MicroOcpp::InstallationStatus::InstallationFailed;
            } else if (updateSuccess) {
                return MicroOcpp::InstallationStatus::Installed;
            } else {
                return MicroOcpp::InstallationStatus::NotInstalled;
            }
        });

        fwService->setOnInstall([this](const std::string &location) {

            DBUGLN(F("[ocpp] Starting installation routine"));

            //reset reported state
            updateFailure = false;
            updateSuccess = false;

            return http_update_from_url(String(location.c_str()), [] (size_t complete, size_t total) { },
                [this] (int status_code) {
                    //onSuccess
                    updateSuccess = true;

                    restart_system();
                }, [this] (int error_code) {
                    //onFailure
                    updateFailure = true;
                });
        });
    }
}

bool OcppTask::isConnected() {
    if (instance && instance->connection) {
        return instance->connection->isConnected();
    }
    return false;
}

void OcppTask::setSynchronizationLock(bool locked) {
    synchronizationLock = locked;
}<|MERGE_RESOLUTION|>--- conflicted
+++ resolved
@@ -198,7 +198,7 @@
      */
     MicroOcpp::configuration_init(filesystem);
 
-    std::shared_ptr<MicroOcpp::ConfigurationContainerVolatile> openEvseConfigs = 
+    std::shared_ptr<MicroOcpp::ConfigurationContainerVolatile> openEvseConfigs =
         MicroOcpp::makeConfigurationContainerVolatile(
             CONFIGURATION_VOLATILE "/openevse", //container ID
             true);                              //configs are visible to OCPP server
@@ -233,14 +233,6 @@
     /*
      * Set OCPP-only factory defaults
      */
-<<<<<<< HEAD
-    ArduinoOcpp::configuration_init(filesystem);
-    ArduinoOcpp::declareConfiguration<const char*>(
-        "MeterValuesSampledData", "Power.Active.Import,Energy.Active.Import.Register,Current.Import,Current.Offered,Voltage,Temperature");
-    ArduinoOcpp::declareConfiguration<bool>(
-        "AO_PreBootTransactions", true);
-
-=======
     MicroOcpp::declareConfiguration<const char*>(
         "MeterValuesSampledData", "Power.Active.Import,Energy.Active.Import.Register,Current.Import,Current.Offered,Voltage,Temperature"); //read all sensors by default
     MicroOcpp::declareConfiguration<bool>(
@@ -249,8 +241,7 @@
         MO_CONFIG_EXT_PREFIX "SilentOfflineTransactions", true); //disable transaction journaling when being offline for a long time (can lead to data loss)
 
     connection = new MicroOcpp::MOcppMongooseClient(Mongoose.getMgr(), nullptr, nullptr, nullptr, nullptr, filesystem);
-    
->>>>>>> 75b44b6f
+
     /*
      * Initialize the OCPP library and provide it with the charger credentials
      */
@@ -285,19 +276,6 @@
      * Synchronize OpenEVSE data with OCPP-library data
      */
 
-<<<<<<< HEAD
-    addMeterValueInput([this] () {
-            return evse->getAmps() * evse->getVoltage();
-        },
-        "Power.Active.Import",
-        "W");
-
-    addMeterValueInput([this] () {
-            return evse->getTotalEnergy() * 1000.; //convert kWh into Wh
-        },
-        "Energy.Active.Import.Register",
-        "Wh");
-=======
     //basic meter readings
 
     setEnergyMeterInput([this] () {
@@ -309,7 +287,6 @@
     });
 
     //further meter readings
->>>>>>> 75b44b6f
 
     addMeterValueInput([this] () {
             return evse->getAmps();
@@ -400,13 +377,8 @@
                 evse->getEvseState() == OPENEVSE_STATE_GFI_FAULT ||
                 evse->getEvseState() == OPENEVSE_STATE_NO_EARTH_GROUND ||
                 evse->getEvseState() == OPENEVSE_STATE_GFI_SELF_TEST_FAILED) {
-<<<<<<< HEAD
-
-            ArduinoOcpp::ErrorData error = "GroundFailure";
-=======
-            
+
             MicroOcpp::ErrorData error = "GroundFailure";
->>>>>>> 75b44b6f
 
             //add free text error info
             error.info = evse->getEvseState() == OPENEVSE_STATE_DIODE_CHECK_FAILED ? "diode check failed" :
@@ -502,13 +474,8 @@
     if (getOcppContext()) {
         //MicroOcpp is initialized
 
-<<<<<<< HEAD
-        ocpp_loop();
-
-=======
         mocpp_loop();
-        
->>>>>>> 75b44b6f
+
         /*
          * Generate messages for LCD
          */
@@ -626,13 +593,8 @@
             }
         });
 
-<<<<<<< HEAD
-        diagService->setOnUpload([this] (const std::string &location, ArduinoOcpp::Timestamp &startTime, ArduinoOcpp::Timestamp &stopTime) {
-
-=======
         diagService->setOnUpload([this] (const std::string &location, MicroOcpp::Timestamp &startTime, MicroOcpp::Timestamp &stopTime) {
-            
->>>>>>> 75b44b6f
+
             //reset reported state
             diagSuccess = false;
             diagFailure = false;
