/*
 * Author: Matthias Akstaller
 * Created: 2021-04-09
 */

#include "ocpp.h"

#include "app_config.h"

#include <ArduinoOcpp.h> // Facade for ArduinoOcpp
#include <ArduinoOcpp/SimpleOcppOperationFactory.h> // define behavior for incoming req messages

#include <HTTPUpdate.h>
#include <MongooseHttpClient.h> //for HTTP update

#include <ArduinoOcpp/Core/OcppEngine.h>

#include "emonesp.h" //for VOLTAGE_DEFAULT

#include "net_manager.h" //shut down network connection before reset
#include "espal.h"

#define LCD_DISPLAY(X) if (lcd) lcd->display((X), 0, 1, 5 * 1000, LCD_CLEAR_LINE);


ArduinoOcppTask *ArduinoOcppTask::instance = NULL;

ArduinoOcppTask::ArduinoOcppTask() : MicroTasks::Task() /*, bootReadyCallback(MicroTasksCallback([](){})) */ {

}

ArduinoOcppTask::~ArduinoOcppTask() {
    if (ocppSocket != NULL) delete ocppSocket;
    instance = NULL;
}

void ArduinoOcppTask::begin(EvseManager &evse, LcdTask &lcd) {

    this->evse = &evse;
    this->lcd = &lcd;

    initializeArduinoOcpp();
    loadEvseBehavior();

    instance = this; //cannot be in constructer because object is invalid before .begin()
    MicroTask.startTask(this);
}

void ArduinoOcppTask::initializeArduinoOcpp() {

    if (config_ocpp_enabled() && !arduinoOcppInitialized) {

        String url = getCentralSystemUrl();

        if (url.isEmpty()) {
            return;
        }

        ocppSocket = new MongooseOcppSocketClient(url);

        ArduinoOcpp::OcppClock clockAdapter = [] () {
            timeval time_now;
            gettimeofday(&time_now, NULL);
            return (ArduinoOcpp::otime_t) time_now.tv_sec;
        };

        OCPP_initialize(ocppSocket, (float) VOLTAGE_DEFAULT, ArduinoOcpp::FilesystemOpt::Use, clockAdapter);

<<<<<<< HEAD
        ArduinoOcpp::FirmwareService *fwService = ArduinoOcpp::getFirmwareService();
        if (fwService) {
            fwService->setOnInstall([lcd = lcd, &updateUserNotified = updateUserNotified, &updateUrl = updateUrl](String location) {

                updateUrl = location;

#if 0 //TODO finish when HTTP FW download will be available in the OpenEVSE core

                //TODO HTTPUpdate has added the onProgress cb to its own class definition in Jun '21. Replace when available (https://github.com/espressif/arduino-esp32/commit/db4e7667afe0e169c5f00567f4b59ab8e0fc1532)
                Update.onProgress([lcd = lcd, &updateUserNotified = updateUserNotified](size_t index, size_t total) {
                    if (!updateUserNotified && index > 0) {
                        updateUserNotified = true;

                        DEBUG_PORT.printf("Update via OCPP start\n");

                        lcd->display(F("Updating WiFi"), 0, 0, 10 * 1000, LCD_CLEAR_LINE | LCD_DISPLAY_NOW);
                        lcd->display(F(""), 0, 1, 10 * 1000, LCD_CLEAR_LINE | LCD_DISPLAY_NOW);
                    }
                    
                    if (index < total) {
                        unsigned int percent = 0;
                        if (total / 100U != 0) {
                            percent = index / (total / 100U);
                        } else {
                            percent = 99;
                        }
                        DBUGVAR(percent);
                        String text = String(percent) + F("%");
                        if (lcd) lcd->display(text, 0, 1, 10 * 1000, LCD_DISPLAY_NOW);
                        DEBUG_PORT.printf("Update: %d%%\n", percent);
                    } else {
                        lcd->display(F("Complete"), 0, 1, 10 * 1000, LCD_CLEAR_LINE | LCD_DISPLAY_NOW);
                    }
                });

//                MongooseHttpClient client = MongooseHttpClient();
//
//                client.get(updateUrl.c_str(), [](MongooseHttpClientResponse *response) {
//                    //if (response->contentLength() < 
//                    //Update.begin
//                });

#endif
                DEBUG_PORT.println(F("[ocpp] FW download not implemented yet! Ignore request"));
                
                return true;
            });
        }

        ArduinoOcpp::DiagnosticsService *diagService = ArduinoOcpp::getDiagnosticsService();
        if (diagService) {
            diagService->setOnUploadStatusSampler([this] () {
                if (diagFailure) {
                    return ArduinoOcpp::UploadStatus::UploadFailed;
                } else if (diagSuccess) {
                    return ArduinoOcpp::UploadStatus::Uploaded;
                } else {
                    return ArduinoOcpp::UploadStatus::NotUploaded;
                }
            });

            diagService->setOnUpload([this] (String &location, ArduinoOcpp::OcppTimestamp &startTime, ArduinoOcpp::OcppTimestamp &stopTime) {
                
                //reset reported state
                diagSuccess = false;
                diagFailure = false;

                //check if input URL is valid (maybe add Same-origin policy?)
                unsigned int port_i = 0;
                struct mg_str scheme, query, fragment;
                if (mg_parse_uri(mg_mk_str(location.c_str()), &scheme, NULL, NULL, &port_i, NULL, &query, &fragment)) {
                    DEBUG_PORT.print(F("[ocpp] Diagnostics upload, invalid URL: "));
                    DEBUG_PORT.print(location);
                    diagFailure = true;
                    return false;
                }

                //create file to upload
                


                diagClient.post("abc", "def", "ghj");
                
                
                return true;
            });
        }

        DynamicJsonDocument *evseDetailsDoc = new DynamicJsonDocument(JSON_OBJECT_SIZE(6));
        JsonObject evseDetails = evseDetailsDoc->to<JsonObject>();
        evseDetails["chargePointModel"] = "Advanced Series";
        //evseDetails["chargePointSerialNumber"] = "TODO";
        evseDetails["chargePointVendor"] = "OpenEVSE";
        evseDetails["firmwareVersion"] = evse->getFirmwareVersion();
        //evseDetails["meterSerialNumber"] = "TODO";
        //evseDetails["meterType"] = "TODO";

        bootNotification(evseDetailsDoc, [lcd = lcd](JsonObject payload) { //ArduinoOcpp will delete evseDetailsDoc
=======
        bootNotification("Advanced Series", "OpenEVSE", [this](JsonObject payload) {
>>>>>>> 11824eea
            LCD_DISPLAY("OCPP connected!");
        });

        arduinoOcppInitialized = true;
    }
}

void ArduinoOcppTask::setup() {

}

void ArduinoOcppTask::loadEvseBehavior() {

    if (!arduinoOcppInitialized) {
        return;
    }

    /*
     * Synchronize OpenEVSE data with OCPP-library data
     */

    setPowerActiveImportSampler([this]() {
        return (float) (evse->getAmps() * evse->getVoltage());
    });

<<<<<<< HEAD
    setEnergyActiveImportSampler([evse = evse] () {
        float activeImport = 0.f;
        activeImport += (float) evse->getTotalEnergy();
        activeImport += (float) evse->getSessionEnergy();
        return activeImport;
=======
    setEnergyActiveImportSampler([this] () {
        return (float) evse->getTotalEnergy();
>>>>>>> 11824eea
    });

    setOnChargingRateLimitChange([this] (float limit) { //limit = maximum charge rate in Watts
        charging_limit = limit;
        this->updateEvseClaim();
    });

<<<<<<< HEAD
    setConnectorPluggedSampler([evse = evse] () {
        return (bool) evse->isConnected();
    });

    setEvRequestsEnergySampler([evse = evse] () {
=======
    setEvRequestsEnergySampler([this] () {
>>>>>>> 11824eea
        return (bool) evse->isCharging();
    });

    setConnectorEnergizedSampler([this] () {
        return evse->isActive();
    });

    /*
     * Report failures to central system. Note that the error codes are standardized in OCPP
     */

    addConnectorErrorCodeSampler([evse = evse] () {
        if (evse->getEvseState() == OPENEVSE_STATE_GFI_FAULT ||
                evse->getEvseState() == OPENEVSE_STATE_NO_EARTH_GROUND ||
                evse->getEvseState() == OPENEVSE_STATE_DIODE_CHECK_FAILED) {
            return "GroundFailure";
        }
        return (const char *) NULL;
    });

    addConnectorErrorCodeSampler([evse = evse] () {
        if (evse->getEvseState() == OPENEVSE_STATE_OVER_TEMPERATURE) {
            return "HighTemperature";
        }
        return (const char *) NULL;
    });

    addConnectorErrorCodeSampler([evse = evse] () {
        if (evse->getEvseState() == OPENEVSE_STATE_OVER_CURRENT) {
            return "OverCurrentFailure";
        }
        return (const char *) NULL;
    });

    addConnectorErrorCodeSampler([evse = evse] () {
        if (evse->getEvseState() == OPENEVSE_STATE_STUCK_RELAY ||
                evse->getEvseState() == OPENEVSE_STATE_GFI_SELF_TEST_FAILED) {
            return "InternalError";
        }
        return (const char *) NULL;
    });

    /*
     * CP behavior definition: How will plugging and unplugging the EV start or stop OCPP transactions
     */

    onVehicleConnect = [this] () {
        if (getTransactionId() < 0 && isAvailable()) {
            if (!ocpp_idTag.isEmpty()) {
                authorize(ocpp_idTag, [this] (JsonObject payload) {
                    if (idTagIsAccepted(payload)) {
                        startTransaction([this] (JsonObject payload) {
                            this->updateEvseClaim();
                        }, [this] () {
                            LCD_DISPLAY("Central system error");
                        });
                    } else {
                        LCD_DISPLAY("ID card not recognized");
                    }
                }, [this] () {
                    LCD_DISPLAY("OCPP timeout");
                });
            } else {
                startTransaction([this] (JsonObject payload) {
                    if (!idTagIsRejected(payload)) {
                        this->updateEvseClaim();
                    } else {
                        LCD_DISPLAY("ID tag required");
                    }
                    this->updateEvseClaim();
                }, [this] () {
                    LCD_DISPLAY("Central system error");
                });
            }

        }
        this->updateEvseClaim();
    };

    setOnRemoteStartTransactionSendConf([this] (JsonObject payload) {
        if (!operationIsAccepted(payload)){
            //RemoteStartTransaction rejected! Do nothing
            return;
        }

        startTransaction([this] (JsonObject payload) {
            this->updateEvseClaim();
        }, [this] () {
            LCD_DISPLAY("Central system error");
        });
    });

    onVehicleDisconnect = [this] () {
        if (getTransactionId() >= 0) {
            stopTransaction();
        }
        this->updateEvseClaim();
    };

    setOnRemoteStopTransactionSendConf([this](JsonObject payload) {
        if (!operationIsAccepted(payload)){
            //RemoteStopTransaction rejected! There is no transaction with given ID. Do nothing
            return;
        }

        stopTransaction();
        this->updateEvseClaim();
    });

    setOnResetReceiveReq([this] (JsonObject payload) {
        const char *type = payload["type"] | "Soft";
        if (!strcmp(type, "Hard")) {
            resetHard = true;
        }

        resetTime = millis();
        resetTriggered = true;

        LCD_DISPLAY("Reboot EVSE");
    });

    setOnUnlockConnector([] () {
        //TODO Send unlock command to peripherals. If successful, return true, otherwise false
        return false;
    });

    updateEvseClaim();
}

unsigned long ArduinoOcppTask::loop(MicroTasks::WakeReason reason) {

    if (arduinoOcppInitialized) {
        if (config_ocpp_enabled()) {
            OCPP_loop();
        } else {
            //The OCPP function has been activated and then deactivated again.

            ArduinoOcpp::ocppEngine_loop(); //There could be remaining operations in the OCPP-queue. I will add the OCPP_unitialize() soon as a better solution to this
            return 0;
        }
    } else {
        if (config_ocpp_enabled()) {
            initializeArduinoOcpp();
            loadEvseBehavior();
        }
        return 50;
    }

    if (evse->isVehicleConnected() && !vehicleConnected) {
        vehicleConnected = evse->isVehicleConnected();

        if (strcmp(tx_start_point.c_str(), "tx_only_remote")) {
            //tx_start_point is different from tx_only_remote. Plugging an EV starts a transaction
            onVehicleConnect();
        }
    }

    if (!evse->isVehicleConnected() && vehicleConnected) {
        vehicleConnected = evse->isVehicleConnected();

        onVehicleDisconnect();
    }

    if (resetTriggered) {
        if (millis() - resetTime >= 10000UL) { //wait for 10 seconds after reset command to send the conf msg
            if (resetHard) {
                //TODO send reset command to all peripherals
            }
            net_wifi_disconnect();
            ESPAL.reset();
        }
    }

    return 0;
}

void ArduinoOcppTask::updateEvseClaim() {

    EvseState evseState;
    EvseProperties evseProperties;

    int transactionId = getTransactionId(); //ID of OCPP-transaction. transactionId <  0 means that no transaction runs on the EVSE at the moment
                                            //                        transactionId >  0 means that the EVSE is in a charging transaction right now
                                            //                        transactionId == 0 means that the initiation is pending

    //EVSE is in an OCPP-transaction?
    if (transactionId < 0) {
        //no transaction running. Forbid charging
        evseState = EvseState::Disabled;
    } else if (transactionId == 0) {
        //transaction initiated but neither accepted nor rejected
        if (!strcmp(tx_start_point.c_str(), "tx_pending")) {
            evseState = EvseState::Active;
        } else {
            evseState = EvseState::Disabled;
        }
    } else {
        //transaction running. Allow charging
        evseState = EvseState::Active;
    }

    evseProperties = evseState;

    //OCPP Smart Charging?
    if (charging_limit < 0.f) {
        //OCPP Smart Charging is off. Nothing to do
    } else if (charging_limit >= -0.001f && charging_limit < 5.f) {
        //allowed charge rate is "equal or almost equal" to 0W
        evseState = EvseState::Disabled; //override state
        evseProperties = evseState; //renew properties
    } else {
        //charge rate is valid. Set charge rate
        float volts = evse->getVoltage(); // convert Watts to Amps. TODO Maybe use "smoothed" voltage value?
        if (volts > 0) {
            float amps = charging_limit / volts;
            evseProperties.setChargeCurrent(amps);
        }
    }

    if (evseState == EvseState::Disabled && !config_ocpp_access_can_suspend()) {
        //OCPP is configured to never put the EVSE into sleep
        evseState = EvseState::None;
        evseProperties = evseState;
    }

    if (evseState == EvseState::Active && !config_ocpp_access_can_energize()) {
        //OCPP is configured to never override the sleep mode of other services
        evseState = EvseState::None;
        evseProperties = evseState;
    }

    //Apply inferred claim
    if (evseState == EvseState::None || !config_ocpp_enabled()) {
        //the claiming rules don't specify the EVSE state
        evse->release(EvseClient_OpenEVSE_Ocpp);
    } else {
        //the claiming rules specify that the EVSE is either active or inactive
        evse->claim(EvseClient_OpenEVSE_Ocpp, EvseManager_Priority_Ocpp, evseProperties);
    }

}

String ArduinoOcppTask::getCentralSystemUrl() {
    String url = ocpp_server;
    url.trim();
    if (url.isEmpty()) {
        return url; //return empty String
    }
    String chargeBoxId = ocpp_chargeBoxId;
    chargeBoxId.trim();
    if (!url.endsWith("/") && !chargeBoxId.isEmpty()) {
        url += '/';
    }
    url += chargeBoxId;

    if (MongooseOcppSocketClient::isValidUrl(url.c_str())) {
        return url;
    } else {
        DBUGLN(F("[ArduinoOcppTask] OCPP server URL or chargeBoxId invalid"));
        return String("");
    }
}

void ArduinoOcppTask::notifyConfigChanged() {
    if (instance) {
        instance->reconfigure();
    }
}

void ArduinoOcppTask::reconfigure() {
    if (arduinoOcppInitialized) {
        if (config_ocpp_enabled()) {
            String mUrl = getCentralSystemUrl();
            ocppSocket->reconnect(mUrl);
        } else {
            String emptyUrl = String("");
            ocppSocket->reconnect(emptyUrl);
        }
    } else {
        initializeArduinoOcpp();
    }
    loadEvseBehavior();
}

bool ArduinoOcppTask::operationIsAccepted(JsonObject payload) {
    const char *status = payload["status"] | "Invalid";
    return !strcmp(status, "Accepted");
}

bool ArduinoOcppTask::idTagIsAccepted(JsonObject payload) {
    const char *status = payload["idTagInfo"]["status"] | "Invalid";
    return !strcmp(status, "Accepted");
}

bool ArduinoOcppTask::idTagIsRejected(JsonObject payload) {
    const char *status = payload["idTagInfo"]["status"] | "Accepted";
    return strcmp(status, "Accepted");
}<|MERGE_RESOLUTION|>--- conflicted
+++ resolved
@@ -66,7 +66,6 @@
 
         OCPP_initialize(ocppSocket, (float) VOLTAGE_DEFAULT, ArduinoOcpp::FilesystemOpt::Use, clockAdapter);
 
-<<<<<<< HEAD
         ArduinoOcpp::FirmwareService *fwService = ArduinoOcpp::getFirmwareService();
         if (fwService) {
             fwService->setOnInstall([lcd = lcd, &updateUserNotified = updateUserNotified, &updateUrl = updateUrl](String location) {
@@ -164,10 +163,7 @@
         //evseDetails["meterSerialNumber"] = "TODO";
         //evseDetails["meterType"] = "TODO";
 
-        bootNotification(evseDetailsDoc, [lcd = lcd](JsonObject payload) { //ArduinoOcpp will delete evseDetailsDoc
-=======
-        bootNotification("Advanced Series", "OpenEVSE", [this](JsonObject payload) {
->>>>>>> 11824eea
+        bootNotification(evseDetailsDoc, [this](JsonObject payload) { //ArduinoOcpp will delete evseDetailsDoc
             LCD_DISPLAY("OCPP connected!");
         });
 
@@ -193,16 +189,11 @@
         return (float) (evse->getAmps() * evse->getVoltage());
     });
 
-<<<<<<< HEAD
-    setEnergyActiveImportSampler([evse = evse] () {
+    setEnergyActiveImportSampler([this] () {
         float activeImport = 0.f;
         activeImport += (float) evse->getTotalEnergy();
         activeImport += (float) evse->getSessionEnergy();
         return activeImport;
-=======
-    setEnergyActiveImportSampler([this] () {
-        return (float) evse->getTotalEnergy();
->>>>>>> 11824eea
     });
 
     setOnChargingRateLimitChange([this] (float limit) { //limit = maximum charge rate in Watts
@@ -210,15 +201,11 @@
         this->updateEvseClaim();
     });
 
-<<<<<<< HEAD
-    setConnectorPluggedSampler([evse = evse] () {
+    setConnectorPluggedSampler([this] () {
         return (bool) evse->isConnected();
     });
 
-    setEvRequestsEnergySampler([evse = evse] () {
-=======
     setEvRequestsEnergySampler([this] () {
->>>>>>> 11824eea
         return (bool) evse->isCharging();
     });
 
