--- conflicted
+++ resolved
@@ -83,10 +83,6 @@
 		bool set(LimitProperties props);
 		LimitProperties get();
 		bool clear();
-<<<<<<< HEAD
-		LimitProperties getLimitProperties();
-=======
->>>>>>> bc9f6fbb
 		uint8_t getVersion();
 };
 
