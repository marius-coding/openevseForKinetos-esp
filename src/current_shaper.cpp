#include "current_shaper.h"
#include "input_filter.h"

//global instance
CurrentShaperTask shaper;

CurrentShaperTask::CurrentShaperTask() : MicroTasks::Task() {
	_changed = false;
	_enabled = false;
	_max_pwr = 0;
	_live_pwr = 0;
	_smoothed_live_pwr = 0;
	_chg_cur = 0;
	_max_cur = 0;
	_pause_timer = 0;
	_timer = 0;
	_updated = false;
}

CurrentShaperTask::~CurrentShaperTask() {
	// should be useless but just in case
	evse.release(EvseClient_OpenEVSE_Shaper);
}

void CurrentShaperTask::setup() {

}

unsigned long CurrentShaperTask::loop(MicroTasks::WakeReason reason) {

	if (_enabled) {
			EvseProperties props;
			if (_changed) {
				props.setMaxCurrent(floor(_max_cur));
				if (_max_cur < evse.getMinCurrent()) {
					// pause temporary, not enough amps available
					props.setState(EvseState::Disabled);
					if (!_pause_timer)
					{
						_pause_timer = millis();
					}

				}
				else if (millis() - _pause_timer >= current_shaper_min_pause_time * 1000 && (_max_cur - evse.getMinCurrent() >= EVSE_SHAPER_HYSTERESIS))
				{
					_pause_timer = 0;
					props.setState(EvseState::None);
				}
				_timer = millis();
				_changed = false;
				// claim only if we have change
				if (evse.getState() != props.getState() || evse.getChargeCurrent() != props.getChargeCurrent())
				{
					evse.claim(EvseClient_OpenEVSE_Shaper, EvseManager_Priority_Safety, props);
					StaticJsonDocument<128> event;
					event["shaper"] = 1;
					event["shaper_live_pwr"] = _live_pwr;
					event["shaper_smoothed_live_pwr"] = _smoothed_live_pwr;
					event["shaper_max_pwr"] = _max_pwr;
					event["shaper_cur"] = _max_cur;
					event["shaper_updated"] = _updated;
					event_send(event);
				}
			}
			else if ( !_updated || millis() - _timer > current_shaper_data_maxinterval * 1000 )
			{
				//available power has not been updated since EVSE_SHAPER_FAILSAFE_TIME, pause charge
				DBUGF("shaper_live_pwr has not been updated in time, pausing charge");

				if (_updated)
				{
					_pause_timer = millis();
					_updated = false;
					_smoothed_live_pwr = _live_pwr;
				}

				if (evse.getState(EvseClient_OpenEVSE_Shaper) != EvseState::Disabled)
				{
					props.setState(EvseState::Disabled);
					evse.claim(EvseClient_OpenEVSE_Shaper, EvseManager_Priority_Limit, props);
					StaticJsonDocument<128> event;
					event["shaper"] = 1;
					event["shaper_live_pwr"] = _live_pwr;
					event["shaper_smoothed_live_pwr"] = _smoothed_live_pwr;
					event["shaper_max_pwr"] = _max_pwr;
					event["shaper_cur"] = _max_cur;
					event["shaper_updated"] = _updated;
					event_send(event);
				}
			}
	}
	else {
		//remove shaper claim
		if (_evse->clientHasClaim(EvseClient_OpenEVSE_Shaper)) {
			_evse->release(EvseClient_OpenEVSE_Shaper);
			_smoothed_live_pwr = 0;
		}
	}


	return EVSE_SHAPER_LOOP_TIME;
}

void CurrentShaperTask::begin(EvseManager &evse) {
	this -> _timer   = millis();
	this -> _enabled = config_current_shaper_enabled();
	this -> _evse    = &evse;
	this -> _max_pwr = current_shaper_max_pwr;
	this -> _live_pwr = 0;
	this -> _smoothed_live_pwr = 0;
	this -> _max_cur = 0;
	this -> _updated = false;
	MicroTask.startTask(this);
	StaticJsonDocument<128> event;
	event["shaper"]  = 1;
	event_send(event);
}

void CurrentShaperTask::notifyConfigChanged( bool enabled, uint32_t max_pwr) {
	DBUGF("CurrentShaper: got config changed");
	_enabled = enabled;
	_max_pwr = max_pwr;
	if (!enabled) evse.release(EvseClient_OpenEVSE_Shaper);
	StaticJsonDocument<128> event;
	event["shaper"] = enabled == true ? 1 : 0;
	event["shaper_max_pwr"] = max_pwr;
	event_send(event);
}

void CurrentShaperTask::setMaxPwr(int max_pwr) {
		_max_pwr = max_pwr;
		shapeCurrent();
}

void CurrentShaperTask::setLivePwr(int live_pwr) {
	_live_pwr = live_pwr;
	shapeCurrent();
}

// temporary change Current Shaper state without changing configuration
void CurrentShaperTask::setState(bool state) {
	_enabled = state;
	if (!_enabled) {
		//remove claim
		evse.release(EvseClient_OpenEVSE_Shaper);
	}
	StaticJsonDocument<128> event;
	event["shaper"]  = state?1:0;
	event_send(event);
}

void CurrentShaperTask::shapeCurrent() {
	_updated = true;
	// adding self produced energy to total
	int max_pwr = _max_pwr;

	int livepwr;
	DBUGVAR(_pause_timer);
	if (_pause_timer == 0) {
		_smoothed_live_pwr = _live_pwr;
		livepwr = _live_pwr;
	}
	else {
		if (_live_pwr > _smoothed_live_pwr) {
			_smoothed_live_pwr = _live_pwr;
		}
		else {
			_smoothed_live_pwr = _inputFilter.filter(_live_pwr, _smoothed_live_pwr, current_shaper_smoothing_time);
		}
		livepwr = _smoothed_live_pwr;
	}

	if (config_divert_enabled() == true) {
		if ( divert_type == DIVERT_TYPE_SOLAR ) {
			max_pwr += solar;
		}
<<<<<<< HEAD
=======
	}
	if (livepwr > max_pwr) {
		livepwr = max_pwr;
>>>>>>> 8ce9db40
	}
	if(!config_threephase_enabled()) {
		_max_cur = ((max_pwr - livepwr) / evse.getVoltage()) + evse.getAmps();
	 }

	else {
		_max_cur = ((max_pwr - livepwr) / evse.getVoltage() / 3.0) + evse.getAmps();
	}
<<<<<<< HEAD



=======

>>>>>>> 8ce9db40
	_changed = true;
}

int CurrentShaperTask::getMaxPwr() {
	return _max_pwr;
}
int CurrentShaperTask::getLivePwr() {
	return _live_pwr;
}

double CurrentShaperTask::getMaxCur() {
	return _max_cur;
}
bool CurrentShaperTask::getState() {
	return _enabled;
}

bool CurrentShaperTask::isActive() {
	return _evse->clientHasClaim(EvseClient_OpenEVSE_Shaper);
}

bool CurrentShaperTask::isUpdated() {
	return _updated;
}<|MERGE_RESOLUTION|>--- conflicted
+++ resolved
@@ -96,7 +96,6 @@
 			_smoothed_live_pwr = 0;
 		}
 	}
-
 
 	return EVSE_SHAPER_LOOP_TIME;
 }
@@ -174,12 +173,9 @@
 		if ( divert_type == DIVERT_TYPE_SOLAR ) {
 			max_pwr += solar;
 		}
-<<<<<<< HEAD
-=======
 	}
 	if (livepwr > max_pwr) {
 		livepwr = max_pwr;
->>>>>>> 8ce9db40
 	}
 	if(!config_threephase_enabled()) {
 		_max_cur = ((max_pwr - livepwr) / evse.getVoltage()) + evse.getAmps();
@@ -188,13 +184,9 @@
 	else {
 		_max_cur = ((max_pwr - livepwr) / evse.getVoltage() / 3.0) + evse.getAmps();
 	}
-<<<<<<< HEAD
-
-
-
-=======
-
->>>>>>> 8ce9db40
+
+
+
 	_changed = true;
 }
 
