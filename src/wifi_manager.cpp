#include "emonesp.h"
#include "wifi_manager.h"
#include "config.h"
#include "lcd.h"

#ifdef ESP32
#include <WiFi.h>
#include <ESPmDNS.h>              // Resolve URL for update server etc.
#elif defined(ESP8266)
#include <ESP8266WiFi.h>
#include <ESP8266mDNS.h>              // Resolve URL for update server etc.
#else
#error Platform not supported
#endif

#include <DNSServer.h>                // Required for captive portal

#ifdef ENABLE_WIRED_ETHERNET
#include <ETH.h>
#endif

DNSServer dnsServer;                  // Create class DNS server, captive portal re-direct
static bool dnsServerStarted = false;
const byte DNS_PORT = 53;

// Access Point SSID, password & IP address. SSID will be softAP_ssid + chipID to make SSID unique
const char *softAP_ssid = "OpenEVSE";
const char *softAP_password = "openevse";
IPAddress apIP(192, 168, 4, 1);
IPAddress netMsk(255, 255, 255, 0);
int apClients = 0;

// Wifi Network Strings
String connected_network = "";
String ipaddress = "";

int client_disconnects = 0;
bool client_retry = false;
unsigned long client_retry_time = 0;

#ifdef WIFI_LED
#ifndef WIFI_LED_ON_STATE
#define WIFI_LED_ON_STATE LOW
#endif

#ifndef WIFI_LED_AP_TIME
#define WIFI_LED_AP_TIME 1000
#endif

#ifndef WIFI_LED_AP_CONNECTED_TIME
#define WIFI_LED_AP_CONNECTED_TIME 100
#endif

#ifndef WIFI_LED_STA_CONNECTING_TIME
#define WIFI_LED_STA_CONNECTING_TIME 500
#endif

int wifiLedState = !WIFI_LED_ON_STATE;
unsigned long wifiLedTimeOut = millis();
#endif

#ifndef WIFI_BUTTON
#define WIFI_BUTTON 0
#endif

#ifndef WIFI_BUTTON_PRESSED_STATE
#define WIFI_BUTTON_PRESSED_STATE LOW
#endif

#ifndef WIFI_BUTTON_AP_TIMEOUT
#define WIFI_BUTTON_AP_TIMEOUT              (5 * 1000)
#endif

#ifndef WIFI_BUTTON_FACTORY_RESET_TIMEOUT
#define WIFI_BUTTON_FACTORY_RESET_TIMEOUT   (10 * 1000)
#endif

#ifndef WIFI_CLIENT_RETRY_TIMEOUT
#define WIFI_CLIENT_RETRY_TIMEOUT (5 * 60 * 1000)
#endif

int wifiButtonState = HIGH;
unsigned long wifiButtonTimeOut = millis();
bool apMessage = false;

<<<<<<< HEAD
#ifdef ENABLE_WIRED_ETHERNET
static bool eth_connected = false;
=======
#ifdef ESP32
#include "wifi_esp32.h"
>>>>>>> 9089f8a8
#endif

// -------------------------------------------------------------------
// Start Access Point
// Access point is used for wifi network selection
// -------------------------------------------------------------------
void
startAP() {
  DBUGLN("Starting AP");

  if (wifi_mode_is_sta()) {
    WiFi.disconnect(true);
  }

  WiFi.enableAP(true);

  WiFi.softAPConfig(apIP, apIP, netMsk);

  // Create Unique SSID e.g "emonESP_XXXXXX"
  #ifdef ESP32
  String softAP_ssid_ID =
    String(softAP_ssid) + "_" + String((uint32_t)ESP.getEfuseMac());
  #else
  String softAP_ssid_ID =
    String(softAP_ssid) + "_" + String(ESP.getChipId());
  #endif

  // Pick a random channel out of 1, 6 or 11
  int channel = (random(3) * 5) + 1;
  WiFi.softAP(softAP_ssid_ID.c_str(), softAP_password, channel);

  // Setup the DNS server redirecting all the domains to the apIP
  dnsServer.setErrorReplyCode(DNSReplyCode::NoError);
  dnsServerStarted = dnsServer.start(DNS_PORT, "*", apIP);

  IPAddress myIP = WiFi.softAPIP();
  char tmpStr[40];
  sprintf(tmpStr, "%d.%d.%d.%d", myIP[0], myIP[1], myIP[2], myIP[3]);
  ipaddress = tmpStr;
  DEBUG.print("AP IP Address: ");
  DEBUG.println(tmpStr);
  lcd_display(F("SSID: OpenEVSE"), 0, 0, 0, LCD_CLEAR_LINE);
  lcd_display(F("Pass: openevse"), 0, 1, 15 * 1000, LCD_CLEAR_LINE);

  apClients = 0;
}

// -------------------------------------------------------------------
// Start Client, attempt to connect to Wifi network
// -------------------------------------------------------------------
void
startClient()
{
  DEBUG.print("Connecting to SSID: ");
  DEBUG.println(esid.c_str());
  // DEBUG.print(" epass:");
  // DEBUG.println(epass.c_str());

  client_disconnects = 0;

  WiFi.begin(esid.c_str(), epass.c_str());
#ifdef ESP32
  WiFi.setHostname(esp_hostname.c_str());
#else
  WiFi.hostname(esp_hostname.c_str());
#endif // !ESP32
  WiFi.enableSTA(true);
}

static void wifi_start()
{
  // 1) If no network configured start up access point
  if (esid == 0 || esid == "")
  {
    startAP();
  }
  // 2) else try and connect to the configured network
  else
  {
    startClient();
  }
}

static void wifi_onStationModeConnected(const WiFiEventStationModeConnected &event) { 
  DBUGF("Connected to %s", event.ssid.c_str());
}

static void wifi_onStationModeGotIP(const WiFiEventStationModeGotIP &event)
{
  #ifdef WIFI_LED
    wifiLedState = WIFI_LED_ON_STATE;
    digitalWrite(WIFI_LED, wifiLedState);
  #endif

  IPAddress myAddress = WiFi.localIP();
  char tmpStr[40];
  sprintf(tmpStr, "%d.%d.%d.%d", myAddress[0], myAddress[1], myAddress[2], myAddress[3]);
  ipaddress = tmpStr;
  DEBUG.print("Connected, IP: ");
  DEBUG.println(tmpStr);
  lcd_display(F("IP Address"), 0, 0, 0, LCD_CLEAR_LINE);
  lcd_display(tmpStr, 0, 1, 5000, LCD_CLEAR_LINE);

  // Copy the connected network and ipaddress to global strings for use in status request
  connected_network = esid;

  // Clear any error state
  client_disconnects = 0;
  client_retry = false;
}

static void wifi_onStationModeDisconnected(const WiFiEventStationModeDisconnected &event)
{
  DBUGF("WiFi dissconnected: %s",
  WIFI_DISCONNECT_REASON_UNSPECIFIED == event.reason ? "WIFI_DISCONNECT_REASON_UNSPECIFIED" :
  WIFI_DISCONNECT_REASON_AUTH_EXPIRE == event.reason ? "WIFI_DISCONNECT_REASON_AUTH_EXPIRE" :
  WIFI_DISCONNECT_REASON_AUTH_LEAVE == event.reason ? "WIFI_DISCONNECT_REASON_AUTH_LEAVE" :
  WIFI_DISCONNECT_REASON_ASSOC_EXPIRE == event.reason ? "WIFI_DISCONNECT_REASON_ASSOC_EXPIRE" :
  WIFI_DISCONNECT_REASON_ASSOC_TOOMANY == event.reason ? "WIFI_DISCONNECT_REASON_ASSOC_TOOMANY" :
  WIFI_DISCONNECT_REASON_NOT_AUTHED == event.reason ? "WIFI_DISCONNECT_REASON_NOT_AUTHED" :
  WIFI_DISCONNECT_REASON_NOT_ASSOCED == event.reason ? "WIFI_DISCONNECT_REASON_NOT_ASSOCED" :
  WIFI_DISCONNECT_REASON_ASSOC_LEAVE == event.reason ? "WIFI_DISCONNECT_REASON_ASSOC_LEAVE" :
  WIFI_DISCONNECT_REASON_ASSOC_NOT_AUTHED == event.reason ? "WIFI_DISCONNECT_REASON_ASSOC_NOT_AUTHED" :
  WIFI_DISCONNECT_REASON_DISASSOC_PWRCAP_BAD == event.reason ? "WIFI_DISCONNECT_REASON_DISASSOC_PWRCAP_BAD" :
  WIFI_DISCONNECT_REASON_DISASSOC_SUPCHAN_BAD == event.reason ? "WIFI_DISCONNECT_REASON_DISASSOC_SUPCHAN_BAD" :
  WIFI_DISCONNECT_REASON_IE_INVALID == event.reason ? "WIFI_DISCONNECT_REASON_IE_INVALID" :
  WIFI_DISCONNECT_REASON_MIC_FAILURE == event.reason ? "WIFI_DISCONNECT_REASON_MIC_FAILURE" :
  WIFI_DISCONNECT_REASON_4WAY_HANDSHAKE_TIMEOUT == event.reason ? "WIFI_DISCONNECT_REASON_4WAY_HANDSHAKE_TIMEOUT" :
  WIFI_DISCONNECT_REASON_GROUP_KEY_UPDATE_TIMEOUT == event.reason ? "WIFI_DISCONNECT_REASON_GROUP_KEY_UPDATE_TIMEOUT" :
  WIFI_DISCONNECT_REASON_IE_IN_4WAY_DIFFERS == event.reason ? "WIFI_DISCONNECT_REASON_IE_IN_4WAY_DIFFERS" :
  WIFI_DISCONNECT_REASON_GROUP_CIPHER_INVALID == event.reason ? "WIFI_DISCONNECT_REASON_GROUP_CIPHER_INVALID" :
  WIFI_DISCONNECT_REASON_PAIRWISE_CIPHER_INVALID == event.reason ? "WIFI_DISCONNECT_REASON_PAIRWISE_CIPHER_INVALID" :
  WIFI_DISCONNECT_REASON_AKMP_INVALID == event.reason ? "WIFI_DISCONNECT_REASON_AKMP_INVALID" :
  WIFI_DISCONNECT_REASON_UNSUPP_RSN_IE_VERSION == event.reason ? "WIFI_DISCONNECT_REASON_UNSUPP_RSN_IE_VERSION" :
  WIFI_DISCONNECT_REASON_INVALID_RSN_IE_CAP == event.reason ? "WIFI_DISCONNECT_REASON_INVALID_RSN_IE_CAP" :
  WIFI_DISCONNECT_REASON_802_1X_AUTH_FAILED == event.reason ? "WIFI_DISCONNECT_REASON_802_1X_AUTH_FAILED" :
  WIFI_DISCONNECT_REASON_CIPHER_SUITE_REJECTED == event.reason ? "WIFI_DISCONNECT_REASON_CIPHER_SUITE_REJECTED" :
  WIFI_DISCONNECT_REASON_BEACON_TIMEOUT == event.reason ? "WIFI_DISCONNECT_REASON_BEACON_TIMEOUT" :
  WIFI_DISCONNECT_REASON_NO_AP_FOUND == event.reason ? "WIFI_DISCONNECT_REASON_NO_AP_FOUND" :
  WIFI_DISCONNECT_REASON_AUTH_FAIL == event.reason ? "WIFI_DISCONNECT_REASON_AUTH_FAIL" :
  WIFI_DISCONNECT_REASON_ASSOC_FAIL == event.reason ? "WIFI_DISCONNECT_REASON_ASSOC_FAIL" :
  WIFI_DISCONNECT_REASON_HANDSHAKE_TIMEOUT == event.reason ? "WIFI_DISCONNECT_REASON_HANDSHAKE_TIMEOUT" :
  "UNKNOWN");

  client_disconnects++;
}

static void wifi_onAPModeStationConnected(const WiFiEventSoftAPModeStationConnected &event) {
  lcd_display(F("IP Address"), 0, 0, 0, LCD_CLEAR_LINE);
  lcd_display(ipaddress, 0, 1, (0 == apClients ? 15 : 5) * 1000, LCD_CLEAR_LINE);
  apClients++;
};

static void wifi_onAPModeStationDisconnected(const WiFiEventSoftAPModeStationDisconnected &event) {
  apClients--;
};

#ifdef ESP32
void wifi_event(WiFiEvent_t event, system_event_info_t info)
{
  DBUGF("Got Network event %s",
    SYSTEM_EVENT_WIFI_READY == event ? "SYSTEM_EVENT_WIFI_READY" :
    SYSTEM_EVENT_SCAN_DONE == event ? "SYSTEM_EVENT_SCAN_DONE" :
    SYSTEM_EVENT_STA_START == event ? "SYSTEM_EVENT_STA_START" :
    SYSTEM_EVENT_STA_STOP == event ? "SYSTEM_EVENT_STA_STOP" :
    SYSTEM_EVENT_STA_CONNECTED == event ? "SYSTEM_EVENT_STA_CONNECTED" :
    SYSTEM_EVENT_STA_DISCONNECTED == event ? "SYSTEM_EVENT_STA_DISCONNECTED" :
    SYSTEM_EVENT_STA_AUTHMODE_CHANGE == event ? "SYSTEM_EVENT_STA_AUTHMODE_CHANGE" :
    SYSTEM_EVENT_STA_GOT_IP == event ? "SYSTEM_EVENT_STA_GOT_IP" :
    SYSTEM_EVENT_STA_LOST_IP == event ? "SYSTEM_EVENT_STA_LOST_IP" :
    SYSTEM_EVENT_STA_WPS_ER_SUCCESS == event ? "SYSTEM_EVENT_STA_WPS_ER_SUCCESS" :
    SYSTEM_EVENT_STA_WPS_ER_FAILED == event ? "SYSTEM_EVENT_STA_WPS_ER_FAILED" :
    SYSTEM_EVENT_STA_WPS_ER_TIMEOUT == event ? "SYSTEM_EVENT_STA_WPS_ER_TIMEOUT" :
    SYSTEM_EVENT_STA_WPS_ER_PIN == event ? "SYSTEM_EVENT_STA_WPS_ER_PIN" :
    SYSTEM_EVENT_AP_START == event ? "SYSTEM_EVENT_AP_START" :
    SYSTEM_EVENT_AP_STOP == event ? "SYSTEM_EVENT_AP_STOP" :
    SYSTEM_EVENT_AP_STACONNECTED == event ? "SYSTEM_EVENT_AP_STACONNECTED" :
    SYSTEM_EVENT_AP_STADISCONNECTED == event ? "SYSTEM_EVENT_AP_STADISCONNECTED" :
    SYSTEM_EVENT_AP_STAIPASSIGNED == event ? "SYSTEM_EVENT_AP_STAIPASSIGNED" :
    SYSTEM_EVENT_AP_PROBEREQRECVED == event ? "SYSTEM_EVENT_AP_PROBEREQRECVED" :
    SYSTEM_EVENT_GOT_IP6 == event ? "SYSTEM_EVENT_GOT_IP6" :
    SYSTEM_EVENT_ETH_START == event ? "SYSTEM_EVENT_ETH_START" :
    SYSTEM_EVENT_ETH_STOP == event ? "SYSTEM_EVENT_ETH_STOP" :
    SYSTEM_EVENT_ETH_CONNECTED == event ? "SYSTEM_EVENT_ETH_CONNECTED" :
    SYSTEM_EVENT_ETH_DISCONNECTED == event ? "SYSTEM_EVENT_ETH_DISCONNECTED" :
    SYSTEM_EVENT_ETH_GOT_IP == event ? "SYSTEM_EVENT_ETH_GOT_IP" :
    "UNKNOWN"
  );

  switch (event)
  {
    case SYSTEM_EVENT_STA_CONNECTED:
    {
      auto& src = info.connected;
      WiFiEventStationModeConnected dst;
      dst.ssid = String(reinterpret_cast<char*>(src.ssid));
      memcpy(dst.bssid, src.bssid, 6);
      dst.channel = src.channel;
      wifi_onStationModeConnected(dst);
    } break;
    case SYSTEM_EVENT_STA_DISCONNECTED:
    {
      auto& src = info.disconnected;
      WiFiEventStationModeDisconnected dst;
      dst.ssid = String(reinterpret_cast<char*>(src.ssid));
      memcpy(dst.bssid, src.bssid, 6);
      dst.reason = static_cast<WiFiDisconnectReason>(src.reason);
      wifi_onStationModeDisconnected(dst);
    } break;
    case SYSTEM_EVENT_STA_GOT_IP:
    {
      auto& src = info.got_ip.ip_info;
      WiFiEventStationModeGotIP dst;
      dst.ip = src.ip.addr;
      dst.mask = src.netmask.addr;
      dst.gw = src.gw.addr;
      wifi_onStationModeGotIP(dst);
    } break;
    case SYSTEM_EVENT_AP_STACONNECTED:
    {
      auto& src = info.sta_connected;
      WiFiEventSoftAPModeStationConnected dst;
      memcpy(dst.mac, src.mac, 6);
      dst.aid = src.aid;
      wifi_onAPModeStationConnected(dst);
    } break;
    case SYSTEM_EVENT_AP_STADISCONNECTED:
    {
      auto& src = info.sta_disconnected;
      WiFiEventSoftAPModeStationDisconnected dst;
      memcpy(dst.mac, src.mac, 6);
      dst.aid = src.aid;
      wifi_onAPModeStationDisconnected(dst);
    } break;
    default:
      break;
  }
}
#endif


#ifdef ESP32
void wifi_event(WiFiEvent_t event, system_event_info_t info)
{
  DBUGF("Got Network event %s",
    SYSTEM_EVENT_WIFI_READY == event ? "SYSTEM_EVENT_WIFI_READY" :
    SYSTEM_EVENT_SCAN_DONE == event ? "SYSTEM_EVENT_SCAN_DONE" :
    SYSTEM_EVENT_STA_START == event ? "SYSTEM_EVENT_STA_START" :
    SYSTEM_EVENT_STA_STOP == event ? "SYSTEM_EVENT_STA_STOP" :
    SYSTEM_EVENT_STA_CONNECTED == event ? "SYSTEM_EVENT_STA_CONNECTED" :
    SYSTEM_EVENT_STA_DISCONNECTED == event ? "SYSTEM_EVENT_STA_DISCONNECTED" :
    SYSTEM_EVENT_STA_AUTHMODE_CHANGE == event ? "SYSTEM_EVENT_STA_AUTHMODE_CHANGE" :
    SYSTEM_EVENT_STA_GOT_IP == event ? "SYSTEM_EVENT_STA_GOT_IP" :
    SYSTEM_EVENT_STA_LOST_IP == event ? "SYSTEM_EVENT_STA_LOST_IP" :
    SYSTEM_EVENT_STA_WPS_ER_SUCCESS == event ? "SYSTEM_EVENT_STA_WPS_ER_SUCCESS" :
    SYSTEM_EVENT_STA_WPS_ER_FAILED == event ? "SYSTEM_EVENT_STA_WPS_ER_FAILED" :
    SYSTEM_EVENT_STA_WPS_ER_TIMEOUT == event ? "SYSTEM_EVENT_STA_WPS_ER_TIMEOUT" :
    SYSTEM_EVENT_STA_WPS_ER_PIN == event ? "SYSTEM_EVENT_STA_WPS_ER_PIN" :
    SYSTEM_EVENT_AP_START == event ? "SYSTEM_EVENT_AP_START" :
    SYSTEM_EVENT_AP_STOP == event ? "SYSTEM_EVENT_AP_STOP" :
    SYSTEM_EVENT_AP_STACONNECTED == event ? "SYSTEM_EVENT_AP_STACONNECTED" :
    SYSTEM_EVENT_AP_STADISCONNECTED == event ? "SYSTEM_EVENT_AP_STADISCONNECTED" :
    SYSTEM_EVENT_AP_STAIPASSIGNED == event ? "SYSTEM_EVENT_AP_STAIPASSIGNED" :
    SYSTEM_EVENT_AP_PROBEREQRECVED == event ? "SYSTEM_EVENT_AP_PROBEREQRECVED" :
    SYSTEM_EVENT_GOT_IP6 == event ? "SYSTEM_EVENT_GOT_IP6" :
    SYSTEM_EVENT_ETH_START == event ? "SYSTEM_EVENT_ETH_START" :
    SYSTEM_EVENT_ETH_STOP == event ? "SYSTEM_EVENT_ETH_STOP" :
    SYSTEM_EVENT_ETH_CONNECTED == event ? "SYSTEM_EVENT_ETH_CONNECTED" :
    SYSTEM_EVENT_ETH_DISCONNECTED == event ? "SYSTEM_EVENT_ETH_DISCONNECTED" :
    SYSTEM_EVENT_ETH_GOT_IP == event ? "SYSTEM_EVENT_ETH_GOT_IP" :
    "UNKNOWN"
  );

  switch (event)
  {
#ifdef ENABLE_WIRED_ETHERNET
    case SYSTEM_EVENT_ETH_START:
      DBUGLN("ETH Started");
      //set eth hostname here
      ETH.setHostname("esp32-ethernet");
      break;
    case SYSTEM_EVENT_ETH_CONNECTED:
      DBUGLN("ETH Connected");
      break;
    case SYSTEM_EVENT_ETH_GOT_IP:
      DBUG("ETH MAC: ");
      DBUG(ETH.macAddress());
      DBUG(", IPv4: ");
      DBUG(ETH.localIP());
      if (ETH.fullDuplex()) {
        DBUG(", FULL_DUPLEX");
      }
      DBUG(", ");
      DBUG(ETH.linkSpeed());
      DBUGLN("Mbps");
      eth_connected = true;
      break;
    case SYSTEM_EVENT_ETH_DISCONNECTED:
      DBUGLN("ETH Disconnected");
      eth_connected = false;
      break;
    case SYSTEM_EVENT_ETH_STOP:
      DBUGLN("ETH Stopped");
      eth_connected = false;
      break;
#endif
    default:
      break;
  }
}
#endif

void
wifi_setup() {
#ifdef WIFI_LED
  pinMode(WIFI_LED, OUTPUT);
  digitalWrite(WIFI_LED, wifiLedState);
#endif

  randomSeed(analogRead(0));

  WiFi.onEvent(wifi_event);

#ifdef ENABLE_WIRED_ETHERNET
  ETH.begin();
#endif
/*
  // If we have an SSID configured at this point we have likely
  // been running another firmware, clear the results
  if(wifi_is_client_configured()) {
    WiFi.persistent(true);
    WiFi.disconnect();
    #ifndef ESP32
    ESP.eraseConfig();
    #endif // !ESP32
  }

  // Stop the WiFi module
  WiFi.persistent(false);
  WiFi.mode(WIFI_OFF);



#ifdef ESP32
  WiFi.onEvent(wifi_event);
#else
  static auto _onStationModeConnected = WiFi.onStationModeConnected(wifi_onStationModeConnected);
  static auto _onStationModeGotIP = WiFi.onStationModeGotIP(wifi_onStationModeGotIP);
  static auto _onStationModeDisconnected = WiFi.onStationModeDisconnected(wifi_onStationModeDisconnected);
  static auto _onSoftAPModeStationConnected = WiFi.onSoftAPModeStationConnected(wifi_onAPModeStationConnected);
  static auto _onSoftAPModeStationDisconnected = WiFi.onSoftAPModeStationDisconnected(wifi_onAPModeStationDisconnected);
#endif

  wifi_start();
*/

  if (MDNS.begin(esp_hostname.c_str())) {
    MDNS.addService("http", "tcp", 80);
  }
}

void
wifi_loop()
{
  Profile_Start(wifi_loop);

  //bool isClient = wifi_mode_is_sta();
  bool isClientOnly = wifi_mode_is_sta_only();
  //bool isAp = wifi_mode_is_ap();
  bool isApOnly = wifi_mode_is_ap_only();

#ifdef WIFI_LED
  if ((isApOnly || !WiFi.isConnected()) &&
      millis() > wifiLedTimeOut)
  {
    wifiLedState = !wifiLedState;
    digitalWrite(WIFI_LED, wifiLedState);

    int ledTime = isApOnly ? (0 == apClients ? WIFI_LED_AP_TIME : WIFI_LED_AP_CONNECTED_TIME) : WIFI_LED_STA_CONNECTING_TIME;
    wifiLedTimeOut = millis() + ledTime;
  }
#endif

#if defined(WIFI_LED) && WIFI_BUTTON == WIFI_LED
  digitalWrite(WIFI_BUTTON, HIGH);
  pinMode(WIFI_BUTTON, INPUT_PULLUP);
#endif

  // Pressing the boot button for 5 seconds will turn on AP mode, 10 seconds will factory reset
  int button = digitalRead(WIFI_BUTTON);

#if defined(WIFI_LED) && WIFI_BUTTON == WIFI_LED
  pinMode(WIFI_BUTTON, OUTPUT);
  digitalWrite(WIFI_LED, wifiLedState);
#endif

  //DBUGF("%lu %d %d", millis() - wifiButtonTimeOut, button, wifiButtonState);
  if(wifiButtonState != button)
  {
    wifiButtonState = button;
    if(WIFI_BUTTON_PRESSED_STATE == button) {
      DBUGF("Button pressed");
      wifiButtonTimeOut = millis();
      apMessage = false;
    } else {
      DBUGF("Button released");
      if(millis() > wifiButtonTimeOut + WIFI_BUTTON_AP_TIMEOUT) {
        startAP();
      }
    }
  }

  if(WIFI_BUTTON_PRESSED_STATE == wifiButtonState && millis() > wifiButtonTimeOut + WIFI_BUTTON_FACTORY_RESET_TIMEOUT)
  {
    DBUGLN("*** Factory Reset ***");

    lcd_display(F("Factory Reset"), 0, 0, 0, LCD_CLEAR_LINE);
    lcd_display(F(""), 0, 1, 10 * 1000, LCD_CLEAR_LINE);
    lcd_loop();

    delay(1000);

    config_reset();
#ifdef ESP8266
    ESP.eraseConfig();
#endif

    delay(50);
#ifdef ESP32
    ESP.restart();
#elif defined(ESP8266)
    ESP.reset();
#endif
  }
  else if(false == apMessage && LOW == wifiButtonState && millis() > wifiButtonTimeOut + WIFI_BUTTON_AP_TIMEOUT)
  {
    lcd_display(F("Access Point"), 0, 0, 0, LCD_CLEAR_LINE);
    lcd_display(F(""), 0, 1, 10 * 1000, LCD_CLEAR_LINE);
    lcd_loop();
    apMessage = true;
  }

  // Manage state while connecting
  if(isClientOnly && !WiFi.isConnected())
  {
    // If we have failed to connect turn on the AP
    if(client_disconnects > 2) {
      startAP();
      client_retry = true;
      client_retry_time = millis() + WIFI_CLIENT_RETRY_TIMEOUT;
    }
  }

  // Remain in AP mode for 5 Minutes before resetting
  if(isApOnly && 0 == apClients && client_retry && millis() > client_retry_time) {
    DEBUG.println("client re-try, resetting");
    delay(50);
    #ifdef ESP32
    esp_restart();
    #else
    ESP.reset();
    #endif
  }

  if(dnsServerStarted) {
    dnsServer.processNextRequest(); // Captive portal DNS re-dierct
  }

  Profile_End(wifi_loop, 5);
}

void
wifi_restart() {
  wifi_disconnect();
  wifi_start();
}

void
wifi_disconnect() {
  wifi_turn_off_ap();
  if (wifi_mode_is_sta()) {
    WiFi.disconnect(true);
  }
}

void wifi_turn_off_ap()
{
  if(wifi_mode_is_ap())
  {
    WiFi.softAPdisconnect(true);
    dnsServer.stop();
    dnsServerStarted = false;
  }
}

void wifi_turn_on_ap()
{
  DBUGF("wifi_turn_on_ap %d", WiFi.getMode());
  if(!wifi_mode_is_ap()) {
    startAP();
  }
}

bool wifi_client_connected()
{
  return WiFi.isConnected() && (WIFI_STA == (WiFi.getMode() & WIFI_STA));
}<|MERGE_RESOLUTION|>--- conflicted
+++ resolved
@@ -83,13 +83,12 @@
 unsigned long wifiButtonTimeOut = millis();
 bool apMessage = false;
 
-<<<<<<< HEAD
 #ifdef ENABLE_WIRED_ETHERNET
 static bool eth_connected = false;
-=======
+#endif
+
 #ifdef ESP32
 #include "wifi_esp32.h"
->>>>>>> 9089f8a8
 #endif
 
 // -------------------------------------------------------------------
@@ -173,7 +172,7 @@
   }
 }
 
-static void wifi_onStationModeConnected(const WiFiEventStationModeConnected &event) { 
+static void wifi_onStationModeConnected(const WiFiEventStationModeConnected &event) {
   DBUGF("Connected to %s", event.ssid.c_str());
 }
 
@@ -324,47 +323,6 @@
       dst.aid = src.aid;
       wifi_onAPModeStationDisconnected(dst);
     } break;
-    default:
-      break;
-  }
-}
-#endif
-
-
-#ifdef ESP32
-void wifi_event(WiFiEvent_t event, system_event_info_t info)
-{
-  DBUGF("Got Network event %s",
-    SYSTEM_EVENT_WIFI_READY == event ? "SYSTEM_EVENT_WIFI_READY" :
-    SYSTEM_EVENT_SCAN_DONE == event ? "SYSTEM_EVENT_SCAN_DONE" :
-    SYSTEM_EVENT_STA_START == event ? "SYSTEM_EVENT_STA_START" :
-    SYSTEM_EVENT_STA_STOP == event ? "SYSTEM_EVENT_STA_STOP" :
-    SYSTEM_EVENT_STA_CONNECTED == event ? "SYSTEM_EVENT_STA_CONNECTED" :
-    SYSTEM_EVENT_STA_DISCONNECTED == event ? "SYSTEM_EVENT_STA_DISCONNECTED" :
-    SYSTEM_EVENT_STA_AUTHMODE_CHANGE == event ? "SYSTEM_EVENT_STA_AUTHMODE_CHANGE" :
-    SYSTEM_EVENT_STA_GOT_IP == event ? "SYSTEM_EVENT_STA_GOT_IP" :
-    SYSTEM_EVENT_STA_LOST_IP == event ? "SYSTEM_EVENT_STA_LOST_IP" :
-    SYSTEM_EVENT_STA_WPS_ER_SUCCESS == event ? "SYSTEM_EVENT_STA_WPS_ER_SUCCESS" :
-    SYSTEM_EVENT_STA_WPS_ER_FAILED == event ? "SYSTEM_EVENT_STA_WPS_ER_FAILED" :
-    SYSTEM_EVENT_STA_WPS_ER_TIMEOUT == event ? "SYSTEM_EVENT_STA_WPS_ER_TIMEOUT" :
-    SYSTEM_EVENT_STA_WPS_ER_PIN == event ? "SYSTEM_EVENT_STA_WPS_ER_PIN" :
-    SYSTEM_EVENT_AP_START == event ? "SYSTEM_EVENT_AP_START" :
-    SYSTEM_EVENT_AP_STOP == event ? "SYSTEM_EVENT_AP_STOP" :
-    SYSTEM_EVENT_AP_STACONNECTED == event ? "SYSTEM_EVENT_AP_STACONNECTED" :
-    SYSTEM_EVENT_AP_STADISCONNECTED == event ? "SYSTEM_EVENT_AP_STADISCONNECTED" :
-    SYSTEM_EVENT_AP_STAIPASSIGNED == event ? "SYSTEM_EVENT_AP_STAIPASSIGNED" :
-    SYSTEM_EVENT_AP_PROBEREQRECVED == event ? "SYSTEM_EVENT_AP_PROBEREQRECVED" :
-    SYSTEM_EVENT_GOT_IP6 == event ? "SYSTEM_EVENT_GOT_IP6" :
-    SYSTEM_EVENT_ETH_START == event ? "SYSTEM_EVENT_ETH_START" :
-    SYSTEM_EVENT_ETH_STOP == event ? "SYSTEM_EVENT_ETH_STOP" :
-    SYSTEM_EVENT_ETH_CONNECTED == event ? "SYSTEM_EVENT_ETH_CONNECTED" :
-    SYSTEM_EVENT_ETH_DISCONNECTED == event ? "SYSTEM_EVENT_ETH_DISCONNECTED" :
-    SYSTEM_EVENT_ETH_GOT_IP == event ? "SYSTEM_EVENT_ETH_GOT_IP" :
-    "UNKNOWN"
-  );
-
-  switch (event)
-  {
 #ifdef ENABLE_WIRED_ETHERNET
     case SYSTEM_EVENT_ETH_START:
       DBUGLN("ETH Started");
