--- conflicted
+++ resolved
@@ -175,17 +175,11 @@
 
   if(net_is_connected())
   {
-<<<<<<< HEAD
-    mqtt_loop();
-=======
     if (config_tesla_enabled()) {
       teslaClient.loop();
     }
 
-    if (config_mqtt_enabled()) {
-      mqtt_loop();
-    }
->>>>>>> 92f4d1d8
+    mqtt_loop();
 
     // -------------------------------------------------------------------
     // Do these things once every 30 seconds
