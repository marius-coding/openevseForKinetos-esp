--- conflicted
+++ resolved
@@ -166,14 +166,10 @@
 
   // Initialise Mongoose networking library
   Mongoose.begin();
-<<<<<<< HEAD
   Mongoose.setRootCaCallback([]() -> const char *{
     return certs.getRootCa();
   });
-=======
-  Mongoose.setRootCa(root_ca);
   DBUGF("After Mongoose.begin: %d", ESPAL.getFreeHeap());
->>>>>>> 52e074f5
 
   // Bring up the web server
   web_server_setup();
