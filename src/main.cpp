/*
 * Copyright (c) 2015-2016 Chris Howell
 *
 * -------------------------------------------------------------------
 *
 * Additional Adaptation of OpenEVSE ESP Wifi
 * by Trystan Lea, Glyn Hudson, OpenEnergyMonitor
 * All adaptation GNU General Public License as below.
 *
 * -------------------------------------------------------------------
 *
 * This file is part of Open EVSE.
 * Open EVSE is free software; you can redistribute it and/or modify
 * it under the terms of the GNU General Public License as published by
 * the Free Software Foundation; either version 3, or (at your option)
 * any later version.
 * Open EVSE is distributed in the hope that it will be useful,
 * but WITHOUT ANY WARRANTY; without even the implied warranty of
 * MERCHANTABILITY or FITNESS FOR A PARTICULAR PURPOSE.  See the
 * GNU General Public License for more details.
 * You should have received a copy of the GNU General Public License
 * along with Open EVSE; see the file COPYING.  If not, write to the
 * Free Software Foundation, Inc., 59 Temple Place - Suite 330,
 * Boston, MA 02111-1307, USA.
 */

#include <Arduino.h>
#include <WiFiUdp.h>
#include <ArduinoOTA.h>               // local OTA update from Arduino IDE
#include <MongooseCore.h>
#include <MicroTasks.h>
#include <LITTLEFS.h>

#include "emonesp.h"
#include "app_config.h"
#include "net_manager.h"
#include "web_server.h"
#include "ohm.h"
#include "input.h"
#include "emoncms.h"
#include "mqtt.h"
#include "divert.h"
#include "ota.h"
#include "lcd.h"
#include "openevse.h"
#include "root_ca.h"
#include "espal.h"
#include "time_man.h"
#include "tesla_client.h"
#include "event.h"
#include "ocpp.h"
<<<<<<< HEAD
=======
#include "pn532.h"
>>>>>>> bb8f9210
#include "rfid.h"

#include "LedManagerTask.h"
#include "event_log.h"
#include "evse_man.h"
#include "scheduler.h"

#include "legacy_support.h"

EventLog eventLog;
EvseManager evse(RAPI_PORT, eventLog);
Scheduler scheduler(evse);
ManualOverride manual(evse);

RapiSender &rapiSender = evse.getSender();

unsigned long Timer1; // Timer for events once every 30 seconds
unsigned long Timer3; // Timer for events once every 2 seconds

boolean rapi_read = 0; //flag to indicate first read of RAPI status

static uint32_t start_mem = 0;
static uint32_t last_mem = 0;

// Get running firmware version from build tag environment variable
#define TEXTIFY(A) #A
#define ESCAPEQUOTE(A) TEXTIFY(A)
String currentfirmware = ESCAPEQUOTE(BUILD_TAG);
String buildenv = ESCAPEQUOTE(BUILD_ENV_NAME);
String serial;

ArduinoOcppTask ocpp = ArduinoOcppTask();

static void hardware_setup();

// -------------------------------------------------------------------
// SETUP
// -------------------------------------------------------------------
void setup()
{
  hardware_setup();
  ESPAL.begin();

  DEBUG.println();
  DEBUG.printf("OpenEVSE WiFI %s\n", ESPAL.getShortId().c_str());
  DEBUG.printf("Firmware: %s\n", currentfirmware.c_str());
  DEBUG.printf("Build date: " __DATE__ " " __TIME__ "\n");
  DEBUG.printf("IDF version: %s\n", ESP.getSdkVersion());
  DEBUG.printf("Free: %d\n", ESPAL.getFreeHeap());

  serial = ESPAL.getLongId();
  serial.toUpperCase();

  if(!LittleFS.begin(FORMAT_LITTLEFS_IF_FAILED)){
    DEBUG.println("LittleFS Mount Failed");
    return;
  }

  // Read saved settings from the config
  config_load_settings();
  DBUGF("After config_load_settings: %d", ESPAL.getFreeHeap());

  eventLog.begin();
  timeManager.begin();
  evse.begin();
  scheduler.begin();

  lcd.begin(evse, scheduler, manual);
<<<<<<< HEAD
  rfid.begin(evse);
=======
#if defined(ENABLE_PN532)
  pn532.begin();
  rfid.begin(evse, pn532);
#else
  rfid.begin(evse, rfidNullDevice);
#endif
>>>>>>> bb8f9210
  ledManager.begin(evse);

  // Initialise the WiFi
  net_setup();
  DBUGF("After net_setup: %d", ESPAL.getFreeHeap());

  // Initialise Mongoose networking library
  Mongoose.begin();
  Mongoose.setRootCa(root_ca);

  // Bring up the web server
  web_server_setup();
  DBUGF("After web_server_setup: %d", ESPAL.getFreeHeap());

#ifdef ENABLE_OTA
  ota_setup();
  DBUGF("After ota_setup: %d", ESPAL.getFreeHeap());
#endif

  input_setup();

  ocpp.begin(evse, lcd, eventLog, rfid);

  lcd.display(F("OpenEVSE WiFI"), 0, 0, 0, LCD_CLEAR_LINE);
  lcd.display(currentfirmware, 0, 1, 5 * 1000, LCD_CLEAR_LINE);

  start_mem = last_mem = ESPAL.getFreeHeap();
} // end setup

// -------------------------------------------------------------------
// LOOP
// -------------------------------------------------------------------
void
loop() {
  Profile_Start(loop);

  Profile_Start(Mongoose);
  Mongoose.poll(0);
  Profile_End(Mongoose, 10);

  web_server_loop();
  net_loop();
  ota_loop();
  rapiSender.loop();
  divert_current_loop();

  Profile_Start(MicroTask);
  MicroTask.update();
  Profile_End(MicroTask, 10);

  if(OpenEVSE.isConnected())
  {
    if(OPENEVSE_STATE_STARTING != evse.getEvseState())
    {
      // Read initial state from OpenEVSE
      if (rapi_read == 0)
      {
        DBUGLN("first read RAPI values");
        handleRapiRead(); //Read all RAPI values
        rapi_read=1;

        import_timers(&scheduler);
      }

      // -------------------------------------------------------------------
      // Do these things once every 2s
      // -------------------------------------------------------------------
#ifdef ENABLE_DEBUG_MEMORY_MONITOR
      if ((millis() - Timer3) >= 2000) {
        uint32_t current = ESPAL.getFreeHeap();
        int32_t diff = (int32_t)(last_mem - current);
        if(diff != 0) {
          DEBUG.printf("%s: Free memory %u - diff %d %d\n", time_format_time(time(NULL)).c_str(), current, diff, start_mem - current);
          last_mem = current;
        }
        Timer3 = millis();
      }
#endif
    }
  }

  if(net_is_connected())
  {
    if (config_tesla_enabled()) {
      teslaClient.loop();
    }

    mqtt_loop();

    // -------------------------------------------------------------------
    // Do these things once every 30 seconds
    // -------------------------------------------------------------------
    if ((millis() - Timer1) >= 30000)
    {
      if(!Update.isRunning())
      {
        if(config_ohm_enabled()) {
          ohm_loop();
        }
      }

      Timer1 = millis();
    }

    if(emoncms_updated)
    {
      // Send the current state to check the config
      DynamicJsonDocument data(4096);
      create_rapi_json(data);
      emoncms_publish(data);
      emoncms_updated = false;
    }
  } // end WiFi connected

  Profile_End(loop, 10);
} // end loop


void event_send(String &json)
{
  StaticJsonDocument<512> event;
  deserializeJson(event, json);
  event_send(event);
}

void event_send(JsonDocument &event)
{
  #ifdef ENABLE_DEBUG
  serializeJson(event, DEBUG_PORT);
  DBUGLN("");
  #endif
  web_server_event(event);
  mqtt_publish(event);
}

void hardware_setup()
{
  debug_setup();

#ifdef SERIAL_RX_PULLUP_PIN
  // https://forums.adafruit.com/viewtopic.php?f=57&t=153553&p=759890&hilit=esp32+serial+pullup#p769168
  pinMode(SERIAL_RX_PULLUP_PIN, INPUT_PULLUP);
#endif

  enableLoopWDT();
}

class SystemRestart : public MicroTasks::Alarm
{
  public:
    void Trigger()
    {
      DBUGLN("Restarting...");
      net_wifi_disconnect();
      ESPAL.reset();
    }
} systemRestartAlarm;

void restart_system()
{
  systemRestartAlarm.Set(1000, false);
}<|MERGE_RESOLUTION|>--- conflicted
+++ resolved
@@ -49,10 +49,7 @@
 #include "tesla_client.h"
 #include "event.h"
 #include "ocpp.h"
-<<<<<<< HEAD
-=======
 #include "pn532.h"
->>>>>>> bb8f9210
 #include "rfid.h"
 
 #include "LedManagerTask.h"
@@ -121,16 +118,12 @@
   scheduler.begin();
 
   lcd.begin(evse, scheduler, manual);
-<<<<<<< HEAD
-  rfid.begin(evse);
-=======
 #if defined(ENABLE_PN532)
   pn532.begin();
   rfid.begin(evse, pn532);
 #else
   rfid.begin(evse, rfidNullDevice);
 #endif
->>>>>>> bb8f9210
   ledManager.begin(evse);
 
   // Initialise the WiFi
