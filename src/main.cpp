/*
 * Copyright (c) 2015-2016 Chris Howell
 *
 * -------------------------------------------------------------------
 *
 * Additional Adaptation of OpenEVSE ESP Wifi
 * by Trystan Lea, Glyn Hudson, OpenEnergyMonitor
 * All adaptation GNU General Public License as below.
 *
 * -------------------------------------------------------------------
 *
 * This file is part of Open EVSE.
 * Open EVSE is free software; you can redistribute it and/or modify
 * it under the terms of the GNU General Public License as published by
 * the Free Software Foundation; either version 3, or (at your option)
 * any later version.
 * Open EVSE is distributed in the hope that it will be useful,
 * but WITHOUT ANY WARRANTY; without even the implied warranty of
 * MERCHANTABILITY or FITNESS FOR A PARTICULAR PURPOSE.  See the
 * GNU General Public License for more details.
 * You should have received a copy of the GNU General Public License
 * along with Open EVSE; see the file COPYING.  If not, write to the
 * Free Software Foundation, Inc., 59 Temple Place - Suite 330,
 * Boston, MA 02111-1307, USA.
 */

#include <Arduino.h>
#include <WiFiUdp.h>
#include <ArduinoOTA.h>               // local OTA update from Arduino IDE
#include <MongooseCore.h>
#include <MicroTasks.h>
#include <LITTLEFS.h>

#include "emonesp.h"
#include "app_config.h"
#include "net_manager.h"
#include "web_server.h"
#include "ohm.h"
#include "input.h"
#include "emoncms.h"
#include "mqtt.h"
#include "divert.h"
#include "ota.h"
#include "lcd.h"
#include "openevse.h"
#include "root_ca.h"
#include "espal.h"
#include "time_man.h"
#include "tesla_client.h"
#include "event.h"
#include "rfid.h"
<<<<<<< HEAD
=======
#include "sleep_timer.h"
>>>>>>> 0585bacc

#include "LedManagerTask.h"
#include "evse_man.h"
#include "scheduler.h"

#include "legacy_support.h"

EvseManager evse(RAPI_PORT);
Scheduler scheduler(evse);

RapiSender &rapiSender = evse.getSender();

unsigned long Timer1; // Timer for events once every 30 seconds
unsigned long Timer3; // Timer for events once every 2 seconds

boolean rapi_read = 0; //flag to indicate first read of RAPI status

static uint32_t start_mem = 0;
static uint32_t last_mem = 0;

// Get running firmware version from build tag environment variable
#define TEXTIFY(A) #A
#define ESCAPEQUOTE(A) TEXTIFY(A)
String currentfirmware = ESCAPEQUOTE(BUILD_TAG);

static void hardware_setup();

// -------------------------------------------------------------------
// SETUP
// -------------------------------------------------------------------
void setup()
{
  hardware_setup();
  ESPAL.begin();

  DEBUG.println();
  DEBUG.printf("OpenEVSE WiFI %s\n", ESPAL.getShortId().c_str());
  DEBUG.printf("Firmware: %s\n", currentfirmware.c_str());
  DEBUG.printf("IDF version: %s\n", ESP.getSdkVersion());
  DEBUG.printf("Free: %d\n", ESPAL.getFreeHeap());

  if(!LittleFS.begin(FORMAT_LITTLEFS_IF_FAILED)){
    DEBUG.println("LittleFS Mount Failed");
    return;
  }

  // Read saved settings from the config
  config_load_settings();
  DBUGF("After config_load_settings: %d", ESPAL.getFreeHeap());

  timeManager.begin();
  evse.begin();
  scheduler.begin();

  rfid.begin(evse, scheduler);
  lcd.begin(evse, scheduler);
  MicroTask.startTask(ledManager);

  // Initialise the WiFi
  net_setup();
  DBUGF("After net_setup: %d", ESPAL.getFreeHeap());

  // Initialise Mongoose networking library
  Mongoose.begin();
  Mongoose.setRootCa(root_ca);

  // Bring up the web server
  web_server_setup();
  DBUGF("After web_server_setup: %d", ESPAL.getFreeHeap());

#ifdef ENABLE_OTA
  ota_setup();
  DBUGF("After ota_setup: %d", ESPAL.getFreeHeap());
#endif

  input_setup();
  rfid_setup();

  lcd.display(F("OpenEVSE WiFI"), 0, 0, 0, LCD_CLEAR_LINE);
  lcd.display(currentfirmware, 0, 1, 5 * 1000, LCD_CLEAR_LINE);

  start_mem = last_mem = ESPAL.getFreeHeap();
} // end setup

// -------------------------------------------------------------------
// LOOP
// -------------------------------------------------------------------
void
loop() {
  Profile_Start(loop);

  Profile_Start(Mongoose);
  Mongoose.poll(0);
  Profile_End(Mongoose, 10);

  web_server_loop();
  net_loop();
#ifdef ENABLE_OTA
  ota_loop();
#endif
  rapiSender.loop();
  divert_current_loop();
<<<<<<< HEAD
=======
  time_loop();
  rfid_loop();
  if(config_rfid_enabled())
    sleep_timer_loop();
>>>>>>> 0585bacc
  MicroTask.update();

  if(OpenEVSE.isConnected())
  {
    if(OPENEVSE_STATE_STARTING != state &&
       OPENEVSE_STATE_INVALID != state)
    {
      // Read initial state from OpenEVSE
      if (rapi_read == 0)
      {
        DBUGLN("first read RAPI values");
        handleRapiRead(); //Read all RAPI values
        rapi_read=1;

        import_timers(&scheduler);
      }

      // -------------------------------------------------------------------
      // Do these things once every 2s
      // -------------------------------------------------------------------
      if ((millis() - Timer3) >= 2000) {
        uint32_t current = ESPAL.getFreeHeap();
        int32_t diff = (int32_t)(last_mem - current);
        if(diff != 0) {
          DEBUG.printf("%s: Free memory %u - diff %d %d\n", time_format_time(time(NULL)).c_str(), current, diff, start_mem - current);
          last_mem = current;
        }
        update_rapi_values();
        Timer3 = millis();
      }
    }
  }

  if(net_is_connected())
  {
    if (config_tesla_enabled()) {
      teslaClient.loop();
    }

    mqtt_loop();

    // -------------------------------------------------------------------
    // Do these things once every 30 seconds
    // -------------------------------------------------------------------
    if ((millis() - Timer1) >= 30000) {
      DBUGLN("Time1");

      if(!Update.isRunning())
      {
        DynamicJsonDocument data(4096);
        create_rapi_json(data); // create JSON Strings for EmonCMS and MQTT

        emoncms_publish(data);

        teslaClient.getChargeInfoJson(data);
        event_send(data);

        if(config_ohm_enabled()) {
          ohm_loop();
        }
      }

      Timer1 = millis();
    }

    if(emoncms_updated)
    {
      // Send the current state to check the config
      DynamicJsonDocument data(4096);
      create_rapi_json(data);
      emoncms_publish(data);
      emoncms_updated = false;
    }
  } // end WiFi connected

  Profile_End(loop, 10);
} // end loop


void event_send(String &json)
{
  StaticJsonDocument<512> event;
  deserializeJson(event, json);
  event_send(event);
}

void event_send(JsonDocument &event)
{
  #ifdef ENABLE_DEBUG
  serializeJson(event, DEBUG_PORT);
  DBUGLN("");
  #endif
  web_server_event(event);
  mqtt_publish(event);
}

void hardware_setup()
{
  debug_setup();

#ifdef SERIAL_RX_PULLUP_PIN
  // https://forums.adafruit.com/viewtopic.php?f=57&t=153553&p=759890&hilit=esp32+serial+pullup#p769168
  pinMode(SERIAL_RX_PULLUP_PIN, INPUT_PULLUP);
#endif

  enableLoopWDT();
}<|MERGE_RESOLUTION|>--- conflicted
+++ resolved
@@ -49,10 +49,6 @@
 #include "tesla_client.h"
 #include "event.h"
 #include "rfid.h"
-<<<<<<< HEAD
-=======
-#include "sleep_timer.h"
->>>>>>> 0585bacc
 
 #include "LedManagerTask.h"
 #include "evse_man.h"
@@ -155,13 +151,6 @@
 #endif
   rapiSender.loop();
   divert_current_loop();
-<<<<<<< HEAD
-=======
-  time_loop();
-  rfid_loop();
-  if(config_rfid_enabled())
-    sleep_timer_loop();
->>>>>>> 0585bacc
   MicroTask.update();
 
   if(OpenEVSE.isConnected())
