#include "emonesp.h"
#include "mqtt.h"
#include "config.h"
#include "divert.h"
#include "input.h"

#include <Arduino.h>
#include <PubSubClient.h>             // MQTT https://github.com/knolleary/pubsubclient PlatformIO lib: 89
#include <WiFiClient.h>

WiFiClient espClient;                 // Create client for MQTT
PubSubClient mqttclient(espClient);   // Create client for MQTT

long lastMqttReconnectAttempt = 0;
int clientTimeout = 0;
int i = 0;

// -------------------------------------------------------------------
// MQTT msg Received callback function:
// Function to be called when msg is received on MQTT subscribed topic
// Used to receive RAPI commands via MQTT
// //e.g to set current to 13A: <base-topic>/rapi/$SC 13
// -------------------------------------------------------------------
void mqttmsg_callback(char *topic, byte * payload, unsigned int length) {

  String topic_string = String(topic);

  // print received MQTT to debug
  DBUGLN("MQTT received:");
  DBUGF("%s %.*s", topic, length, payload);

  // If MQTT message is solar PV
  if (topic_string == mqtt_solar){
    solar = int(payload);
    DBUGVAR(solar);
  }
  // If MQTT message is grid import / export
  else if (topic_string == mqtt_grid_ie){
    grid_ie = int(payload);
    DBUGVAR(grid_ie);
  }
  // If MQTT message to set divert mode is received
<<<<<<< HEAD
  else if (topic_string == mqtt_topic + "divertmode"){
    int mode = int(payload);
    DBUGVAR(mode);
    divertmode_update(mode);
=======
  if (topic_string = mqtt_topic + "divertmode/set"){
    // Divert mode can only be '1' (normal) or '2' (eco)
    if ((int(payload)==1) || (int(payload)==2)){
      divertmode_update(int(payload));
    }
>>>>>>> a4ade3af
  }
  else
  {
    // If MQTT message is RAPI command
    // Detect if MQTT message is a RAPI command e.g to set 13A <base-topic>/rapi/$SC 13
    // Locate '$' character in the MQTT message to identify RAPI command
    int rapi_character_index = topic_string.indexOf('$');
    if (rapi_character_index > 1) {
      DBUGF("Processing as RAPI");
      // Print RAPI command from mqtt-sub topic e.g $SC
      // ASSUME RAPI COMMANDS ARE ALWAYS PREFIX BY $ AND TWO CHARACTERS LONG)
      String cmd = String(topic + rapi_character_index);
      if (payload[0] != 0); {     // If MQTT msg contains a payload e.g $SC 13. Not all rapi commands have a payload e.g. $GC
        cmd += " ";
        // print RAPI value received via MQTT serial
        for (int i = 0; i < length; i++) {
          cmd += (char)payload[i];
        }
      }

      comm_sent++;
      if (0 == rapiSender.sendCmd(cmd.c_str())) {
        comm_success++;
        String rapiString = rapiSender.getResponse();
        if (rapiString.startsWith("$OK ") || rapiString.startsWith("$NK ")) {
          String mqtt_data = rapiString;
          String mqtt_sub_topic = mqtt_topic + "/rapi/out";
          mqttclient.publish(mqtt_sub_topic.c_str(), mqtt_data.c_str());
        }
      }
    }
  }
} //end call back

// -------------------------------------------------------------------
// MQTT Connect
// -------------------------------------------------------------------
boolean
mqtt_connect() {
  mqttclient.setServer(mqtt_server.c_str(), 1883);
  mqttclient.setCallback(mqttmsg_callback); //function to be called when mqtt msg is received on subscribed topic
  DEBUG.print("MQTT Connecting to...");
  DEBUG.println(mqtt_user.c_str());
  String strID = String(ESP.getChipId());
  if (mqttclient.connect(strID.c_str(), mqtt_user.c_str(), mqtt_pass.c_str())) {  // Attempt to connect
    DEBUG.println("MQTT connected");
    mqttclient.publish(mqtt_topic.c_str(), "connected"); // Once connected, publish an announcement..
    String mqtt_sub_topic = mqtt_topic + "/rapi/in/#";      // MQTT Topic to subscribe to receive RAPI commands via MQTT
    //e.g to set current to 13A: <base-topic>/rapi/in/$SC 13
    mqttclient.subscribe(mqtt_sub_topic.c_str());
    // subscribe to solar PV / grid_ie MQTT feeds
    if (mqtt_solar!=""){
      mqttclient.subscribe(mqtt_solar.c_str());
    }
    if (mqtt_grid_ie!=""){
      mqttclient.subscribe(mqtt_grid_ie.c_str());
    }
    mqtt_sub_topic = mqtt_topic + "/divertmode/set";      // MQTT Topic to change divert mode
    mqttclient.subscribe(mqtt_sub_topic.c_str());

  } else {
    DEBUG.print("MQTT failed: ");
    DEBUG.println(mqttclient.state());
    return (0);
  }
  return (1);
}



// -------------------------------------------------------------------
// Publish status to MQTT
// -------------------------------------------------------------------
void
mqtt_publish(String data) {
  Profile_Start(mqtt_publish);

  String mqtt_data = "";
  String topic = mqtt_topic + "/";

  int i = 0;
  while (int (data[i]) != 0) {
    // Construct MQTT topic e.g. <base_topic>/<status> data
    while (data[i] != ':') {
      topic += data[i];
      i++;
      if (int (data[i]) == 0) {
        break;
      }
    }
    i++;
    // Construct data string to publish to above topic
    while (data[i] != ',') {
      mqtt_data += data[i];
      i++;
      if (int (data[i]) == 0) {
        break;
      }
    }
    // send data via mqtt
    //delay(100);
    DEBUG.printf("%s = %s\r\n", topic.c_str(), mqtt_data.c_str());
    mqttclient.publish(topic.c_str(), mqtt_data.c_str());
    topic = mqtt_topic + "/";
    mqtt_data = "";
    i++;
    if (int (data[i]) == 0)
      break;
  }

  Profile_End(mqtt_publish, 5);
}

// -------------------------------------------------------------------
// MQTT state management
//
// Call every time around loop() if connected to the WiFi
// -------------------------------------------------------------------
void
mqtt_loop() {
  Profile_Start(mqtt_loop);
  if (!mqttclient.connected()) {
    long now = millis();
    // try and reconnect continuously for first 5s then try again once every 10s
    if ((now < 50000) || ((now - lastMqttReconnectAttempt) > 100000)) {
      lastMqttReconnectAttempt = now;
      if (mqtt_connect()) { // Attempt to reconnect
        lastMqttReconnectAttempt = 0;
      }
    }
  } else {
    // if MQTT connected
    mqttclient.loop();
  }
  Profile_End(mqtt_loop, 5);
}

void
mqtt_restart() {
  if (mqttclient.connected()) {
    mqttclient.disconnect();
  }
  lastMqttReconnectAttempt = 0;
}

boolean
mqtt_connected() {
  return mqttclient.connected();
}<|MERGE_RESOLUTION|>--- conflicted
+++ resolved
@@ -40,18 +40,10 @@
     DBUGVAR(grid_ie);
   }
   // If MQTT message to set divert mode is received
-<<<<<<< HEAD
-  else if (topic_string == mqtt_topic + "divertmode"){
+  else if (topic_string == mqtt_topic + "/divertmode/set"){
     int mode = int(payload);
     DBUGVAR(mode);
     divertmode_update(mode);
-=======
-  if (topic_string = mqtt_topic + "divertmode/set"){
-    // Divert mode can only be '1' (normal) or '2' (eco)
-    if ((int(payload)==1) || (int(payload)==2)){
-      divertmode_update(int(payload));
-    }
->>>>>>> a4ade3af
   }
   else
   {
