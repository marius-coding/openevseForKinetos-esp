--- conflicted
+++ resolved
@@ -57,18 +57,11 @@
     divert_update_state();
   }
   else if (topic_string == mqtt_vrms){
-<<<<<<< HEAD
     // TODO: The voltage is no longer a global, need to do something so we don't have 
     //       to read back from the EVSE
-    float voltage = payload_str.toFloat();
-    DBUGF("voltage:%.1f", voltage);
-    OpenEVSE.setVoltage(voltage, [](int ret) {
-      // Only gives better power calculations so not critical if this fails
-    });
-=======
     double volts = payload_str.toFloat();
     if (volts >= 60.0 && volts <= 300.0) {
-      voltage = volts;
+      // voltage = volts;
       DBUGF("voltage:%.1f", volts);
       OpenEVSE.setVoltage(volts, [](int ret) {
         // Only gives better power calculations so not critical if this fails
@@ -76,7 +69,6 @@
     } else {
       DBUGF("voltage:%.1f (ignoring, out of range)", volts);
     }
->>>>>>> 0357eb02
   }
   // If MQTT message to set divert mode is received
   else if (topic_string == mqtt_topic + "/divertmode/set"){
