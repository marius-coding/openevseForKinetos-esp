#include <Arduino.h>
#include "RapiSender.h"
#include "debug.h"

<<<<<<< HEAD
#ifdef ENABLE_DEBUG
#define DBG
#endif

#define dbgprint(s)   DBUG(s)
#define dbgprintln(s) DBUGLN(s)
=======
#define dbgprint(s) DBUG(s)
#define dbgprintln(s) DBUGLN(s)
#ifdef ENABLE_DEBUG
#define DBG
#endif
>>>>>>> 5f487e42

// convert 2-digit hex string to uint8_t
uint8_t
htou8(const char *s) {
  uint8_t u = 0;
  for (int i = 0; i < 2; i++) {
    char c = s[i];
    if (c != '\0') {
      if (i == 1)
        u <<= 4;
      if ((c >= '0') && (c <= '9')) {
        u += c - '0';
      } else if ((c >= 'A') && (c <= 'F')) {
        u += c - 'A' + 10;
      }
      //      else if ((c >= 'a') && (c <= 'f')) {
      //        u += c - 'a' + 10;
      //      }
      else {
        // invalid character received
        return 0;
      }
    }
  }
  return u;
}


RapiSender::RapiSender(Stream * stream) {
  _stream = stream;
  *_respBuf = 0;
  _flags = 0;

  _sequenceId = RAPI_INVALID_SEQUENCE_ID;
}

// return = 0 = OK
//        = 1 = command will cause buffer overflow
void
RapiSender::_sendCmd(const char *cmdstr) {
  _stream->print(cmdstr);
  dbgprint(cmdstr);

  const char *s = cmdstr;
  uint8_t chk = 0;
  while (*s) {
    chk ^= *(s++);
  }
  if (_sequenceIdEnabled()) {
    if (++_sequenceId == RAPI_INVALID_SEQUENCE_ID)
      ++_sequenceId;
    sprintf(_respBuf, " %c%02X", ESRAPI_SOS, (unsigned) _sequenceId);
    s = _respBuf;
    while (*s) {
      chk ^= *(s++);
    }
    _stream->print(_respBuf);
    dbgprint(_respBuf);
  }

  sprintf(_respBuf, "^%02X%c", (unsigned) chk, ESRAPI_EOC);
  _stream->print(_respBuf);
  dbgprintln(_respBuf);
  _stream->flush();

  *_respBuf = 0;
}


// return = 0 = OK
//        = 1 = bad checksum
//        = 2 = bad sequence id
int
RapiSender::_tokenize() {
  uint8_t chk = 0;
  char *s = _respBuf;
  dbgprint("resp: ");
  dbgprintln(_respBuf);

  while (*s != '^' && *s != '\0') {
    chk ^= *(s++);
  }
  if (*s == '^') {
    uint8_t rchk = htou8(s + 1);
    if (rchk != chk) {
      _tokenCnt = 0;
#ifdef DBG
      sprintf(_respBuf, "bad chk %x %x %s", rchk, chk, s);
      dbgprintln(_respBuf);
#endif
      return 1;
    }
    *s = '\0';
  }

  _tokenCnt = 0;
  s = _respBuf;
  while (*s) {
    _tokens[_tokenCnt++] = s++;
    if (_tokenCnt == RAPI_MAX_TOKENS)
      break;

    while (*s && (*s != ' ') && (*s != ESRAPI_SOS)) {
      s++;
    }
    if (*s == ' ') {
      *(s++) = '\0';
    } else if (*s == ESRAPI_SOS) {
      *(s++) = '\0';
      uint8_t seqid = htou8(s + 1);
      if (seqid != _sequenceId) {
#ifdef DBG
        sprintf(_respBuf, "bad seqid %x %x %s", seqid, _sequenceId, s);
        dbgprintln(_respBuf);
#endif
        _tokenCnt = 0;
        return 2;
      }
      break;                    // sequence id is last - break out
    }
  }

  return 0;
}

/*
 * return values:
 * -1= timeout
 * 0= success
 * 1=$NK
 * 2=invalid RAPI response
 * 3=cmdstr too long
*/
int
RapiSender::sendCmd(const char *cmdstr, unsigned long timeout) {
  _sendCmd(cmdstr);

  unsigned long mss = millis();
start:
  _tokenCnt = 0;
  *_respBuf = 0;
  int bufpos = 0;
  do {
    int bytesavail = _stream->available();
    if (bytesavail) {
      for (int i = 0; i < bytesavail; i++) {
        char c = _stream->read();
        if (!bufpos && (c != ESRAPI_SOC)) {
          // wait for start character
          continue;
        } else if (bufpos && (c == ESRAPI_EOC)) {
          _respBuf[bufpos] = '\0';
          // Save the original response
          strncpy(_respBufOrig, _respBuf, RAPI_BUFLEN);
          if (!_tokenize())
            break;
          else
            goto start;
        } else {
          _respBuf[bufpos++] = c;
          if (bufpos >= (RAPI_BUFLEN - 1))
            return -2;
        }
      }
    }
  } while (!_tokenCnt && ((millis() - mss) < timeout));

#ifdef DBG
  dbgprint("\n\rTOKENCNT: ");
  dbgprintln(_tokenCnt);
  for (int i = 0; i < _tokenCnt; i++) {
    dbgprintln(_tokens[i]);
  }
  dbgprintln("");
#endif

  if (_tokenCnt) {
    if (!strcmp(_respBuf + 1, "OK")) {
      return 0;
    } else if (!strcmp(_respBuf + 1, "NK")) {
      return 1;
    }
    /*notyet
       else if (!strcmp(_respBuf,"$WF")) { // async WIFI
       ResetEEPROM();
       goto start;
       }
       else if (!strcmp(respBuf,"$ST")) { // async EVSE state transition
       // placeholder.. no action et
       goto start;
       }
     */
    else { // not OK or NK
      return 2;
    }
  } else { // !_tokenCnt
    return -1;
  }
}

void
RapiSender::enableSequenceId(uint8_t tf) {
  if (tf) {
    _sequenceId = (uint8_t) millis();   // seed with random number
    _flags |= RSF_SEQUENCE_ID_ENABLED;
  } else {
    _sequenceId = RAPI_INVALID_SEQUENCE_ID;
    _flags &= ~RSF_SEQUENCE_ID_ENABLED;
  }
}<|MERGE_RESOLUTION|>--- conflicted
+++ resolved
@@ -2,20 +2,11 @@
 #include "RapiSender.h"
 #include "debug.h"
 
-<<<<<<< HEAD
-#ifdef ENABLE_DEBUG
-#define DBG
-#endif
-
-#define dbgprint(s)   DBUG(s)
-#define dbgprintln(s) DBUGLN(s)
-=======
 #define dbgprint(s) DBUG(s)
 #define dbgprintln(s) DBUGLN(s)
 #ifdef ENABLE_DEBUG
 #define DBG
 #endif
->>>>>>> 5f487e42
 
 // convert 2-digit hex string to uint8_t
 uint8_t
