#include "emonesp.h"
#include "config.h"

#include <Arduino.h>
#include <EEPROM.h>             // Save config settings

// Wifi Network Strings
String esid = "";
String epass = "";

// Web server authentication (leave blank for none)
String www_username = "";
String www_password = "";

// EMONCMS SERVER strings
String emoncms_server = "";
String emoncms_node = "";
String emoncms_apikey = "";
String emoncms_fingerprint = "";

// MQTT Settings
String mqtt_server = "";
String mqtt_topic = "";
String mqtt_user = "";
String mqtt_pass = "";
String mqtt_solar = "";
String mqtt_grid_ie = "";

// Ohm Connect Settings
String ohm = "";

// Flags
uint32_t flags;

#define EEPROM_ESID_SIZE              32
#define EEPROM_EPASS_SIZE             64
#define EEPROM_EMON_API_KEY_SIZE      32
#define EEPROM_EMON_SERVER_SIZE       45
#define EEPROM_EMON_NODE_SIZE         32
#define EEPROM_MQTT_SERVER_SIZE       45
#define EEPROM_MQTT_TOPIC_SIZE        32
#define EEPROM_MQTT_USER_SIZE         32
#define EEPROM_MQTT_PASS_SIZE         64
#define EEPROM_MQTT_SOLAR_SIZE        30
#define EEPROM_MQTT_GRID_IE_SIZE      30
#define EEPROM_EMON_FINGERPRINT_SIZE  60
#define EEPROM_WWW_USER_SIZE          16
#define EEPROM_WWW_PASS_SIZE          16
<<<<<<< HEAD
#define EEPROM_OHM_KEY_SIZE           10
#define EEPROM_FLAGS_SIZE             4
=======
#define EEPROM_OHM_KEY_SIZE           8
>>>>>>> 026d98cd
#define EEPROM_SIZE                   4096

#define EEPROM_ESID_START             0
#define EEPROM_ESID_END               (EEPROM_ESID_START + EEPROM_ESID_SIZE)
#define EEPROM_EPASS_START            EEPROM_ESID_END
#define EEPROM_EPASS_END              (EEPROM_EPASS_START + EEPROM_EPASS_SIZE)
#define EEPROM_EMON_API_KEY_START     EEPROM_EPASS_END
#define EEPROM_EMON_API_KEY_END       (EEPROM_EMON_API_KEY_START + EEPROM_EMON_API_KEY_SIZE)
#define EEPROM_EMON_SERVER_START      EEPROM_EMON_API_KEY_END
#define EEPROM_EMON_SERVER_END        (EEPROM_EMON_SERVER_START + EEPROM_EMON_SERVER_SIZE)
#define EEPROM_EMON_NODE_START        EEPROM_EMON_SERVER_END
#define EEPROM_EMON_NODE_END          (EEPROM_EMON_NODE_START + EEPROM_EMON_NODE_SIZE)
#define EEPROM_MQTT_SERVER_START      EEPROM_EMON_NODE_END
#define EEPROM_MQTT_SERVER_END        (EEPROM_MQTT_SERVER_START + EEPROM_MQTT_SERVER_SIZE)
#define EEPROM_MQTT_TOPIC_START       EEPROM_MQTT_SERVER_END
#define EEPROM_MQTT_TOPIC_END         (EEPROM_MQTT_TOPIC_START + EEPROM_MQTT_TOPIC_SIZE)
#define EEPROM_MQTT_USER_START        EEPROM_MQTT_TOPIC_END
#define EEPROM_MQTT_USER_END          (EEPROM_MQTT_USER_START + EEPROM_MQTT_USER_SIZE)
#define EEPROM_MQTT_PASS_START        EEPROM_MQTT_USER_END
#define EEPROM_MQTT_PASS_END          (EEPROM_MQTT_PASS_START + EEPROM_MQTT_PASS_SIZE)
#define EEPROM_MQTT_SOLAR_START       EEPROM_MQTT_PASS_END
#define EEPROM_MQTT_SOLAR_END         (EEPROM_MQTT_SOLAR_START + EEPROM_MQTT_SOLAR_SIZE)
#define EEPROM_MQTT_GRID_IE_START     EEPROM_MQTT_SOLAR_END
#define EEPROM_MQTT_GRID_IE_END       (EEPROM_MQTT_GRID_IE_START + EEPROM_MQTT_GRID_IE_SIZE)
#define EEPROM_EMON_FINGERPRINT_START EEPROM_MQTT_GRID_IE_END
#define EEPROM_EMON_FINGERPRINT_END   (EEPROM_EMON_FINGERPRINT_START + EEPROM_EMON_FINGERPRINT_SIZE)
#define EEPROM_WWW_USER_START         EEPROM_EMON_FINGERPRINT_END
#define EEPROM_WWW_USER_END           (EEPROM_WWW_USER_START + EEPROM_WWW_USER_SIZE)
#define EEPROM_WWW_PASS_START         EEPROM_WWW_USER_END
#define EEPROM_WWW_PASS_END           (EEPROM_WWW_PASS_START + EEPROM_WWW_PASS_SIZE)
#define EEPROM_OHM_KEY_START          EEPROM_WWW_PASS_END
#define EEPROM_OHM_KEY_END            (EEPROM_OHM_KEY_START + EEPROM_OHM_KEY_SIZE)
#define EEPROM_FLAGS_START            EEPROM_OHM_KEY_END
#define EEPROM_FLAGS_END              (EEPROM_FLAGS_START + EEPROM_FLAGS_SIZE)

#if EEPROM_OHM_KEY_END > EEPROM_SIZE
#error EEPROM_SIZE too small
#endif

#define CHECKSUM_SEED 128

// -------------------------------------------------------------------
// Reset EEPROM, wipes all settings
// -------------------------------------------------------------------
void
ResetEEPROM() {
  //DEBUG.println("Erasing EEPROM");
  for (int i = 0; i < EEPROM_SIZE; ++i) {
    EEPROM.write(i, 0xff);
    //DEBUG.print("#");
  }
  EEPROM.commit();
}

void
EEPROM_read_string(int start, int count, String & val, String defaultVal = "") {
  byte checksum = CHECKSUM_SEED;
  for (int i = 0; i < count - 1; ++i) {
    byte c = EEPROM.read(start + i);
    if (c != 0 && c != 255) {
      checksum ^= c;
      val += (char) c;
    } else {
      break;
    }
  }

  // Check the checksum
  byte c = EEPROM.read(start + (count - 1));
  DBUGF("Got '%s' %d == %d @ %d:%d", val.c_str(), c, checksum, start, count);
  if(c != checksum) {
    DBUGF("Using default '%s'", defaultVal.c_str());
    val = defaultVal;
  }
}

void
EEPROM_write_string(int start, int count, String val) {
  byte checksum = CHECKSUM_SEED;
  for (int i = 0; i < count - 1; ++i) {
    if (i < val.length()) {
      checksum ^= val[i];
      EEPROM.write(start + i, val[i]);
    } else {
      EEPROM.write(start + i, 0);
    }
  }
  EEPROM.write(start + (count - 1), checksum);
  DBUGF("Saved '%s' %d @ %d:%d", val.c_str(), checksum, start, count);
}

void
EEPROM_read_uint24(int start, uint32_t & val, uint32_t defaultVal = 0) {
  byte checksum = CHECKSUM_SEED;
  val = 0;
  for (int i = 0; i < 3; ++i) {
    byte c = EEPROM.read(start + i);
    checksum ^= c;
    val = (val << 8) | c;
  }

  // Check the checksum
  byte c = EEPROM.read(start + 3);
  DBUGF("Got '%06x'  %d == %d", val, c, checksum);
  if(c != checksum) {
    DBUGF("Using default '%06x'", defaultVal);
    val = defaultVal;
  }
}

void
EEPROM_write_uint24(int start, uint32_t val) {
  byte checksum = CHECKSUM_SEED;
  for (int i = 0; i < 3; ++i) {
    byte c = val & 0xff;
    val = val >> 8;
    checksum ^= c;
    EEPROM.write(start + i, c);
  }
  EEPROM.write(start + 3, checksum);
}

// -------------------------------------------------------------------
// Load saved settings from EEPROM
// -------------------------------------------------------------------
void
config_load_settings() {
  EEPROM.begin(EEPROM_SIZE);

  DBUGLN("Loading config");

  // Load WiFi values
  EEPROM_read_string(EEPROM_ESID_START, EEPROM_ESID_SIZE, esid);
  EEPROM_read_string(EEPROM_EPASS_START, EEPROM_EPASS_SIZE, epass);

  // EmonCMS settings
  EEPROM_read_string(EEPROM_EMON_API_KEY_START, EEPROM_EMON_API_KEY_SIZE,
                     emoncms_apikey);
  EEPROM_read_string(EEPROM_EMON_SERVER_START, EEPROM_EMON_SERVER_SIZE,
                     emoncms_server, "data.openevse.com/emoncms");
  EEPROM_read_string(EEPROM_EMON_NODE_START, EEPROM_EMON_NODE_SIZE,
                     emoncms_node, "openevse");
  EEPROM_read_string(EEPROM_EMON_FINGERPRINT_START, EEPROM_EMON_FINGERPRINT_SIZE,
                     emoncms_fingerprint, "7D:82:15:BE:D7:BC:72:58:87:7D:8E:40:D4:80:BA:1A:9F:8B:8D:DA");

  // MQTT settings
  EEPROM_read_string(EEPROM_MQTT_SERVER_START, EEPROM_MQTT_SERVER_SIZE,
                     mqtt_server, "emonpi");
  EEPROM_read_string(EEPROM_MQTT_TOPIC_START, EEPROM_MQTT_TOPIC_SIZE,
                     mqtt_topic, "openevse");
  EEPROM_read_string(EEPROM_MQTT_USER_START, EEPROM_MQTT_USER_SIZE,
                     mqtt_user, "emonpimqtt");
  EEPROM_read_string(EEPROM_MQTT_PASS_START, EEPROM_MQTT_PASS_SIZE,
                     mqtt_pass, "emonpimqtt2016");
  EEPROM_read_string(EEPROM_MQTT_SOLAR_START, EEPROM_MQTT_SOLAR_SIZE,
                     mqtt_solar);
  EEPROM_read_string(EEPROM_MQTT_GRID_IE_START, EEPROM_MQTT_GRID_IE_SIZE,
                     mqtt_grid_ie);

  // Web server credentials
  EEPROM_read_string(EEPROM_WWW_USER_START, EEPROM_WWW_USER_SIZE,
                     www_username, "admin");
  EEPROM_read_string(EEPROM_WWW_PASS_START, EEPROM_WWW_PASS_SIZE,
                     www_password, "openevse");

  // Ohm Connect Settings
  EEPROM_read_string(EEPROM_OHM_KEY_START, EEPROM_OHM_KEY_SIZE, ohm);

  // Flags
  EEPROM_read_uint24(EEPROM_FLAGS_START, flags, 0);
}

void
config_save_emoncms(bool enable, String server, String node, String apikey,
                    String fingerprint)
{
  flags = flags & ~CONFIG_SERVICE_EMONCMS;
  if(enable) {
    flags |= CONFIG_SERVICE_EMONCMS;
  }

  emoncms_server = server;
  emoncms_node = node;
  emoncms_apikey = apikey;
  emoncms_fingerprint = fingerprint;

  // save apikey to EEPROM
  EEPROM_write_string(EEPROM_EMON_API_KEY_START, EEPROM_EMON_API_KEY_SIZE,
                      emoncms_apikey);

  // save emoncms server to EEPROM max 45 characters
  EEPROM_write_string(EEPROM_EMON_SERVER_START, EEPROM_EMON_SERVER_SIZE,
                      emoncms_server);

  // save emoncms node to EEPROM max 32 characters
  EEPROM_write_string(EEPROM_EMON_NODE_START, EEPROM_EMON_NODE_SIZE,
                      emoncms_node);

  // save emoncms HTTPS fingerprint to EEPROM max 60 characters
  EEPROM_write_string(EEPROM_EMON_FINGERPRINT_START,
                      EEPROM_EMON_FINGERPRINT_SIZE, emoncms_fingerprint);

  EEPROM_write_uint24(EEPROM_FLAGS_START, flags);

  EEPROM.commit();
}

void
config_save_mqtt(bool enable, String server, String topic, String user, String pass, String solar, String grid_ie)
{
  flags = flags & ~CONFIG_SERVICE_MQTT;
  if(enable) {
    flags |= CONFIG_SERVICE_MQTT;
  }

  mqtt_server = server;
  mqtt_topic = topic;
  mqtt_user = user;
  mqtt_pass = pass;
  mqtt_solar = solar;
  mqtt_grid_ie = grid_ie;

  EEPROM_write_string(EEPROM_MQTT_SERVER_START, EEPROM_MQTT_SERVER_SIZE,
                      mqtt_server);
  EEPROM_write_string(EEPROM_MQTT_TOPIC_START, EEPROM_MQTT_TOPIC_SIZE,
                      mqtt_topic);
  EEPROM_write_string(EEPROM_MQTT_USER_START, EEPROM_MQTT_USER_SIZE,
                      mqtt_user);
  EEPROM_write_string(EEPROM_MQTT_PASS_START, EEPROM_MQTT_PASS_SIZE,
                      mqtt_pass);
  EEPROM_write_string(EEPROM_MQTT_SOLAR_START, EEPROM_MQTT_SOLAR_SIZE, mqtt_solar);
  EEPROM_write_string(EEPROM_MQTT_GRID_IE_START, EEPROM_MQTT_GRID_IE_SIZE, mqtt_grid_ie);

  EEPROM_write_uint24(EEPROM_FLAGS_START, flags);

  EEPROM.commit();
}

void
config_save_admin(String user, String pass) {
  www_username = user;
  www_password = pass;

  EEPROM_write_string(EEPROM_WWW_USER_START, EEPROM_WWW_USER_SIZE, user);
  EEPROM_write_string(EEPROM_WWW_PASS_START, EEPROM_WWW_PASS_SIZE, pass);

  EEPROM.commit();
}

void
config_save_wifi(String qsid, String qpass)
{
  esid = qsid;
  epass = qpass;

  EEPROM_write_string(EEPROM_ESID_START, EEPROM_ESID_SIZE, qsid);
  EEPROM_write_string(EEPROM_EPASS_START, EEPROM_EPASS_SIZE, qpass);

  EEPROM.commit();
}

void
config_save_ohm(bool enable, String qohm)
{
  flags = flags & ~CONFIG_SERVICE_OHM;
  if(enable) {
    flags |= CONFIG_SERVICE_OHM;
  }

  ohm = qohm;

  EEPROM_write_string(EEPROM_OHM_KEY_START, EEPROM_OHM_KEY_SIZE, qohm);

  EEPROM_write_uint24(EEPROM_FLAGS_START, flags);

  EEPROM.commit();
}

void
config_save_flags(uint32_t newFlags) {
  if(flags != newFlags)
  {
    flags = newFlags;

    EEPROM_write_uint24(EEPROM_FLAGS_START, flags);

    EEPROM.commit();
  }
}

void
config_reset() {
  ResetEEPROM();
}<|MERGE_RESOLUTION|>--- conflicted
+++ resolved
@@ -46,12 +46,8 @@
 #define EEPROM_EMON_FINGERPRINT_SIZE  60
 #define EEPROM_WWW_USER_SIZE          16
 #define EEPROM_WWW_PASS_SIZE          16
-<<<<<<< HEAD
 #define EEPROM_OHM_KEY_SIZE           10
 #define EEPROM_FLAGS_SIZE             4
-=======
-#define EEPROM_OHM_KEY_SIZE           8
->>>>>>> 026d98cd
 #define EEPROM_SIZE                   4096
 
 #define EEPROM_ESID_START             0
