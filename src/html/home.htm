--- conflicted
+++ resolved
@@ -309,12 +309,7 @@
               </tr>
               <tr>
                 <td><span data-bind="text: scaleString(status.amp(), 1000, 2) + ' A'"></span></td>
-<<<<<<< HEAD
-                <!--<td><span data-bind="text: scaleString(status.wattsec(), 3600000, 2) + ' kWh'"></span></td>-->
-                <td><span data-bind="text: scaleString(status.wattsec(), 3600000, 2) + ' kWh' "></span></td>
-=======
                 <td><span data-bind="text: scaleString(status.wattsec(), 3600000, 2) + ' kWh'"></span></td>
->>>>>>> 19b76412
                 <td><span data-bind="text: openevse.time.elapsed"></span></td>
               </tr>
             </table>
