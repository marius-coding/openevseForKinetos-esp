--- conflicted
+++ resolved
@@ -41,12 +41,8 @@
         return "";
       }
 
-<<<<<<< HEAD
       var dt = self.nowTimedate();
       return (dt.getFullYear())+"-"+addZero(dt.getMonth())+"-"+addZero(dt.getDate());
-=======
-      return self.nowTimedate().toISOString().split("T")[0];
->>>>>>> e53e3f70
     },
     write: function (val) {
       self.evseTimedate(new Date(val));
