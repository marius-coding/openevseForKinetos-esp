--- conflicted
+++ resolved
@@ -92,11 +92,7 @@
 void create_rapi_json(JsonDocument &doc)
 {
   if(config_rfid_enabled()) {
-<<<<<<< HEAD
-    doc["authenticated"] = rfid.getAuthenticatedTag();
-=======
     doc["rfid_auth"] = rfid.getAuthenticatedTag();
->>>>>>> bb8f9210
   }
   doc["amp"] = evse.getAmps() * AMPS_SCALE_FACTOR;
   doc["voltage"] = evse.getVoltage() * VOLTS_SCALE_FACTOR;
