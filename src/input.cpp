#if defined(ENABLE_DEBUG) && !defined(ENABLE_DEBUG_INPUT)
#undef ENABLE_DEBUG
#endif

#include <Arduino.h>
#include <ArduinoJson.h>
#include <Update.h>

#include "emonesp.h"
#include "input.h"
#include "app_config.h"
#include "divert.h"
#include "event.h"
#include "net_manager.h"
#include "openevse.h"
#include "espal.h"
#include "emoncms.h"
#include "tesla_client.h"
<<<<<<< HEAD
#include "manual.h"
=======
#include "rfid.h"
>>>>>>> 10cec034

#include "LedManagerTask.h"

#include "RapiSender.h"

#ifdef ENABLE_MCP9808
#include <Adafruit_MCP9808.h>
Adafruit_MCP9808 tempsensor = Adafruit_MCP9808();
#endif

int espflash = 0;
int espfree = 0;

long current_scale = 0;
long current_offset = 0;

class InputTask : public MicroTasks::Task
{
  private:
    MicroTasks::EventListener _evseState;
    MicroTasks::EventListener _evseData;
  protected:
    void setup()
    {
      evse.onStateChange(&_evseState);
      evse.onDataReady(&_evseData);
    }

    unsigned long loop(MicroTasks::WakeReason reason)
    {
      DBUG("InputTask woke: ");
      DBUGLN(WakeReason_Scheduled == reason ? "WakeReason_Scheduled" :
            WakeReason_Event == reason ? "WakeReason_Event" :
            WakeReason_Message == reason ? "WakeReason_Message" :
            WakeReason_Manual == reason ? "WakeReason_Manual" :
            "UNKNOWN");

      if(_evseData.IsTriggered())
      {
        if(!Update.isRunning())
        {
          DynamicJsonDocument data(4096);

          create_rapi_json(data); // create JSON Strings for EmonCMS and MQTT
          event_send(data);
          // Already evented to MQTT etc
          teslaClient.getChargeInfoJson(data);
          emoncms_publish(data);
        }
      }

      if(_evseState.IsTriggered())
      {
        // Send to all clients
        StaticJsonDocument<64> event;
        event["state"] = evse.getEvseState();
        event["flags"] = evse.getFlags();
        event["vehicle"] = evse.isVehicleConnected() ? 1 : 0;
        event["colour"] = evse.getStateColour();
        event["manual_override"] = manual.isActive() ? 1 : 0;
        event["session_energy"] = evse.getSessionEnergy();
        event_send(event);
      }

      return MicroTask.Infinate;
    }
  public:
    InputTask() :
      MicroTasks::Task(),
      _evseState(this),
      _evseData(this)
    {

    }
} input;

void create_rapi_json(JsonDocument &doc)
{
  if(config_rfid_enabled()) {
    doc["authenticated"] = rfid.getAuthenticatedTag();
  }
  doc["amp"] = evse.getAmps() * AMPS_SCALE_FACTOR;
  doc["voltage"] = evse.getVoltage() * VOLTS_SCALE_FACTOR;
  doc["pilot"] = evse.getChargeCurrent();
  doc["wh"] = evse.getTotalEnergy() * TOTAL_ENERGY_SCALE_FACTOR;
  doc["session_energy"] = evse.getSessionEnergy();
  doc["total_energy"] = evse.getTotalEnergy();
  if(evse.isTemperatureValid(EVSE_MONITOR_TEMP_MONITOR)) {
    doc["temp"] = evse.getTemperature(EVSE_MONITOR_TEMP_MONITOR) * TEMP_SCALE_FACTOR;
  } else {
    doc["temp"] = false;
  }
  if(evse.isTemperatureValid(EVSE_MONITOR_TEMP_MAX)) {
    doc["temp_max"] = evse.getTemperature(EVSE_MONITOR_TEMP_MAX) * TEMP_SCALE_FACTOR;
  } else {
    doc["temp_max"] = false;
  }
  if(evse.isTemperatureValid(EVSE_MONITOR_TEMP_EVSE_DS3232)) {
    doc["temp1"] = evse.getTemperature(EVSE_MONITOR_TEMP_EVSE_DS3232) * TEMP_SCALE_FACTOR;
  } else {
    doc["temp1"] = false;
  }
  if(evse.isTemperatureValid(EVSE_MONITOR_TEMP_EVSE_MCP9808)) {
    doc["temp2"] = evse.getTemperature(EVSE_MONITOR_TEMP_EVSE_MCP9808) * TEMP_SCALE_FACTOR;
  } else {
    doc["temp2"] = false;
  }
  if(evse.isTemperatureValid(EVSE_MONITOR_TEMP_EVSE_TMP007)) {
    doc["temp3"] = evse.getTemperature(EVSE_MONITOR_TEMP_EVSE_TMP007) * TEMP_SCALE_FACTOR;
  } else {
    doc["temp3"] = false;
  }
#ifdef ENABLE_MCP9808
  if(evse.isTemperatureValid(EVSE_MONITOR_TEMP_ESP_MCP9808)) {
    doc["temp4"] = evse.getTemperature(EVSE_MONITOR_TEMP_ESP_MCP9808) * TEMP_SCALE_FACTOR;
  } else {
    doc["temp4"] = false;
  }
#endif
  doc["state"] = evse.getEvseState();
  doc["flags"] = evse.getFlags();
  doc["vehicle"] = evse.isVehicleConnected() ? 1 : 0;
  doc["colour"] = evse.getStateColour();
  doc["manual_override"] = manual.isActive() ? 1 : 0;
  doc["freeram"] = ESPAL.getFreeHeap();
  doc["divertmode"] = divertmode;
  doc["srssi"] = WiFi.RSSI();
}

void
handleRapiRead()
{
  Profile_Start(handleRapiRead);

  OpenEVSE.getTime([](int ret, time_t evse_time)
  {
    if(RAPI_RESPONSE_OK == ret)
    {
      time_t local_time = time(NULL);
      if(evse_time > local_time) {
        struct timeval set_time = { evse_time, 0 };
        settimeofday(&set_time, NULL);
      }
    }
  });

  rapiSender.sendCmd("$GA", [](int ret)
  {
    if(RAPI_RESPONSE_OK == ret)
    {
      if(rapiSender.getTokenCnt() >= 3)
      {
        const char *val;
        val = rapiSender.getToken(1);
        current_scale = strtol(val, NULL, 10);
        val = rapiSender.getToken(2);
        current_offset = strtol(val, NULL, 10);
      }
    }
  });

  Profile_End(handleRapiRead, 10);
}

void input_setup()
{
  MicroTask.startTask(input);

  OpenEVSE.onWiFi([](uint8_t wifiMode)
  {
    DBUGVAR(wifiMode);
    switch(wifiMode)
    {
      case OPENEVSE_WIFI_MODE_AP:
      case OPENEVSE_WIFI_MODE_AP_DEFAULT:
        net_wifi_turn_on_ap();
        break;
      case OPENEVSE_WIFI_MODE_CLIENT:
        net_wifi_turn_off_ap();
        break;
    }
  });
}<|MERGE_RESOLUTION|>--- conflicted
+++ resolved
@@ -16,11 +16,8 @@
 #include "espal.h"
 #include "emoncms.h"
 #include "tesla_client.h"
-<<<<<<< HEAD
 #include "manual.h"
-=======
 #include "rfid.h"
->>>>>>> 10cec034
 
 #include "LedManagerTask.h"
 
