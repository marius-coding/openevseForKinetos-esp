--- conflicted
+++ resolved
@@ -7,26 +7,23 @@
 String url = "";
 String data = "";
 
-<<<<<<< HEAD
-=======
 int espflash = 0;
 int espfree = 0;
 
->>>>>>> e28a7204
 int commDelay = 60;
 int rapi_command = 1;
 int rapi_command_sent = 0;
-int comm_Delay = 1000;          //Delay between each command and read or write
-unsigned long comm_Timer = 0;   //Timer for Comm requests
-
-int amp = 0;                    //OpenEVSE Current Sensor
-int volt = 0;                   //Not currently in used
-int temp1 = 0;                  //Sensor DS3232 Ambient
-int temp2 = 0;                  //Sensor MCP9808 Ambient
-int temp3 = 0;                  //Sensor TMP007 Infared
-int pilot = 0;                  //OpenEVSE Pilot Setting
-long state = 0;                 //OpenEVSE State
-String estate = "Unknown";      // Common name for State
+int comm_Delay = 1000; //Delay between each command and read or write
+unsigned long comm_Timer = 0; //Timer for Comm requests
+
+int amp = 0; //OpenEVSE Current Sensor
+int volt = 0; //Not currently in used
+int temp1 = 0; //Sensor DS3232 Ambient
+int temp2 = 0; //Sensor MCP9808 Ambient
+int temp3 = 0; //Sensor TMP007 Infared
+int pilot = 0; //OpenEVSE Pilot Setting
+long state = 0; //OpenEVSE State
+String estate = "Unknown"; // Common name for State
 
 //Defaults OpenEVSE Settings
 byte rgb_lcd = 1;
@@ -99,19 +96,19 @@
 // on each call.  Used for values that change at runtime.
 // -------------------------------------------------------------------
 
-<<<<<<< HEAD
-void update_rapi_values(){
-   if ((millis() - comm_Timer) >= comm_Delay){
-     if (rapi_command_sent == 0){
+void
+update_rapi_values() {
+  if ((millis() - comm_Timer) >= comm_Delay) {
+    if (rapi_command_sent == 0) {
        Serial.flush();
      }
      if (rapi_command_sent == 0 && rapi_command == 1){
        Serial.println("$GE*B0");
      }
-     if (rapi_command_sent == 1 && rapi_command == 1){
-       while(Serial.available()) {
-         String rapiString = Serial.readStringUntil('\r');
-         if ( rapiString.startsWith("$OK ") ) {
+    if (rapi_command_sent == 1 && rapi_command == 1) {
+      while (Serial.available()) {
+         String rapiString = Serial.readStringUntil('\r');
+        if (rapiString.startsWith("$OK ")) {
            comm_success++;
            String qrapi;
            qrapi = rapiString.substring(rapiString.indexOf(' '));
@@ -119,13 +116,13 @@
          }
        }
      }
-     if (rapi_command_sent == 0 && rapi_command == 2){
+    if (rapi_command_sent == 0 && rapi_command == 2) {
        Serial.println("$GS*BE");
        }
-     if (rapi_command_sent == 1 && rapi_command == 2){
-       while(Serial.available()) {
-         String rapiString = Serial.readStringUntil('\r');
-         if ( rapiString.startsWith("$OK ") ) {
+    if (rapi_command_sent == 1 && rapi_command == 2) {
+      while (Serial.available()) {
+         String rapiString = Serial.readStringUntil('\r');
+        if (rapiString.startsWith("$OK ")) {
            comm_success++;
            String qrapi = rapiString.substring(rapiString.indexOf(' '));
            state = strtol(qrapi.c_str(), NULL, 16);
@@ -168,103 +165,29 @@
          }
        }
      }
-     if (rapi_command_sent == 0 && rapi_command == 3){
+    if (rapi_command_sent == 0 && rapi_command == 3) {
        Serial.println("$GG*B2");
-=======
-void
-update_rapi_values() {
-  if ((millis() - comm_Timer) >= comm_Delay) {
-    if (rapi_command_sent == 0) {
-      Serial.flush();
-    }
-    if (rapi_command_sent == 0 && rapi_command == 1) {
-      espfree = ESP.getFreeHeap();
-      Serial.println("$GE*B0");
-    }
-    if (rapi_command_sent == 1 && rapi_command == 1) {
-      while (Serial.available()) {
-        String rapiString = Serial.readStringUntil('\r');
-        if (rapiString.startsWith("$OK ")) {
-          comm_success++;
-          String qrapi;
-          qrapi = rapiString.substring(rapiString.indexOf(' '));
-          pilot = qrapi.toInt();
-        }
-      }
-    }
-    if (rapi_command_sent == 0 && rapi_command == 2) {
-      Serial.println("$GS*BE");
-    }
-    if (rapi_command_sent == 1 && rapi_command == 2) {
-      while (Serial.available()) {
-        String rapiString = Serial.readStringUntil('\r');
-        if (rapiString.startsWith("$OK ")) {
-          comm_success++;
-          String qrapi = rapiString.substring(rapiString.indexOf(' '));
-          state = strtol(qrapi.c_str(), NULL, 16);
-          if (state == 1) {
-            estate = "Not_Connected";
-          }
-          if (state == 2) {
-            estate = "EV_Connected";
-          }
-          if (state == 3) {
-            estate = "Charging";
-          }
-          if (state == 4) {
-            estate = "Vent_Required";
-          }
-          if (state == 5) {
-            estate = "Diode_Check_Failed";
-          }
-          if (state == 6) {
-            estate = "GFCI_Fault";
-          }
-          if (state == 7) {
-            estate = "No_Earth_Ground";
-          }
-          if (state == 8) {
-            estate = "Stuck_Relay";
-          }
-          if (state == 9) {
-            estate = "GFCI_Self_Test_Failed";
-          }
-          if (state == 10) {
-            estate = "Over_Temperature";
-          }
-          if (state == 254) {
-            estate = "Sleeping";
-          }
-          if (state == 255) {
-            estate = "Disabled";
-          }
-        }
-      }
-    }
-    if (rapi_command_sent == 0 && rapi_command == 3) {
-      Serial.println("$GG*B2");
-    }
+      }
     if (rapi_command_sent == 1 && rapi_command == 3) {
       while (Serial.available()) {
-        String rapiString = Serial.readStringUntil('\r');
+         String rapiString = Serial.readStringUntil('\r');
         if (rapiString.startsWith("$OK")) {
-          comm_success++;
-          String qrapi;
-          qrapi = rapiString.substring(rapiString.indexOf(' '));
-          amp = qrapi.toInt();
-          String qrapi1;
-          qrapi1 = rapiString.substring(rapiString.lastIndexOf(' '));
-          volt = qrapi1.toInt();
-        }
->>>>>>> e28a7204
-      }
-    }
+           comm_success++;
+           String qrapi;
+           qrapi = rapiString.substring(rapiString.indexOf(' '));
+           amp = qrapi.toInt();
+           String qrapi1;
+           qrapi1 = rapiString.substring(rapiString.lastIndexOf(' '));
+           volt = qrapi1.toInt();
+         }
+       }
+     }
     if (rapi_command_sent == 0 && rapi_command == 4) {
-      Serial.println("$GP*BB");
-    }
+       Serial.println("$GP*BB");
+     }
     if (rapi_command_sent == 1 && rapi_command == 4) {
       while (Serial.available()) {
-        String rapiString = Serial.readStringUntil('\r');
+         String rapiString = Serial.readStringUntil('\r');
         if (rapiString.startsWith("$OK")) {
           comm_success++;
           String qrapi;
@@ -277,7 +200,7 @@
           String qrapi2;
           qrapi2 = rapiString.substring(rapiString.lastIndexOf(' '));
           temp3 = qrapi2.toInt();
-        }
+         }
       }
     }
     if (rapi_command_sent == 0 && rapi_command == 5) {
@@ -285,37 +208,37 @@
     }
     if (rapi_command_sent == 1 && rapi_command == 5) {
       while (Serial.available()) {
-        String rapiString = Serial.readStringUntil('\r');
+      String rapiString = Serial.readStringUntil('\r');
         if (rapiString.startsWith("$OK")) {
-          comm_success++;
-          int firstRapiCmd = rapiString.indexOf(' ');
+        comm_success++;
+        int firstRapiCmd = rapiString.indexOf(' ');
           int secondRapiCmd = rapiString.indexOf(' ', firstRapiCmd + 1);
           wattsec = rapiString.substring(firstRapiCmd, secondRapiCmd);
           watthour_total = rapiString.substring(secondRapiCmd);
-        }
-      }
+      }
+    }
     }
     if (rapi_command_sent == 0 && rapi_command == 6) {
-      Serial.println("$GF*B1");
+  Serial.println("$GF*B1");
     }
     if (rapi_command_sent == 1 && rapi_command == 6) {
       while (Serial.available()) {
-        String rapiString = Serial.readStringUntil('\r');
+      String rapiString = Serial.readStringUntil('\r');
         if (rapiString.startsWith("$OK")) {
-          comm_success++;
-          int firstRapiCmd = rapiString.indexOf(' ');
+        comm_success++;
+        int firstRapiCmd = rapiString.indexOf(' ');
           int secondRapiCmd = rapiString.indexOf(' ', firstRapiCmd + 1);
           int thirdRapiCmd = rapiString.indexOf(' ', secondRapiCmd + 1);
-          gfci_count = rapiString.substring(firstRapiCmd, secondRapiCmd);
-          nognd_count = rapiString.substring(secondRapiCmd, thirdRapiCmd);
-          stuck_count = rapiString.substring(thirdRapiCmd);
-        }
-      }
+        gfci_count = rapiString.substring(firstRapiCmd, secondRapiCmd);
+        nognd_count = rapiString.substring(secondRapiCmd, thirdRapiCmd);
+        stuck_count = rapiString.substring(thirdRapiCmd);
+      }
+    }
       rapi_command = 0;         //Last RAPI command
     }
     if (rapi_command_sent == 0) {
       rapi_command_sent = 1;
-      comm_sent++;
+  comm_sent++;
     } else {
       rapi_command++;
       rapi_command_sent = 0;
@@ -331,75 +254,75 @@
   comm_sent++;
   delay(commDelay);
   while (Serial.available()) {
-    String rapiString = Serial.readStringUntil('\r');
-    if (rapiString.startsWith("$OK")) {
-      comm_success++;
-      int firstRapiCmd = rapiString.indexOf(' ');
+      String rapiString = Serial.readStringUntil('\r');
+    if (rapiString.startsWith("$OK")) {
+        comm_success++;
+        int firstRapiCmd = rapiString.indexOf(' ');
       int secondRapiCmd = rapiString.indexOf(' ', firstRapiCmd + 1);
       firmware = rapiString.substring(firstRapiCmd, secondRapiCmd);
       protocol = rapiString.substring(secondRapiCmd);
-    }
-  }
+        }
+        }
   Serial.println("$GA*AC");
   comm_sent++;
   delay(commDelay);
   while (Serial.available()) {
-    String rapiString = Serial.readStringUntil('\r');
-    if (rapiString.startsWith("$OK")) {
-      comm_success++;
-      int firstRapiCmd = rapiString.indexOf(' ');
+      String rapiString = Serial.readStringUntil('\r');
+    if (rapiString.startsWith("$OK")) {
+        comm_success++;
+        int firstRapiCmd = rapiString.indexOf(' ');
       int secondRapiCmd = rapiString.indexOf(' ', firstRapiCmd + 1);
-      current_scale = rapiString.substring(firstRapiCmd, secondRapiCmd);
-      current_offset = rapiString.substring(secondRapiCmd);
-    }
-  }
+        current_scale = rapiString.substring(firstRapiCmd, secondRapiCmd);
+        current_offset = rapiString.substring(secondRapiCmd);
+      }
+    }
   Serial.println("$GH");
   comm_sent++;
   delay(commDelay);
   while (Serial.available()) {
-    String rapiString = Serial.readStringUntil('\r');
-    if (rapiString.startsWith("$OK")) {
-      comm_success++;
-      int firstRapiCmd = rapiString.indexOf(' ');
-      kwh_limit = rapiString.substring(firstRapiCmd);
-    }
-  }
+      String rapiString = Serial.readStringUntil('\r');
+    if (rapiString.startsWith("$OK")) {
+        comm_success++;
+        int firstRapiCmd = rapiString.indexOf(' ');
+        kwh_limit = rapiString.substring(firstRapiCmd);
+      }
+    }
   Serial.println("$G3");
   comm_sent++;
   delay(commDelay);
   while (Serial.available()) {
-    String rapiString = Serial.readStringUntil('\r');
-    if (rapiString.startsWith("$OK")) {
-      comm_success++;
-      int firstRapiCmd = rapiString.indexOf(' ');
-      time_limit = rapiString.substring(firstRapiCmd);
-    }
-  }
-  Serial.println("$GE*B0");
-  comm_sent++;
-  delay(commDelay);
-  while (Serial.available()) {
-    String rapiString = Serial.readStringUntil('\r');
+      String rapiString = Serial.readStringUntil('\r');
+    if (rapiString.startsWith("$OK")) {
+        comm_success++;
+        int firstRapiCmd = rapiString.indexOf(' ');
+        time_limit = rapiString.substring(firstRapiCmd);
+      }
+    }
+    Serial.println("$GE*B0");
+     comm_sent++;
+     delay(commDelay);
+  while (Serial.available()) {
+         String rapiString = Serial.readStringUntil('\r');
     if (rapiString.startsWith("$OK ")) {
-      comm_success++;
-      String qrapi;
-      qrapi = rapiString.substring(rapiString.indexOf(' '));
-      pilot = qrapi.toInt();
-      String flag = rapiString.substring(rapiString.lastIndexOf(' '));
-      long flags = strtol(flag.c_str(), NULL, 16);
-      service = bitRead(flags, 0) + 1;
-      diode_ck = bitRead(flags, 1);
-      vent_ck = bitRead(flags, 2);
-      ground_ck = bitRead(flags, 3);
-      stuck_relay = bitRead(flags, 4);
-      auto_service = bitRead(flags, 5);
-      auto_start = bitRead(flags, 6);
-      serial_dbg = bitRead(flags, 7);
-      rgb_lcd = bitRead(flags, 8);
-      gfci_test = bitRead(flags, 9);
-      temp_ck = bitRead(flags, 10);
-    }
-  }
+           comm_success++;
+           String qrapi;
+           qrapi = rapiString.substring(rapiString.indexOf(' '));
+           pilot = qrapi.toInt();
+           String flag = rapiString.substring(rapiString.lastIndexOf(' '));
+           long flags = strtol(flag.c_str(), NULL, 16);
+           service = bitRead(flags, 0) + 1;
+           diode_ck = bitRead(flags, 1);
+           vent_ck = bitRead(flags, 2);
+           ground_ck = bitRead(flags, 3);
+           stuck_relay = bitRead(flags, 4);
+           auto_service = bitRead(flags, 5);
+           auto_start = bitRead(flags, 6);
+           serial_dbg = bitRead(flags, 7);
+           rgb_lcd = bitRead(flags, 8);
+           gfci_test = bitRead(flags, 9);
+           temp_ck = bitRead(flags, 10);
+         }
+       }
   Serial.println("$GC*AE");
   comm_sent++;
   delay(commDelay);
@@ -415,7 +338,7 @@
       } else {
         current_l2min = rapiString.substring(firstRapiCmd, secondRapiCmd);
         current_l2max = rapiString.substring(secondRapiCmd);
-      }
+     }
     }
   }
 }