--- conflicted
+++ resolved
@@ -191,8 +191,6 @@
 void
 handleRapiRead() {
   Profile_Start(handleRapiRead);
-<<<<<<< HEAD
-=======
 
   // HACK: Not everywhere is using RapiSender so make sure we do not have anything in the serial buffers
   Serial.flush();
@@ -200,7 +198,6 @@
     Serial.read();
   }
 
->>>>>>> 5f487e42
   comm_sent++;
   if (0 == rapiSender.sendCmd("$GV")) {
     comm_success++;
@@ -229,11 +226,8 @@
     pilot = rapiSender.getToken(1);
     String flag = rapiSender.getToken(2);
 
-<<<<<<< HEAD
-=======
     DBUGVAR(flags);
 
->>>>>>> 5f487e42
     long flags = strtol(flag.c_str(), NULL, 16);
     service = bitRead(flags, 0) + 1;
     diode_ck = bitRead(flags, 1);
@@ -258,6 +252,5 @@
       current_l2max = rapiSender.getToken(2);
     }
   }
-
   Profile_End(handleRapiRead, 10);
 }