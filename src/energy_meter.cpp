--- conflicted
+++ resolved
@@ -131,22 +131,11 @@
   }
 };
 
-<<<<<<< HEAD
-EnergyMeter::EnergyMeter() :
-_last_upd(0),
-_write_upd(0),
-_rotate_upd(0),
-_elapsed(0),
-_switch_state(0)
-{
-};
-=======
 EnergyMeter::EnergyMeter() : _last_upd(0),
                              _write_upd(0),
                              _rotate_upd(0),
                              _elapsed(0),
                              _switch_state(0){};
->>>>>>> 40029f2e
 
 EnergyMeter::~EnergyMeter()
 {
@@ -410,29 +399,6 @@
     }
     else
     {
-<<<<<<< HEAD
-        file.close();
-        DBUGLN("Energy Meter: File missing, creating");
-        if (createEnergyMeterStorage(true, false))
-        {
-            return true;
-        }
-        else
-        {
-            return false;
-        }
-    }
-};
-
-bool EnergyMeter::write(EnergyMeterData &data)
-{
-    DBUGLN("Energy Meter: Saving data");
-    File file = LittleFS.open(ENERGY_METER_FILE, "w");
-    if (!file)
-    {
-        file.close();
-        DBUGLN("Energy Meter: error can't open/create file");
-=======
       DBUGLN("EnergyMeter: Can't parse 'emeter.json', creating a new file");
       _data.reset();
       if (createEnergyMeterStorage(true, false))
@@ -440,7 +406,6 @@
         return true;
       }
       else
->>>>>>> 40029f2e
         return false;
     }
   }
@@ -462,7 +427,7 @@
 bool EnergyMeter::write(EnergyMeterData &data)
 {
   DBUGLN("Energy Meter: Saving data");
-  File file = LittleFS.open(ENERGY_METER_FILE, "w", true);
+  File file = LittleFS.open(ENERGY_METER_FILE, "w");
   if (!file)
   {
     file.close();
