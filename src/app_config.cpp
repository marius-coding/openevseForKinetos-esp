--- conflicted
+++ resolved
@@ -61,12 +61,9 @@
 #define EEPROM_OHM_KEY_SIZE           10
 #define EEPROM_FLAGS_SIZE             4
 #define EEPROM_HOSTNAME_SIZE          32
-<<<<<<< HEAD
 #define EEPROM_MQTT_PORT_SIZE         4
-=======
 #define EEPROM_SNTP_HOST_SIZE         45
 #define EEPROM_TIME_ZONE_SIZE         80
->>>>>>> 505d5d35
 #define EEPROM_SIZE                   1024
 
 #define EEPROM_ESID_START             0
@@ -103,19 +100,15 @@
 #define EEPROM_EMON_API_KEY_END       (EEPROM_EMON_API_KEY_START + EEPROM_EMON_API_KEY_SIZE)
 #define EEPROM_HOSTNAME_START         EEPROM_EMON_API_KEY_END
 #define EEPROM_HOSTNAME_END           (EEPROM_HOSTNAME_START + EEPROM_HOSTNAME_SIZE)
-<<<<<<< HEAD
 #define EEPROM_MQTT_SERVER_START      EEPROM_HOSTNAME_END
 #define EEPROM_MQTT_SERVER_END        (EEPROM_MQTT_SERVER_START + EEPROM_MQTT_SERVER_SIZE)
 #define EEPROM_MQTT_PORT_START        EEPROM_MQTT_SERVER_END
 #define EEPROM_MQTT_PORT_END          (EEPROM_MQTT_PORT_START + EEPROM_MQTT_PORT_SIZE)
-#define EEPROM_CONFIG_END             EEPROM_MQTT_PORT_END
-=======
-#define EEPROM_SNTP_HOST_START        EEPROM_HOSTNAME_END
+#define EEPROM_SNTP_HOST_START        EEPROM_MQTT_PORT_END
 #define EEPROM_SNTP_HOST_END          (EEPROM_SNTP_HOST_START + EEPROM_SNTP_HOST_SIZE)
 #define EEPROM_TIME_ZONE_START        EEPROM_SNTP_HOST_END
 #define EEPROM_TIME_ZONE_END          (EEPROM_TIME_ZONE_START + EEPROM_TIME_ZONE_SIZE)
 #define EEPROM_CONFIG_END             EEPROM_TIME_ZONE_END
->>>>>>> 505d5d35
 
 #if EEPROM_CONFIG_END > EEPROM_SIZE
 #error EEPROM_SIZE too small
