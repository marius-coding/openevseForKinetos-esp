--- conflicted
+++ resolved
@@ -84,14 +84,11 @@
 uint8_t led_brightness;
 #endif
 
-<<<<<<< HEAD
 // RFID storage
 String rfid_storage;
 
 long max_current_soft;
 
-=======
->>>>>>> a7109bdc
 String esp_hostname_default = "openevse-"+ESPAL.getShortId();
 
 void config_changed(String name);
