#include "emonesp.h"
#include "espal.h"
#include "divert.h"
#include "mqtt.h"
#include "tesla_client.h"
#include "emoncms.h"
#include "input.h"
#include "LedManagerTask.h"

#include "app_config.h"
#include "app_config_mqtt.h"
#include "app_config_mode.h"

#include <Arduino.h>
#include <EEPROM.h>             // Save config settings
#include <ConfigJson.h>

#define EEPROM_SIZE     4096
#define CHECKSUM_SEED    128

// Wifi Network Strings
String esid;
String epass;

// Web server authentication (leave blank for none)
String www_username;
String www_password;

// Advanced settings
String esp_hostname;
String sntp_hostname;

// EMONCMS SERVER strings
String emoncms_server;
String emoncms_node;
String emoncms_apikey;
String emoncms_fingerprint;

// MQTT Settings
String mqtt_server;
uint32_t mqtt_port;
String mqtt_topic;
String mqtt_user;
String mqtt_pass;
String mqtt_solar;
String mqtt_grid_ie;
String mqtt_vrms;
String mqtt_announce_topic;

// Sleep timer
uint8_t sleep_timer_enabled_flags;
uint16_t sleep_timer_not_connected;
uint16_t sleep_timer_connected;
uint16_t sleep_timer_disconnected;

// Time
String time_zone;

// 24-bits of Flags
uint32_t flags;

// Ohm Connect Settings
String ohm;

// Divert settings
double divert_PV_ratio;
double divert_attack_smoothing_factor;
double divert_decay_smoothing_factor;
uint32_t divert_min_charge_time;

// Tesla Client settings
String tesla_username;
String tesla_password;
int tesla_vehidx;

<<<<<<< HEAD
// RFID storage
String rfid_storage;
=======
#if RGB_LED
uint8_t led_brightness;
#endif
>>>>>>> 35ccdb0a

String esp_hostname_default = "openevse-"+ESPAL.getShortId();

void config_changed(String name);

ConfigOptDefenition<uint32_t> flagsOpt = ConfigOptDefenition<uint32_t>(flags, CONFIG_SERVICE_SNTP, "flags", "f");

ConfigOpt *opts[] =
{
// Wifi Network Strings
  new ConfigOptDefenition<String>(esid, "", "ssid", "ws"),
  new ConfigOptSecret(epass, "", "pass", "wp"),

// Web server authentication (leave blank for none)
  new ConfigOptDefenition<String>(www_username, "", "www_username", "au"),
  new ConfigOptSecret(www_password, "", "www_password", "ap"),

// Advanced settings
  new ConfigOptDefenition<String>(esp_hostname, esp_hostname_default, "hostname", "hn"),
  new ConfigOptDefenition<String>(sntp_hostname, SNTP_DEFAULT_HOST, "sntp_hostname", "sh"),

// Time
  new ConfigOptDefenition<String>(time_zone, "", "time_zone", "tz"),

// EMONCMS SERVER strings
  new ConfigOptDefenition<String>(emoncms_server, "https://data.openevse.com/emoncms", "emoncms_server", "es"),
  new ConfigOptDefenition<String>(emoncms_node, esp_hostname, "emoncms_node", "en"),
  new ConfigOptSecret(emoncms_apikey, "", "emoncms_apikey", "ea"),
  new ConfigOptDefenition<String>(emoncms_fingerprint, "", "emoncms_fingerprint", "ef"),

// MQTT Settings
  new ConfigOptDefenition<String>(mqtt_server, "emonpi", "mqtt_server", "ms"),
  new ConfigOptDefenition<uint32_t>(mqtt_port, 1883, "mqtt_port", "mpt"),
  new ConfigOptDefenition<String>(mqtt_topic, esp_hostname, "mqtt_topic", "mt"),
  new ConfigOptDefenition<String>(mqtt_user, "emonpi", "mqtt_user", "mu"),
  new ConfigOptSecret(mqtt_pass, "emonpimqtt2016", "mqtt_pass", "mp"),
  new ConfigOptDefenition<String>(mqtt_solar, "", "mqtt_solar", "mo"),
  new ConfigOptDefenition<String>(mqtt_grid_ie, "emon/emonpi/power1", "mqtt_grid_ie", "mg"),
  new ConfigOptDefenition<String>(mqtt_vrms, "emon/emonpi/vrms", "mqtt_vrms", "mv"),
  new ConfigOptDefenition<String>(mqtt_announce_topic, "openevse/announce/"+ESPAL.getShortId(), "mqtt_announce_topic", "ma"),

// Ohm Connect Settings
  new ConfigOptDefenition<String>(ohm, "", "ohm", "o"),

// Divert settings
  new ConfigOptDefenition<double>(divert_PV_ratio, 1.1, "divert_PV_ratio", "dpr"),
  new ConfigOptDefenition<double>(divert_attack_smoothing_factor, 0.4, "divert_attack_smoothing_factor", "da"),
  new ConfigOptDefenition<double>(divert_decay_smoothing_factor, 0.05, "divert_decay_smoothing_factor", "dd"),
  new ConfigOptDefenition<uint32_t>(divert_min_charge_time, (10 * 60), "divert_min_charge_time", "dt"),

// Tesla client settings
  new ConfigOptDefenition<String>(tesla_username, "", "tesla_username", "tu"),
  new ConfigOptSecret(tesla_password, "", "tesla_password", "tp"),
  new ConfigOptDefenition<int>(tesla_vehidx, -1, "tesla_vehidx", "ti"),

<<<<<<< HEAD
// RFID storage
  new ConfigOptDefenition<String>(rfid_storage, "", "rfid_storage", "rs"),

//Sleep timer
  new ConfigOptDefenition<uint8_t>(sleep_timer_enabled_flags, 0, "sleep_timer_enabled_flags", "st"),
  new ConfigOptDefenition<uint16_t>(sleep_timer_not_connected, 0, "sleep_timer_not_connected", "tn"),
  new ConfigOptDefenition<uint16_t>(sleep_timer_connected, 0, "sleep_timer_connected", "tc"),
  new ConfigOptDefenition<uint16_t>(sleep_timer_disconnected, 0, "sleep_timer_disconnected", "td"),
=======
#if RGB_LED
// LED brightness
  new ConfigOptDefenition<uint8_t>(led_brightness, LED_DEFAULT_BRIGHTNESS, "led_brightness", "lb"),
#endif
>>>>>>> 35ccdb0a

// Flags
  &flagsOpt,

// Virtual Options
  new ConfigOptVirtualBool(flagsOpt, CONFIG_SERVICE_EMONCMS, CONFIG_SERVICE_EMONCMS, "emoncms_enabled", "ee"),
  new ConfigOptVirtualBool(flagsOpt, CONFIG_SERVICE_MQTT, CONFIG_SERVICE_MQTT, "mqtt_enabled", "me"),
  new ConfigOptVirtualBool(flagsOpt, CONFIG_MQTT_ALLOW_ANY_CERT, 0, "mqtt_reject_unauthorized", "mru"),
  new ConfigOptVirtualBool(flagsOpt, CONFIG_SERVICE_OHM, CONFIG_SERVICE_OHM, "ohm_enabled", "oe"),
  new ConfigOptVirtualBool(flagsOpt, CONFIG_SERVICE_SNTP, CONFIG_SERVICE_SNTP, "sntp_enabled", "se"),
  new ConfigOptVirtualBool(flagsOpt,CONFIG_SERVICE_TESLA,CONFIG_SERVICE_TESLA, "tesla_enabled", "te"),
  new ConfigOptVirtualBool(flagsOpt, CONFIG_SERVICE_DIVERT, CONFIG_SERVICE_DIVERT, "divert_enabled", "de"),
  new ConfigOptVirtualBool(flagsOpt, CONFIG_PAUSE_USES_DISABLED, CONFIG_PAUSE_USES_DISABLED, "pause_uses_disabled", "pd"),
  new ConfigOptVirtualBool(flagsOpt, CONFIG_RFID, CONFIG_RFID, "rfid_enabled", "rf"),
  new ConfigOptVirtualMqttProtocol(flagsOpt, "mqtt_protocol", "mprt"),
  new ConfigOptVirtualChargeMode(flagsOpt, "charge_mode", "chmd")
};

ConfigJson config(opts, sizeof(opts) / sizeof(opts[0]), EEPROM_SIZE);

// -------------------------------------------------------------------
// Reset EEPROM, wipes all settings
// -------------------------------------------------------------------
void
ResetEEPROM() {
  EEPROM.begin(EEPROM_SIZE);

  //DEBUG.println("Erasing EEPROM");
  for (int i = 0; i < EEPROM_SIZE; ++i) {
    EEPROM.write(i, 0xff);
    //DEBUG.print("#");
  }
  EEPROM.end();
}

// -------------------------------------------------------------------
// Load saved settings from EEPROM
// -------------------------------------------------------------------
void
config_load_settings()
{
  config.onChanged(config_changed);

  if(!config.load()) {
    DBUGF("No JSON config found, trying v1 settings");
    config_load_v1_settings();
  }
}

void config_changed(String name)
{
  DBUGF("%s changed", name.c_str());

  if(name == "time_zone") {
    config_set_timezone(time_zone);
  } else if(name == "flags") {
    divertmode_update((config_divert_enabled() && 1 == config_charge_mode()) ? DIVERT_MODE_ECO : DIVERT_MODE_NORMAL);
    if(mqtt_connected() != config_mqtt_enabled()) {
      mqtt_restart();
    }
    if(emoncms_connected != config_emoncms_enabled()) {
      emoncms_updated = true;
    }
  } else if(name.startsWith("mqtt_")) {
    mqtt_restart();
  } else if(name.startsWith("emoncms_")) {
    emoncms_updated = true;
  } else if(name == "divert_enabled" || name == "charge_mode") {
    DBUGVAR(config_divert_enabled());
    DBUGVAR(config_charge_mode());
    divertmode_update((config_divert_enabled() && 1 == config_charge_mode()) ? DIVERT_MODE_ECO : DIVERT_MODE_NORMAL);
  } else if(name == "tesla_username") {
    teslaClient.setUser(tesla_username.c_str());
  } else if(name == "tesla_password") {
    teslaClient.setPass(tesla_password.c_str());
  } else if(name == "tesla_vehidx") {
    teslaClient.setVehicleIdx(tesla_vehidx);
#if RGB_LED
  } else if(name == "led_brightness") {
    ledManager.setBrightness(led_brightness);
#endif
  }
}

void config_commit()
{
  config.commit();
}

bool config_deserialize(String& json) {
  return config.deserialize(json.c_str());
}

bool config_deserialize(const char *json)
{
  return config.deserialize(json);
}

bool config_deserialize(DynamicJsonDocument &doc)
{
  return config.deserialize(doc);
}

bool config_serialize(String& json, bool longNames, bool compactOutput, bool hideSecrets)
{
  return config.serialize(json, longNames, compactOutput, hideSecrets);
}

bool config_serialize(DynamicJsonDocument &doc, bool longNames, bool compactOutput, bool hideSecrets)
{
  return config.serialize(doc, longNames, compactOutput, hideSecrets);
}

void config_set(const char *name, uint32_t val) {
  config.set(name, val);
}
void config_set(const char *name, String val) {
  config.set(name, val);
}
void config_set(const char *name, bool val) {
  config.set(name, val);
}
void config_set(const char *name, double val) {
  config.set(name, val);
}

void config_save_emoncms(bool enable, String server, String node, String apikey,
                    String fingerprint)
{
  uint32_t newflags = flags & ~CONFIG_SERVICE_EMONCMS;
  if(enable) {
    newflags |= CONFIG_SERVICE_EMONCMS;
  }

  config.set("emoncms_server", server);
  config.set("emoncms_node", node);
  config.set("emoncms_apikey", apikey);
  config.set("emoncms_fingerprint", fingerprint);
  config.set("flags", newflags);
  config.commit();
}

void
config_save_mqtt(bool enable, int protocol, String server, uint16_t port, String topic, String user, String pass, String solar, String grid_ie, bool reject_unauthorized)
{
  uint32_t newflags = flags & ~(CONFIG_SERVICE_MQTT | CONFIG_MQTT_PROTOCOL | CONFIG_MQTT_ALLOW_ANY_CERT);
  if(enable) {
    newflags |= CONFIG_SERVICE_MQTT;
  }
  if(!reject_unauthorized) {
    newflags |= CONFIG_MQTT_ALLOW_ANY_CERT;
  }
  newflags |= protocol << 4;

  config.set("mqtt_server", server);
  config.set("mqtt_port", port);
  config.set("mqtt_topic", topic);
  config.set("mqtt_user", user);
  config.set("mqtt_pass", pass);
  config.set("mqtt_solar", solar);
  config.set("mqtt_grid_ie", grid_ie);
  config.set("flags", newflags);
  config.commit();
}

void
config_save_admin(String user, String pass) {
  config.set("www_username", user);
  config.set("www_password", pass);
  config.commit();
}

void
config_save_sntp(bool sntp_enable, String tz)
{
  uint32_t newflags = flags & ~CONFIG_SERVICE_SNTP;
  if(sntp_enable) {
    newflags |= CONFIG_SERVICE_SNTP;
  }

  config.set("time_zone", tz);
  config.set("flags", newflags);
  config.commit();

  config_set_timezone(tz);
}

void config_set_timezone(String tz)
{
  const char *set_tz = tz.c_str();
  const char *split_pos = strchr(set_tz, '|');
  if(split_pos) {
    set_tz = split_pos;
  }

  setenv("TZ", set_tz, 1);
  tzset();
}

void
config_save_advanced(String hostname, String sntp_host) {
  config.set("hostname", hostname);
  config.set("sntp_hostname", sntp_host);
  config.commit();
}

void
config_save_wifi(String qsid, String qpass)
{
  config.set("ssid", qsid);
  config.set("pass", qpass);
  config.commit();
}

void
config_save_ohm(bool enable, String qohm)
{
  uint32_t newflags = flags & ~CONFIG_SERVICE_OHM;
  if(enable) {
    newflags |= CONFIG_SERVICE_OHM;
  }

  config.set("ohm", qohm);
  config.set("flags", newflags);
  config.commit();
}

void
config_save_rfid(bool enable, String storage){
  uint32_t newflags = flags & ~CONFIG_RFID;
  if(enable) {
    newflags |= CONFIG_RFID;
  }
  config.set("flags", newflags);
  config.set("rfid_storage", rfid_storage);
  config.commit();
}

void
config_save_flags(uint32_t newFlags) {
  config.set("flags", newFlags);
  config.commit();
}

void
config_reset() {
  ResetEEPROM();
  config.reset();
}<|MERGE_RESOLUTION|>--- conflicted
+++ resolved
@@ -73,14 +73,11 @@
 String tesla_password;
 int tesla_vehidx;
 
-<<<<<<< HEAD
 // RFID storage
 String rfid_storage;
-=======
 #if RGB_LED
 uint8_t led_brightness;
 #endif
->>>>>>> 35ccdb0a
 
 String esp_hostname_default = "openevse-"+ESPAL.getShortId();
 
@@ -136,7 +133,6 @@
   new ConfigOptSecret(tesla_password, "", "tesla_password", "tp"),
   new ConfigOptDefenition<int>(tesla_vehidx, -1, "tesla_vehidx", "ti"),
 
-<<<<<<< HEAD
 // RFID storage
   new ConfigOptDefenition<String>(rfid_storage, "", "rfid_storage", "rs"),
 
@@ -145,12 +141,10 @@
   new ConfigOptDefenition<uint16_t>(sleep_timer_not_connected, 0, "sleep_timer_not_connected", "tn"),
   new ConfigOptDefenition<uint16_t>(sleep_timer_connected, 0, "sleep_timer_connected", "tc"),
   new ConfigOptDefenition<uint16_t>(sleep_timer_disconnected, 0, "sleep_timer_disconnected", "td"),
-=======
 #if RGB_LED
 // LED brightness
   new ConfigOptDefenition<uint8_t>(led_brightness, LED_DEFAULT_BRIGHTNESS, "led_brightness", "lb"),
 #endif
->>>>>>> 35ccdb0a
 
 // Flags
   &flagsOpt,
