#include "emonesp.h"
#include "app_config.h"
<<<<<<< HEAD
#include "espal.h"
#include "divert.h"
#include "mqtt.h"
=======
#include "hal.h"
#include "tesla_client.h"
>>>>>>> 92f4d1d8

#include <Arduino.h>
#include <EEPROM.h>             // Save config settings
#include <ConfigJson.h>

#define EEPROM_SIZE     4096
#define CHECKSUM_SEED    128

// Wifi Network Strings
String esid;
String epass;

// Web server authentication (leave blank for none)
String www_username;
String www_password;

// Advanced settings
String esp_hostname;
String sntp_hostname;

// EMONCMS SERVER strings
String emoncms_server;
String emoncms_node;
String emoncms_apikey;
String emoncms_fingerprint;

// MQTT Settings
String mqtt_server;
uint32_t mqtt_port;
String mqtt_topic;
String mqtt_user;
String mqtt_pass;
String mqtt_solar;
String mqtt_grid_ie;
String mqtt_vrms;
String mqtt_announce_topic;

// Time
String time_zone;

// 24-bits of Flags
uint32_t flags;

// Ohm Connect Settings
String ohm;

// Divert settings
double divert_attack_smoothing_factor;
double divert_decay_smoothing_factor;
uint32_t divert_min_charge_time;

String esp_hostname_default = "openevse-"+ESPAL.getShortId();

void config_changed(String name);

class ConfigOptVirtualMqttProtocol : public ConfigOpt
{
protected:
  ConfigOptDefenition<uint32_t> &_base;

public:
  ConfigOptVirtualMqttProtocol(ConfigOptDefenition<uint32_t> &b, const char *l, const char *s) :
    ConfigOpt(l, s),
    _base(b)
  {
  }

  String get() {
    int protocol = (_base.get() & CONFIG_MQTT_PROTOCOL) >> 4;
    return 0 == protocol ? "mqtt" : "mqtts";
  }

  virtual bool set(String value) {
    uint32_t newVal = _base.get() & ~CONFIG_MQTT_PROTOCOL;
    if(value == "mqtts") {
      newVal |= 1;
    }
    return _base.set(newVal);
  }

  virtual bool serialize(DynamicJsonDocument &doc, bool longNames, bool compactOutput, bool hideSecrets) {
    if(!compactOutput) {
      doc[name(longNames)] = get();
      return true;
    }
    
    return false;
  }

  virtual bool deserialize(DynamicJsonDocument &doc) {
    if(doc.containsKey(_long)) {
      return set(doc[_long].as<String>());
    } else if(doc.containsKey(_short)) { \
      return set(doc[_short].as<String>());
    }

    return false;
  }

  virtual void setDefault() {
  }
};

ConfigOptDefenition<uint32_t> flagsOpt = ConfigOptDefenition<uint32_t>(flags, CONFIG_SERVICE_SNTP, "flags", "f");

ConfigOpt *opts[] = 
{
// Wifi Network Strings
  new ConfigOptDefenition<String>(esid, "", "ssid", "ws"),
  new ConfigOptSecret(epass, "", "pass", "wp"),

// Web server authentication (leave blank for none)
  new ConfigOptDefenition<String>(www_username, "", "www_username", "au"),
  new ConfigOptSecret(www_password, "", "www_password", "ap"),

// Advanced settings
  new ConfigOptDefenition<String>(esp_hostname, esp_hostname_default, "hostname", "hn"),
  new ConfigOptDefenition<String>(sntp_hostname, SNTP_DEFAULT_HOST, "sntp_hostname", "sh"),

// Time
  new ConfigOptDefenition<String>(time_zone, "", "time_zone", "tz"),

// EMONCMS SERVER strings
  new ConfigOptDefenition<String>(emoncms_server, "https://data.openevse.com/emoncms", "emoncms_server", "es"),
  new ConfigOptDefenition<String>(emoncms_node, esp_hostname, "emoncms_node", "en"),
  new ConfigOptSecret(emoncms_apikey, "", "emoncms_apikey", "ea"),
  new ConfigOptDefenition<String>(emoncms_fingerprint, "", "emoncms_fingerprint", "ef"),

// MQTT Settings
  new ConfigOptDefenition<String>(mqtt_server, "emonpi", "mqtt_server", "ms"),
  new ConfigOptDefenition<uint32_t>(mqtt_port, 1883, "mqtt_port", "mpt"),
  new ConfigOptDefenition<String>(mqtt_topic, esp_hostname, "mqtt_topic", "mt"),
  new ConfigOptDefenition<String>(mqtt_user, "emonpi", "mqtt_user", "mu"),
  new ConfigOptSecret(mqtt_pass, "emonpimqtt2016", "mqtt_pass", "mp"),
  new ConfigOptDefenition<String>(mqtt_solar, "", "mqtt_solar", "mo"),
  new ConfigOptDefenition<String>(mqtt_grid_ie, "emon/emonpi/power1", "mqtt_grid_ie", "mg"),
  new ConfigOptDefenition<String>(mqtt_vrms, "emon/emonpi/vrms", "mqtt_vrms", "mv"),
  new ConfigOptDefenition<String>(mqtt_announce_topic, "openevse/announce/"+ESPAL.getShortId(), "mqtt_announce_topic", "ma"),

// Ohm Connect Settings
  new ConfigOptDefenition<String>(ohm, "", "ohm", "o"),

// Divert settings
  new ConfigOptDefenition<double>(divert_attack_smoothing_factor, 0.4, "divert_attack_smoothing_factor", "da"),
  new ConfigOptDefenition<double>(divert_decay_smoothing_factor, 0.05, "divert_decay_smoothing_factor", "dd"),
  new ConfigOptDefenition<uint32_t>(divert_min_charge_time, (10 * 60), "divert_min_charge_time", "dt"),

// Flags
  &flagsOpt,

<<<<<<< HEAD
// Virtual Options
  new ConfigOptVirtualBool(flagsOpt, CONFIG_SERVICE_EMONCMS, CONFIG_SERVICE_EMONCMS, "emoncms_enabled", "ee"),
  new ConfigOptVirtualBool(flagsOpt, CONFIG_SERVICE_MQTT, CONFIG_SERVICE_MQTT, "mqtt_enabled", "me"),
  new ConfigOptVirtualBool(flagsOpt, CONFIG_MQTT_ALLOW_ANY_CERT, 0, "mqtt_reject_unauthorized", "mru"),
  new ConfigOptVirtualBool(flagsOpt, CONFIG_SERVICE_OHM, CONFIG_SERVICE_OHM, "ohm_enabled", "oe"),
  new ConfigOptVirtualBool(flagsOpt, CONFIG_SERVICE_SNTP, CONFIG_SERVICE_SNTP, "sntp_enabled", "se"),
  new ConfigOptVirtualBool(flagsOpt, CONFIG_SERVICE_DIVERT, CONFIG_SERVICE_DIVERT, "divert_enabled", "de"),
  new ConfigOptVirtualMqttProtocol(flagsOpt, "mqtt_protocol", "mprt")
};

ConfigJson config(opts, sizeof(opts) / sizeof(opts[0]), EEPROM_SIZE);
=======
#define EEPROM_ESID_SIZE              32
#define EEPROM_EPASS_SIZE             64
#define EEPROM_EMON_API_KEY_SIZE      33
#define EEPROM_EMON_SERVER_SIZE       45
#define EEPROM_EMON_NODE_SIZE         32
#define EEPROM_MQTT_SERVER_V1_SIZE    45
#define EEPROM_MQTT_SERVER_SIZE       96
#define EEPROM_MQTT_TOPIC_SIZE        32
#define EEPROM_MQTT_USER_SIZE         32
#define EEPROM_MQTT_PASS_SIZE         64
#define EEPROM_MQTT_SOLAR_SIZE        30
#define EEPROM_MQTT_GRID_IE_SIZE      30
#define EEPROM_EMON_FINGERPRINT_SIZE  60
#define EEPROM_WWW_USER_SIZE          15
#define EEPROM_WWW_PASS_SIZE          15
#define EEPROM_OHM_KEY_SIZE           10
#define EEPROM_FLAGS_SIZE             4
#define EEPROM_HOSTNAME_SIZE          32
#define EEPROM_MQTT_PORT_SIZE         4
#define EEPROM_SNTP_HOST_SIZE         45
#define EEPROM_TIME_ZONE_SIZE         80
#define EEPROM_TESLA_USER_SIZE        32
#define EEPROM_TESLA_PASS_SIZE        32
#define EEPROM_TESLA_VEHIDX_SIZE      1
#define EEPROM_SIZE                   1024

#define EEPROM_ESID_START             0
#define EEPROM_ESID_END               (EEPROM_ESID_START + EEPROM_ESID_SIZE)
#define EEPROM_EPASS_START            EEPROM_ESID_END
#define EEPROM_EPASS_END              (EEPROM_EPASS_START + EEPROM_EPASS_SIZE)
#define EEPROM_EMON_SERVER_START      EEPROM_EPASS_END + 32 /* EEPROM_EMON_API_KEY used to be stored before this */
#define EEPROM_EMON_SERVER_END        (EEPROM_EMON_SERVER_START + EEPROM_EMON_SERVER_SIZE)
#define EEPROM_EMON_NODE_START        EEPROM_EMON_SERVER_END
#define EEPROM_EMON_NODE_END          (EEPROM_EMON_NODE_START + EEPROM_EMON_NODE_SIZE)
#define EEPROM_MQTT_SERVER_V1_START   EEPROM_EMON_NODE_END
#define EEPROM_MQTT_SERVER_V1_END     (EEPROM_MQTT_SERVER_V1_START + EEPROM_MQTT_SERVER_V1_SIZE)
#define EEPROM_MQTT_TOPIC_START       EEPROM_MQTT_SERVER_V1_END
#define EEPROM_MQTT_TOPIC_END         (EEPROM_MQTT_TOPIC_START + EEPROM_MQTT_TOPIC_SIZE)
#define EEPROM_MQTT_USER_START        EEPROM_MQTT_TOPIC_END
#define EEPROM_MQTT_USER_END          (EEPROM_MQTT_USER_START + EEPROM_MQTT_USER_SIZE)
#define EEPROM_MQTT_PASS_START        EEPROM_MQTT_USER_END
#define EEPROM_MQTT_PASS_END          (EEPROM_MQTT_PASS_START + EEPROM_MQTT_PASS_SIZE)
#define EEPROM_MQTT_SOLAR_START       EEPROM_MQTT_PASS_END
#define EEPROM_MQTT_SOLAR_END         (EEPROM_MQTT_SOLAR_START + EEPROM_MQTT_SOLAR_SIZE)
#define EEPROM_MQTT_GRID_IE_START     EEPROM_MQTT_SOLAR_END
#define EEPROM_MQTT_GRID_IE_END       (EEPROM_MQTT_GRID_IE_START + EEPROM_MQTT_GRID_IE_SIZE)
#define EEPROM_EMON_FINGERPRINT_START EEPROM_MQTT_GRID_IE_END
#define EEPROM_EMON_FINGERPRINT_END   (EEPROM_EMON_FINGERPRINT_START + EEPROM_EMON_FINGERPRINT_SIZE)
#define EEPROM_WWW_USER_START         EEPROM_EMON_FINGERPRINT_END
#define EEPROM_WWW_USER_END           (EEPROM_WWW_USER_START + EEPROM_WWW_USER_SIZE)
#define EEPROM_WWW_PASS_START         EEPROM_WWW_USER_END
#define EEPROM_WWW_PASS_END           (EEPROM_WWW_PASS_START + EEPROM_WWW_PASS_SIZE)
#define EEPROM_OHM_KEY_START          EEPROM_WWW_PASS_END
#define EEPROM_OHM_KEY_END            (EEPROM_OHM_KEY_START + EEPROM_OHM_KEY_SIZE)
#define EEPROM_FLAGS_START            EEPROM_OHM_KEY_END
#define EEPROM_FLAGS_END              (EEPROM_FLAGS_START + EEPROM_FLAGS_SIZE)
#define EEPROM_EMON_API_KEY_START     EEPROM_FLAGS_END
#define EEPROM_EMON_API_KEY_END       (EEPROM_EMON_API_KEY_START + EEPROM_EMON_API_KEY_SIZE)
#define EEPROM_HOSTNAME_START         EEPROM_EMON_API_KEY_END
#define EEPROM_HOSTNAME_END           (EEPROM_HOSTNAME_START + EEPROM_HOSTNAME_SIZE)
#define EEPROM_SNTP_HOST_START        EEPROM_HOSTNAME_END
#define EEPROM_SNTP_HOST_END          (EEPROM_SNTP_HOST_START + EEPROM_SNTP_HOST_SIZE)
#define EEPROM_TIME_ZONE_START        EEPROM_SNTP_HOST_END
#define EEPROM_TIME_ZONE_END          (EEPROM_TIME_ZONE_START + EEPROM_TIME_ZONE_SIZE)
#define EEPROM_MQTT_SERVER_START      EEPROM_TIME_ZONE_END
#define EEPROM_MQTT_SERVER_END        (EEPROM_MQTT_SERVER_START + EEPROM_MQTT_SERVER_SIZE)
#define EEPROM_MQTT_PORT_START        EEPROM_MQTT_SERVER_END
#define EEPROM_MQTT_PORT_END          (EEPROM_MQTT_PORT_START + EEPROM_MQTT_PORT_SIZE)
#define EEPROM_TESLA_USER_START       EEPROM_MQTT_PORT_END
#define EEPROM_TESLA_USER_END         (EEPROM_TESLA_USER_START + EEPROM_TESLA_USER_SIZE)
#define EEPROM_TESLA_PASS_START       EEPROM_TESLA_USER_END
#define EEPROM_TESLA_PASS_END         (EEPROM_TESLA_PASS_START + EEPROM_TESLA_PASS_SIZE)
#define EEPROM_TESLA_VEHIDX_START       EEPROM_TESLA_PASS_END
#define EEPROM_TESLA_VEHIDX_END         (EEPROM_TESLA_VEHIDX_START + EEPROM_TESLA_VEHIDX_SIZE)
#define EEPROM_CONFIG_END             EEPROM_TESLA_VEHIDX_END

#if EEPROM_CONFIG_END > EEPROM_SIZE
#error EEPROM_SIZE too small
#endif

#define CHECKSUM_SEED 128
>>>>>>> 92f4d1d8

// -------------------------------------------------------------------
// Reset EEPROM, wipes all settings
// -------------------------------------------------------------------
void
ResetEEPROM() {
  EEPROM.begin(EEPROM_SIZE);

  //DEBUG.println("Erasing EEPROM");
  for (int i = 0; i < EEPROM_SIZE; ++i) {
    EEPROM.write(i, 0xff);
    //DEBUG.print("#");
  }
  EEPROM.end();
}

// -------------------------------------------------------------------
// Load saved settings from EEPROM
// -------------------------------------------------------------------
void
config_load_settings() 
{
  if(!config.load()) {
    DBUGF("No JSON config found, trying v1 settings");
    config_load_v1_settings();
  }
  config.onChanged(config_changed);
}

void config_changed(String name)
{
  DBUGF("%s changed", name.c_str());

  if(name == "time_zone") {
    config_set_timezone(time_zone);
  } else if(name == "flags") {
    divertmode_update(config_divert_enabled() ? DIVERT_MODE_ECO : DIVERT_MODE_NORMAL);
    if(mqtt_connected() != config_mqtt_enabled()) {
      mqtt_restart();
    }
  } else if(name.startsWith("mqtt_")) {
    mqtt_restart();
  }
}

void config_commit()
{
  config.commit();
}

bool config_deserialize(String& json) {
  return config.deserialize(json.c_str());
}

bool config_deserialize(const char *json)
{
  return config.deserialize(json);
}

bool config_deserialize(DynamicJsonDocument &doc) 
{
  return config.deserialize(doc);
}

bool config_serialize(String& json, bool longNames, bool compactOutput, bool hideSecrets)
{
  return config.serialize(json, longNames, compactOutput, hideSecrets);
}

<<<<<<< HEAD
bool config_serialize(DynamicJsonDocument &doc, bool longNames, bool compactOutput, bool hideSecrets)
{
  return config.serialize(doc, longNames, compactOutput, hideSecrets);
=======
  // Tesla Settings
  {
    String str = "";
    EEPROM_read_string(EEPROM_TESLA_USER_START, EEPROM_TESLA_USER_SIZE,
		       str, "");
    teslaClient.setUser(str.c_str());
    str = "";
    EEPROM_read_string(EEPROM_TESLA_PASS_START, EEPROM_TESLA_PASS_SIZE,
		       str, "");
    teslaClient.setPass(str.c_str());
    uint8_t uvehidx = EEPROM.read(EEPROM_TESLA_VEHIDX_START);
    int vehidx;
    if (uvehidx == ((uint8_t)0xff)) vehidx = -1;
    else vehidx = (int)uvehidx;
    teslaClient.setVehicleIdx(vehidx);
  }

  EEPROM.end();
>>>>>>> 92f4d1d8
}

void config_set(const char *name, uint32_t val) {
  config.set(name, val);
} 
void config_set(const char *name, String val) {
  config.set(name, val);
} 
void config_set(const char *name, bool val) {
  config.set(name, val);
} 
void config_set(const char *name, double val) {
  config.set(name, val);
} 

void config_save_emoncms(bool enable, String server, String node, String apikey,
                    String fingerprint)
{
  uint32_t newflags = flags & ~CONFIG_SERVICE_EMONCMS;
  if(enable) {
    newflags |= CONFIG_SERVICE_EMONCMS;
  }

  config.set("emoncms_server", server);
  config.set("emoncms_node", node);
  config.set("emoncms_apikey", apikey);
  config.set("emoncms_fingerprint", fingerprint);
  config.set("flags", newflags);
  config.commit();
}

void
config_save_mqtt(bool enable, int protocol, String server, uint16_t port, String topic, String user, String pass, String solar, String grid_ie, bool reject_unauthorized)
{
  uint32_t newflags = flags & ~(CONFIG_SERVICE_MQTT | CONFIG_MQTT_PROTOCOL | CONFIG_MQTT_ALLOW_ANY_CERT);
  if(enable) {
    newflags |= CONFIG_SERVICE_MQTT;
  }
  if(!reject_unauthorized) {
    newflags |= CONFIG_MQTT_ALLOW_ANY_CERT;
  }
  newflags |= protocol << 4;  

  config.set("mqtt_server", server);
  config.set("mqtt_port", port);
  config.set("mqtt_topic", topic);
  config.set("mqtt_user", user);
  config.set("mqtt_pass", pass);
  config.set("mqtt_solar", solar);
  config.set("mqtt_grid_ie", grid_ie);
  config.set("flags", newflags);
  config.commit();
}

void
config_save_admin(String user, String pass) {
  config.set("www_username", user);
  config.set("www_password", pass);
  config.commit();
}

void
config_save_sntp(bool sntp_enable, String tz) 
{
  uint32_t newflags = flags & ~CONFIG_SERVICE_SNTP;
  if(sntp_enable) {
    newflags |= CONFIG_SERVICE_SNTP;
  }

  config.set("time_zone", tz);
  config.set("flags", newflags);
  config.commit();

  config_set_timezone(tz);
}

void config_set_timezone(String tz)
{
  const char *set_tz = tz.c_str();
  const char *split_pos = strchr(set_tz, '|');
  if(split_pos) {
    set_tz = split_pos;
  }

  setenv("TZ", set_tz, 1);
  tzset();
}

void
config_save_tesla(bool enable,String user, String pass) {
  EEPROM.begin(EEPROM_SIZE);

  flags = flags & ~CONFIG_SERVICE_TESLA;
  if(enable) {
    flags |= CONFIG_SERVICE_TESLA;
  }

  teslaClient.setUser(user.c_str());
  teslaClient.setPass(pass.c_str());

  EEPROM_write_string(EEPROM_TESLA_USER_START, EEPROM_TESLA_USER_SIZE, user);
  EEPROM_write_string(EEPROM_TESLA_PASS_START, EEPROM_TESLA_PASS_SIZE, pass);

  EEPROM_write_uint24(EEPROM_FLAGS_START, flags);

  EEPROM.end();
}

void
config_save_tesla_vehidx(int vehidx) {
  EEPROM.begin(EEPROM_SIZE);

  EEPROM.write(EEPROM_TESLA_VEHIDX_START,(uint8_t)vehidx);

  EEPROM.end();
}

void
config_save_advanced(String hostname, String sntp_host) {
  config.set("esp_hostname", hostname);
  config.set("sntp_hostname", sntp_host);
  config.commit();
}

void
config_save_wifi(String qsid, String qpass)
{
  config.set("esid", qsid);
  config.set("epass", qpass);
  config.commit();
}

void
config_save_ohm(bool enable, String qohm)
{
  uint32_t newflags = flags & ~CONFIG_SERVICE_OHM;
  if(enable) {
    newflags |= CONFIG_SERVICE_OHM;
  }

  config.set("ohm", qohm);
  config.set("flags", newflags);
  config.commit();
}

void
config_save_flags(uint32_t newFlags) {
  config.set("flags", newFlags);
  config.commit();
}

void
config_reset() {
  ResetEEPROM();
  config.reset();
}<|MERGE_RESOLUTION|>--- conflicted
+++ resolved
@@ -1,13 +1,9 @@
 #include "emonesp.h"
 #include "app_config.h"
-<<<<<<< HEAD
 #include "espal.h"
 #include "divert.h"
 #include "mqtt.h"
-=======
-#include "hal.h"
 #include "tesla_client.h"
->>>>>>> 92f4d1d8
 
 #include <Arduino.h>
 #include <EEPROM.h>             // Save config settings
@@ -59,6 +55,11 @@
 double divert_decay_smoothing_factor;
 uint32_t divert_min_charge_time;
 
+// Tesla Client settings
+String tesla_username;
+String tesla_password;
+int tesla_vehidx;
+
 String esp_hostname_default = "openevse-"+ESPAL.getShortId();
 
 void config_changed(String name);
@@ -155,104 +156,26 @@
   new ConfigOptDefenition<double>(divert_decay_smoothing_factor, 0.05, "divert_decay_smoothing_factor", "dd"),
   new ConfigOptDefenition<uint32_t>(divert_min_charge_time, (10 * 60), "divert_min_charge_time", "dt"),
 
+// Tesla client settings
+  new ConfigOptDefenition<String>(tesla_username, "", "tesla_username", "tu"),
+  new ConfigOptSecret(tesla_password, "", "tesla_password", "tp"),
+  new ConfigOptDefenition<int>(tesla_vehidx, -1, "tesla_vehidx", "ti"),
+
 // Flags
   &flagsOpt,
 
-<<<<<<< HEAD
 // Virtual Options
   new ConfigOptVirtualBool(flagsOpt, CONFIG_SERVICE_EMONCMS, CONFIG_SERVICE_EMONCMS, "emoncms_enabled", "ee"),
   new ConfigOptVirtualBool(flagsOpt, CONFIG_SERVICE_MQTT, CONFIG_SERVICE_MQTT, "mqtt_enabled", "me"),
   new ConfigOptVirtualBool(flagsOpt, CONFIG_MQTT_ALLOW_ANY_CERT, 0, "mqtt_reject_unauthorized", "mru"),
   new ConfigOptVirtualBool(flagsOpt, CONFIG_SERVICE_OHM, CONFIG_SERVICE_OHM, "ohm_enabled", "oe"),
   new ConfigOptVirtualBool(flagsOpt, CONFIG_SERVICE_SNTP, CONFIG_SERVICE_SNTP, "sntp_enabled", "se"),
+  new ConfigOptVirtualBool(flagsOpt,CONFIG_SERVICE_TESLA,CONFIG_SERVICE_TESLA, "tesla_enabled", "te"),
   new ConfigOptVirtualBool(flagsOpt, CONFIG_SERVICE_DIVERT, CONFIG_SERVICE_DIVERT, "divert_enabled", "de"),
   new ConfigOptVirtualMqttProtocol(flagsOpt, "mqtt_protocol", "mprt")
 };
 
 ConfigJson config(opts, sizeof(opts) / sizeof(opts[0]), EEPROM_SIZE);
-=======
-#define EEPROM_ESID_SIZE              32
-#define EEPROM_EPASS_SIZE             64
-#define EEPROM_EMON_API_KEY_SIZE      33
-#define EEPROM_EMON_SERVER_SIZE       45
-#define EEPROM_EMON_NODE_SIZE         32
-#define EEPROM_MQTT_SERVER_V1_SIZE    45
-#define EEPROM_MQTT_SERVER_SIZE       96
-#define EEPROM_MQTT_TOPIC_SIZE        32
-#define EEPROM_MQTT_USER_SIZE         32
-#define EEPROM_MQTT_PASS_SIZE         64
-#define EEPROM_MQTT_SOLAR_SIZE        30
-#define EEPROM_MQTT_GRID_IE_SIZE      30
-#define EEPROM_EMON_FINGERPRINT_SIZE  60
-#define EEPROM_WWW_USER_SIZE          15
-#define EEPROM_WWW_PASS_SIZE          15
-#define EEPROM_OHM_KEY_SIZE           10
-#define EEPROM_FLAGS_SIZE             4
-#define EEPROM_HOSTNAME_SIZE          32
-#define EEPROM_MQTT_PORT_SIZE         4
-#define EEPROM_SNTP_HOST_SIZE         45
-#define EEPROM_TIME_ZONE_SIZE         80
-#define EEPROM_TESLA_USER_SIZE        32
-#define EEPROM_TESLA_PASS_SIZE        32
-#define EEPROM_TESLA_VEHIDX_SIZE      1
-#define EEPROM_SIZE                   1024
-
-#define EEPROM_ESID_START             0
-#define EEPROM_ESID_END               (EEPROM_ESID_START + EEPROM_ESID_SIZE)
-#define EEPROM_EPASS_START            EEPROM_ESID_END
-#define EEPROM_EPASS_END              (EEPROM_EPASS_START + EEPROM_EPASS_SIZE)
-#define EEPROM_EMON_SERVER_START      EEPROM_EPASS_END + 32 /* EEPROM_EMON_API_KEY used to be stored before this */
-#define EEPROM_EMON_SERVER_END        (EEPROM_EMON_SERVER_START + EEPROM_EMON_SERVER_SIZE)
-#define EEPROM_EMON_NODE_START        EEPROM_EMON_SERVER_END
-#define EEPROM_EMON_NODE_END          (EEPROM_EMON_NODE_START + EEPROM_EMON_NODE_SIZE)
-#define EEPROM_MQTT_SERVER_V1_START   EEPROM_EMON_NODE_END
-#define EEPROM_MQTT_SERVER_V1_END     (EEPROM_MQTT_SERVER_V1_START + EEPROM_MQTT_SERVER_V1_SIZE)
-#define EEPROM_MQTT_TOPIC_START       EEPROM_MQTT_SERVER_V1_END
-#define EEPROM_MQTT_TOPIC_END         (EEPROM_MQTT_TOPIC_START + EEPROM_MQTT_TOPIC_SIZE)
-#define EEPROM_MQTT_USER_START        EEPROM_MQTT_TOPIC_END
-#define EEPROM_MQTT_USER_END          (EEPROM_MQTT_USER_START + EEPROM_MQTT_USER_SIZE)
-#define EEPROM_MQTT_PASS_START        EEPROM_MQTT_USER_END
-#define EEPROM_MQTT_PASS_END          (EEPROM_MQTT_PASS_START + EEPROM_MQTT_PASS_SIZE)
-#define EEPROM_MQTT_SOLAR_START       EEPROM_MQTT_PASS_END
-#define EEPROM_MQTT_SOLAR_END         (EEPROM_MQTT_SOLAR_START + EEPROM_MQTT_SOLAR_SIZE)
-#define EEPROM_MQTT_GRID_IE_START     EEPROM_MQTT_SOLAR_END
-#define EEPROM_MQTT_GRID_IE_END       (EEPROM_MQTT_GRID_IE_START + EEPROM_MQTT_GRID_IE_SIZE)
-#define EEPROM_EMON_FINGERPRINT_START EEPROM_MQTT_GRID_IE_END
-#define EEPROM_EMON_FINGERPRINT_END   (EEPROM_EMON_FINGERPRINT_START + EEPROM_EMON_FINGERPRINT_SIZE)
-#define EEPROM_WWW_USER_START         EEPROM_EMON_FINGERPRINT_END
-#define EEPROM_WWW_USER_END           (EEPROM_WWW_USER_START + EEPROM_WWW_USER_SIZE)
-#define EEPROM_WWW_PASS_START         EEPROM_WWW_USER_END
-#define EEPROM_WWW_PASS_END           (EEPROM_WWW_PASS_START + EEPROM_WWW_PASS_SIZE)
-#define EEPROM_OHM_KEY_START          EEPROM_WWW_PASS_END
-#define EEPROM_OHM_KEY_END            (EEPROM_OHM_KEY_START + EEPROM_OHM_KEY_SIZE)
-#define EEPROM_FLAGS_START            EEPROM_OHM_KEY_END
-#define EEPROM_FLAGS_END              (EEPROM_FLAGS_START + EEPROM_FLAGS_SIZE)
-#define EEPROM_EMON_API_KEY_START     EEPROM_FLAGS_END
-#define EEPROM_EMON_API_KEY_END       (EEPROM_EMON_API_KEY_START + EEPROM_EMON_API_KEY_SIZE)
-#define EEPROM_HOSTNAME_START         EEPROM_EMON_API_KEY_END
-#define EEPROM_HOSTNAME_END           (EEPROM_HOSTNAME_START + EEPROM_HOSTNAME_SIZE)
-#define EEPROM_SNTP_HOST_START        EEPROM_HOSTNAME_END
-#define EEPROM_SNTP_HOST_END          (EEPROM_SNTP_HOST_START + EEPROM_SNTP_HOST_SIZE)
-#define EEPROM_TIME_ZONE_START        EEPROM_SNTP_HOST_END
-#define EEPROM_TIME_ZONE_END          (EEPROM_TIME_ZONE_START + EEPROM_TIME_ZONE_SIZE)
-#define EEPROM_MQTT_SERVER_START      EEPROM_TIME_ZONE_END
-#define EEPROM_MQTT_SERVER_END        (EEPROM_MQTT_SERVER_START + EEPROM_MQTT_SERVER_SIZE)
-#define EEPROM_MQTT_PORT_START        EEPROM_MQTT_SERVER_END
-#define EEPROM_MQTT_PORT_END          (EEPROM_MQTT_PORT_START + EEPROM_MQTT_PORT_SIZE)
-#define EEPROM_TESLA_USER_START       EEPROM_MQTT_PORT_END
-#define EEPROM_TESLA_USER_END         (EEPROM_TESLA_USER_START + EEPROM_TESLA_USER_SIZE)
-#define EEPROM_TESLA_PASS_START       EEPROM_TESLA_USER_END
-#define EEPROM_TESLA_PASS_END         (EEPROM_TESLA_PASS_START + EEPROM_TESLA_PASS_SIZE)
-#define EEPROM_TESLA_VEHIDX_START       EEPROM_TESLA_PASS_END
-#define EEPROM_TESLA_VEHIDX_END         (EEPROM_TESLA_VEHIDX_START + EEPROM_TESLA_VEHIDX_SIZE)
-#define EEPROM_CONFIG_END             EEPROM_TESLA_VEHIDX_END
-
-#if EEPROM_CONFIG_END > EEPROM_SIZE
-#error EEPROM_SIZE too small
-#endif
-
-#define CHECKSUM_SEED 128
->>>>>>> 92f4d1d8
 
 // -------------------------------------------------------------------
 // Reset EEPROM, wipes all settings
@@ -279,6 +202,7 @@
     DBUGF("No JSON config found, trying v1 settings");
     config_load_v1_settings();
   }
+
   config.onChanged(config_changed);
 }
 
@@ -295,6 +219,12 @@
     }
   } else if(name.startsWith("mqtt_")) {
     mqtt_restart();
+  } else if(name == "tesla_username") {
+    teslaClient.setUser(tesla_username.c_str());
+  } else if(name == "tesla_password") {
+    teslaClient.setPass(tesla_password.c_str());
+  } else if(name == "tesla_vehidx") {
+    teslaClient.setVehicleIdx(tesla_vehidx);
   }
 }
 
@@ -322,30 +252,9 @@
   return config.serialize(json, longNames, compactOutput, hideSecrets);
 }
 
-<<<<<<< HEAD
 bool config_serialize(DynamicJsonDocument &doc, bool longNames, bool compactOutput, bool hideSecrets)
 {
   return config.serialize(doc, longNames, compactOutput, hideSecrets);
-=======
-  // Tesla Settings
-  {
-    String str = "";
-    EEPROM_read_string(EEPROM_TESLA_USER_START, EEPROM_TESLA_USER_SIZE,
-		       str, "");
-    teslaClient.setUser(str.c_str());
-    str = "";
-    EEPROM_read_string(EEPROM_TESLA_PASS_START, EEPROM_TESLA_PASS_SIZE,
-		       str, "");
-    teslaClient.setPass(str.c_str());
-    uint8_t uvehidx = EEPROM.read(EEPROM_TESLA_VEHIDX_START);
-    int vehidx;
-    if (uvehidx == ((uint8_t)0xff)) vehidx = -1;
-    else vehidx = (int)uvehidx;
-    teslaClient.setVehicleIdx(vehidx);
-  }
-
-  EEPROM.end();
->>>>>>> 92f4d1d8
 }
 
 void config_set(const char *name, uint32_t val) {
@@ -435,35 +344,6 @@
 }
 
 void
-config_save_tesla(bool enable,String user, String pass) {
-  EEPROM.begin(EEPROM_SIZE);
-
-  flags = flags & ~CONFIG_SERVICE_TESLA;
-  if(enable) {
-    flags |= CONFIG_SERVICE_TESLA;
-  }
-
-  teslaClient.setUser(user.c_str());
-  teslaClient.setPass(pass.c_str());
-
-  EEPROM_write_string(EEPROM_TESLA_USER_START, EEPROM_TESLA_USER_SIZE, user);
-  EEPROM_write_string(EEPROM_TESLA_PASS_START, EEPROM_TESLA_PASS_SIZE, pass);
-
-  EEPROM_write_uint24(EEPROM_FLAGS_START, flags);
-
-  EEPROM.end();
-}
-
-void
-config_save_tesla_vehidx(int vehidx) {
-  EEPROM.begin(EEPROM_SIZE);
-
-  EEPROM.write(EEPROM_TESLA_VEHIDX_START,(uint8_t)vehidx);
-
-  EEPROM.end();
-}
-
-void
 config_save_advanced(String hostname, String sntp_host) {
   config.set("esp_hostname", hostname);
   config.set("sntp_hostname", sntp_host);
