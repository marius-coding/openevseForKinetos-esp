--- conflicted
+++ resolved
@@ -159,13 +159,6 @@
 	// todo get saved default limit
 	DBUGLN("Starting Limit task");
 	this -> _evse = &evse;
-<<<<<<< HEAD
-	MicroTask.startTask(this);
-  onSessionComplete(&_sessionCompleteListener);
-	StaticJsonDocument<16> doc;
-	doc["limit_version"] = _version;
-	event_send(doc);
-=======
 	// retrieve default limit from config
 	LimitProperties limitprops;
 	LimitType limittype;
@@ -176,7 +169,6 @@
     limit.set(limitprops);
 	MicroTask.startTask(this);
  	onSessionComplete(&_sessionCompleteListener);
->>>>>>> bc9f6fbb
 };
 
 unsigned long Limit::loop(MicroTasks::WakeReason reason) {
@@ -288,12 +280,8 @@
 
 bool Limit::set(LimitProperties props) {
 	_limit_properties = props;
-<<<<<<< HEAD
-	StaticJsonDocument<16> doc;
-=======
 	StaticJsonDocument<32> doc;
 	doc["limit"] = hasLimit();
->>>>>>> bc9f6fbb
 	doc["limit_version"] = ++_version;
 	event_send(doc);
 	return true;
@@ -305,12 +293,8 @@
 
 bool Limit::clear() {
 	_limit_properties.init();
-<<<<<<< HEAD
-	StaticJsonDocument<16> doc;
-=======
 	StaticJsonDocument<32> doc;
 	doc["limit"] = false;
->>>>>>> bc9f6fbb
 	doc["limit_version"] = ++_version;
 	event_send(doc);
 	return true;
@@ -327,21 +311,7 @@
 			_evse->release(EvseClient_OpenEVSE_Limit);
 		}
     if (_limit_properties.getAutoRelease()){
-<<<<<<< HEAD
-      _limit_properties.init();
-      ++_version;
-      StaticJsonDocument<16> doc;
-	    doc["limit_version"] = ++_version;
-	    event_send(doc);
-    }
-  }
-
-LimitProperties Limit::getLimitProperties() {
-	return _limit_properties;
-};
-=======
       clear();
     }
   }
-  
->>>>>>> bc9f6fbb
+  