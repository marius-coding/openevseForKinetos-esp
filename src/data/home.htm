--- conflicted
+++ resolved
@@ -219,13 +219,8 @@
             </p>
             <p data-bind="visible: config.mqtt_enabled">
               <b>Grid (+I/-E) topic:</b><br>
-<<<<<<< HEAD
-            <input data-bind="textInput: config.mqtt_grid_ie" type="text" value="emon/emonpi/power1"><br>
+              <input data-bind="textInput: config.mqtt_grid_ie" type="text" autocapitalize="none" value="emon/emonpi/power1"><br>
             <span class="small-text">Grid: positive Import / negative Export </span>
-=======
-              <input data-bind="textInput: config.mqtt_grid_ie" type="text" autocapitalize="none" value="emon/emonpi/power1"><br>
-              <span class="small-text">Grid: positive Import / negative Export </span>
->>>>>>> 5f487e42
             </p>
             <p data-bind="visible: config.mqtt_enabled">
               <span class="small-text"><i>Fields are pre-populated with <a href="https://guide.openenergymonitor.org/applications/solar-pv/">emonPi solar PV defaults</a>.</i></span></p>
