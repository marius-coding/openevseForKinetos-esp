/* global $, ko, OpenEVSE */

(function() {
  "use strict";

// Configure the endpoint to use, for dev you can change to point at a remote ESP
// and run the HTML/JS from file, no need to upload to the ESP to test

var baseHost = window.location.hostname;
//var baseHost = "openevse.local";
//var baseHost = "192.168.4.1";
//var baseHost = "172.16.0.70";

function BaseViewModel(defaults, remoteUrl, mappings = {}) {
  var self = this;
  self.remoteUrl = remoteUrl;

  // Observable properties
  ko.mapping.fromJS(defaults, mappings, self);
  self.fetching = ko.observable(false);
}

BaseViewModel.prototype.update = function (after = function () { }) {
  var self = this;
  self.fetching(true);
  $.get(self.remoteUrl(), function (data) {
    ko.mapping.fromJS(data, self);
  }, "json").always(function () {
    self.fetching(false);
    after();
  });
};

function StatusViewModel(baseEndpoint) {
  var self = this;
  var endpoint = ko.pureComputed(function () { return baseEndpoint() + "/status"; });

  BaseViewModel.call(self, {
    "mode": "ERR",
    "srssi": "",
    "ipaddress": "",
    "packets_sent": "",
    "packets_success": "",
    "emoncms_connected": "",
    "mqtt_connected": "",
    "ohm_hour": "",
    "free_heap": ""
  }, endpoint);

  // Some devired values
  self.isWifiClient = ko.pureComputed(function () {
    return ("STA" === self.mode()) || ("STA+AP" === self.mode());
  });
  self.isWifiAccessPoint = ko.pureComputed(function () {
    return ("AP" === self.mode()) || ("STA+AP" === self.mode());
  });
  self.fullMode = ko.pureComputed(function () {
    switch (self.mode()) {
      case "AP":
        return "Access Point (AP)";
      case "STA":
        return "Client (STA)";
      case "STA+AP":
        return "Client + Access Point (STA+AP)";
    }

    return "Unknown (" + self.mode() + ")";
  });
}
StatusViewModel.prototype = Object.create(BaseViewModel.prototype);
StatusViewModel.prototype.constructor = StatusViewModel;

function WiFiScanResultViewModel(data)
{
    var self = this;
    ko.mapping.fromJS(data, {}, self);
}

function WiFiScanViewModel(baseEndpoint)
{
  var self = this;
  var endpoint = ko.pureComputed(function () { return baseEndpoint() + "/scan"; });

  self.results = ko.mapping.fromJS([], {
    key: function(data) {
      return ko.utils.unwrapObservable(data.bssid);
    },
    create: function (options) {
      return new WiFiScanResultViewModel(options.data);
    }
  });

  // Observable properties
  self.fetching = ko.observable(false);

  self.update = function (after = function () { }) {
    self.fetching(true);
    $.get(endpoint(), function (data) {
      ko.mapping.fromJS(data, self.results);
      self.results.sort(function (left, right) {
        if(left.ssid() === right.ssid()) {
          return left.rssi() < right.rssi() ? 1 : -1;
        }
        return left.ssid() < right.ssid() ? -1 : 1;
      });
    }, "json").always(function () {
      self.fetching(false);
      after();
    });
  };
}

function ConfigViewModel(baseEndpoint) {
  var endpoint = ko.pureComputed(function () { return baseEndpoint() + "/config"; });
  BaseViewModel.call(this, {
    "ssid": "",
    "pass": "",
    "emoncms_server": "data.openevse.com/emoncms",
    "emoncms_apikey": "",
    "emoncms_node": "",
    "emoncms_fingerprint": "",
    "emoncms_enabled": 0,
    "mqtt_server": "",
    "mqtt_topic": "",
    "mqtt_user": "",
    "mqtt_pass": "",
    "mqtt_solar": "",
    "mqtt_grid_ie": "",
    "mqtt_enabled": 0,
    "ohm_enabled": 0,
    "ohmkey": "",
    "www_username": "",
    "www_password": "",
    "firmware": "-",
    "protocol": "-",
    "espflash": 0,
    "diodet": 0,
    "gfcit": 0,
    "groundt": 0,
    "relayt": 0,
    "ventt": 0,
    "tempt": 0,
    "scale": 1,
    "offset": 0,
    "gfcicount": 0,
    "nogndcount": 0,
    "stuckcount": 0,
    "version": "0.0.0",
    "divertmode": 0
  }, endpoint);
}
ConfigViewModel.prototype = Object.create(BaseViewModel.prototype);
ConfigViewModel.prototype.constructor = ConfigViewModel;

function RapiViewModel(baseEndpoint) {
  var self = this;

  self.baseEndpoint = baseEndpoint;
  var endpoint = ko.pureComputed(function () { return baseEndpoint() + "/rapiupdate"; });

  BaseViewModel.call(this, {
<<<<<<< HEAD
    "comm_sent": "0",
    "comm_success": "0",
    "amp": "0",
    "pilot": "0",
    "temp1": "0",
    "temp2": "0",
    "temp3": "0",
    "state": -1,
    "elapsed": -1,
    "wattsec": "0",
    "watthour": "0"
=======
    "comm_sent": 0,
    "comm_success": 0,
    "amp": 0,
    "pilot": 0,
    "temp1": 0,
    "temp2": 0,
    "temp3": 0,
    "state": 0,
    "wattsec": 0,
    "watthour": 0
>>>>>>> 04b97cfd
  }, endpoint);

  this.rapiSend = ko.observable(false);
  this.cmd = ko.observable("");
  this.ret = ko.observable("");

  this.estate = ko.pureComputed(function () {
    var estate;
    switch (self.state()) {
      case 0:
        estate = "Starting";
        break;
      case 1:
        estate = "Not Connected";
        break;
      case 2:
        estate = "EV Connected";
        break;
      case 3:
        estate = "Charging";
        break;
      case 4:
        estate = "Vent Required";
        break;
      case 5:
        estate = "Diode Check Failed";
        break;
      case 6:
        estate = "GFCI Fault";
        break;
      case 7:
        estate = "No Earth Ground";
        break;
      case 8:
        estate = "Stuck Relay";
        break;
      case 9:
        estate = "GFCI Self Test Failed";
        break;
      case 10:
        estate = "Over Temperature";
        break;
      case 254:
        estate = "Waiting";
        break;
      case 255:
        estate = "Disabled";
        break;
      default:
        estate = "Invalid";
        break;
    }
    return estate;
  });
}
RapiViewModel.prototype = Object.create(BaseViewModel.prototype);
RapiViewModel.prototype.constructor = RapiViewModel;
RapiViewModel.prototype.send = function() {
  var self = this;
  self.rapiSend(true);
  $.get(self.baseEndpoint() + "/r?json=1&rapi="+encodeURI(self.cmd()), function (data) {
    self.ret(">"+data.ret);
    self.cmd(data.cmd);
  }, "json").always(function () {
    self.rapiSend(false);
  });
};

function TimeViewModel(openevse)
{
  var self = this;

  function addZero(val) {
    return (val < 10 ? "0" : "") + val;
  }
  function startTimeUpdate() {
    timeUpdateTimeout = setInterval(function () {
      if(self.automaticTime()) {
        self.nowTimedate(new Date(self.evseTimedate().getTime() + ((new Date()) - self.localTimedate())));
      }
      if(openevse.isCharging()) {
        self.elapsedNow(new Date((openevse.rapi.elapsed() * 1000) + ((new Date()) - self.elapsedLocal())));
      }
    }, 1000);
  }
  function stopTimeUpdate() {
    if(null !== timeUpdateTimeout) {
      clearInterval(timeUpdateTimeout);
      timeUpdateTimeout = null;
    }
  }

  self.evseTimedate = ko.observable(new Date());
  self.localTimedate = ko.observable(new Date());
  self.nowTimedate = ko.observable(null);

  self.elapsedNow = ko.observable(new Date(0));
  self.elapsedLocal = ko.observable(new Date());

  self.date = ko.pureComputed({
    read: function () {
      if(null === self.nowTimedate()) {
        return "";
      }

      return self.nowTimedate().toISOString().split("T")[0];
    },
    write: function (val) {
      self.evseTimedate(new Date(val));
      self.localTimedate(new Date());
    }});
  self.time = ko.pureComputed({
    read: function () {
      if(null === self.nowTimedate()) {
        return "--:--:--";
      }
      var dt = self.nowTimedate();
      return addZero(dt.getHours())+":"+addZero(dt.getMinutes())+":"+addZero(dt.getSeconds());
    },
    write: function (val) {
      var parts = val.split(":");
      var date = self.evseTimedate();
      date.setHours(parseInt(parts[0]));
      date.setMinutes(parseInt(parts[1]));
      self.evseTimedate(date);
      self.localTimedate(new Date());
    }});
  self.elapsed = ko.pureComputed(function () {
    if(null === self.nowTimedate()) {
      return "0:00:00";
    }
    var dt = self.elapsedNow();
    return addZero(dt.getHours())+":"+addZero(dt.getMinutes())+":"+addZero(dt.getSeconds());
  });

  openevse.rapi.elapsed.subscribe(function (val) {
      self.elapsedNow(new Date(val * 1000));
      self.elapsedLocal(new Date());
  });

  var timeUpdateTimeout = null;
  self.automaticTime = ko.observable(true);
  self.setTime = function () {
    var newTime = self.automaticTime() ? new Date() : self.evseTimedate();
    // IMPROVE: set a few times and work out an average transmission delay, PID loop?
    openevse.openevse.time(self.timeUpdate, newTime);
  };

  self.timeUpdate = function (date) {
    stopTimeUpdate();
    self.evseTimedate(date);
    self.nowTimedate(date);
    self.localTimedate(new Date());
    startTimeUpdate();
  };
}

function OpenEvseViewModel(baseEndpoint, rapiViewModel) {
  var self = this;
  var endpoint = ko.pureComputed(function () { return baseEndpoint() + "/r"; });
  self.openevse = new OpenEVSE(endpoint());
  endpoint.subscribe(function (end) {
    self.openevse.setEndpoint(end);
  });
  self.rapi = rapiViewModel;
  self.time = new TimeViewModel(self);

  // Option lists
  self.serviceLevels = [
    { name: "Auto", value: 0 },
    { name: "1", value: 1 },
    { name: "2", value: 2 }];
  self.currentLevels = ko.observableArray([]);
  self.timeLimits = [
    { name: "off", value: 0 },
    { name: "15 min", value: 15 },
    { name: "30 min", value: 30 },
    { name: "45 min", value: 45 },
    { name: "1 hour", value: 60 },
    { name: "1.5 hours", value: 1.5 * 60 },
    { name: "2 hours", value: 2 * 60 },
    { name: "2.5 hours", value: 2.5 * 60 },
    { name: "3 hours", value: 3 * 60 },
    { name: "4 hours", value: 4 * 60 },
    { name: "5 hours", value: 5 * 60 },
    { name: "6 hours", value: 6 * 60 },
    { name: "7 hours", value: 7 * 60 },
    { name: "8 hours", value: 8 * 60 }];

  self.serviceLevel = ko.observable(-1);
  self.actualServiceLevel = ko.observable(-1);
  self.minCurrentLevel = ko.observable(-1);
  self.maxCurrentLevel = ko.observable(-1);
  self.currentCapacity = ko.observable(-1);
  self.timeLimit = ko.observable(-1);
  self.chargeLimit = ko.observable(-1);
  self.delayTimerEnabled = ko.observable(false);
  self.delayTimerStart = ko.observable("--:--");
  self.delayTimerStop = ko.observable("--:--");

  // Saftey tests
  self.gfiSelfTestEnabled = ko.observable(false);
  self.groundCheckEnabled = ko.observable(false);
  self.stuckRelayEnabled = ko.observable(false);
  self.tempCheckEnabled = ko.observable(false);
  self.diodeCheckEnabled = ko.observable(false);
  self.ventRequiredEnabled = ko.observable(false);
  self.allTestsEnabled = ko.pureComputed(function () {
    return self.gfiSelfTestEnabled() &&
           self.groundCheckEnabled() &&
           self.stuckRelayEnabled() &&
           self.tempCheckEnabled() &&
           self.diodeCheckEnabled() &&
           self.ventRequiredEnabled();
   });

  // Derived states
  self.isConnected = ko.pureComputed(function () {
    return [2, 3].indexOf(self.rapi.state()) !== -1;
  });

  self.isReady = ko.pureComputed(function () {
    return [0, 1].indexOf(self.rapi.state()) !== -1;
  });

  self.isCharging = ko.pureComputed(function () {
    return 3 === self.rapi.state();
  });

  self.isError = ko.pureComputed(function () {
    return [4, 5, 6, 7, 8, 9, 10].indexOf(self.rapi.state()) !== -1;
  });

  self.isEnabled = ko.pureComputed(function () {
    return [0, 1, 2, 3].indexOf(self.rapi.state()) !== -1;
  });

  self.isSleeping = ko.pureComputed(function () {
    return 254 === self.rapi.state();
  });

  self.isDisabled = ko.pureComputed(function () {
    return 255 === self.rapi.state();
  });

  // helper to select an appropriate value for time limit
  self.selectTimeLimit = function(limit)
  {
    if(self.timeLimit() === limit) {
      return;
    }

    for(var i = 0; i < self.timeLimits.length; i++) {
      var time = self.timeLimits[i];
      if(time.value >= limit) {
        self.timeLimit(time.value);
        break;
      }
    }
  };

  // List of items to update on calling update(). The list will be processed one item at
  // a time.
  var updateList = [
    function () { return self.openevse.time(self.time.timeUpdate); },
    function () { return self.openevse.service_level(function (level, actual) {
      self.serviceLevel(level);
      self.actualServiceLevel(actual);
    }); },
    function () { return self.updateCurrentCapacity(); },
    function () { return self.openevse.current_capacity(function (capacity) {
      self.currentCapacity(capacity);
    }); },
    function () { return self.openevse.time_limit(function (limit) {
      self.selectTimeLimit(limit);
    }); },
    function () { return self.openevse.charge_limit(function (limit) {
      self.chargeLimit(limit);
    }); },
    function () { return self.openevse.gfi_self_test(function (enabled) {
      self.gfiSelfTestEnabled(enabled);
    }); },
    function () { return self.openevse.ground_check(function (enabled) {
      self.groundCheckEnabled(enabled);
    }); },
    function () { return self.openevse.stuck_relay_check(function (enabled) {
      self.stuckRelayEnabled(enabled);
    }); },
    function () { return self.openevse.temp_check(function (enabled) {
      self.tempCheckEnabled(enabled);
    }); },
    function () { return self.openevse.diode_check(function (enabled) {
      self.diodeCheckEnabled(enabled);
    }); },
    function () { return self.openevse.vent_required(function (enabled) {
      self.ventRequiredEnabled(enabled);
    }); }
  ];
  var updateCount = -1;

  self.updateCurrentCapacity = function () {
    return self.openevse.current_capacity_range(function (min, max) {
      self.minCurrentLevel(min);
      self.maxCurrentLevel(max);
      var capacity = self.currentCapacity();
      self.currentLevels.removeAll();
      for(var i = self.minCurrentLevel(); i <= self.maxCurrentLevel(); i++) {
        self.currentLevels.push({name: i+" A", value: i});
      }
      self.currentCapacity(capacity);
    });
  };

  self.updatingServiceLevel = ko.observable(false);
  self.savedServiceLevel = ko.observable(false);
  self.updatingCurrentCapacity = ko.observable(false);
  self.savedCurrentCapacity = ko.observable(false);
  self.updatingTimeLimit = ko.observable(false);
  self.savedTimeLimit = ko.observable(false);
  self.updatingChargeLimit = ko.observable(false);
  self.savedChargeLimit = ko.observable(false);
  self.updatingDelayTimer = ko.observable(false);
  self.savedDelayTimer = ko.observable(false);
  self.updatingStatus = ko.observable(false);
  self.savedStatus = ko.observable(false);
  self.updatingGfiSelfTestEnabled = ko.observable(false);
  self.savedGfiSelfTestEnabled = ko.observable(false);
  self.updatingGroundCheckEnabled = ko.observable(false);
  self.savedGroundCheckEnabled = ko.observable(false);
  self.updatingStuckRelayEnabled = ko.observable(false);
  self.savedStuckRelayEnabled = ko.observable(false);
  self.updatingTempCheckEnabled = ko.observable(false);
  self.savedTempCheckEnabled = ko.observable(false);
  self.updatingDiodeCheckEnabled = ko.observable(false);
  self.savedDiodeCheckEnabled = ko.observable(false);
  self.updatingVentRequiredEnabled = ko.observable(false);
  self.savedVentRequiredEnabled = ko.observable(false);

  self.setForTime = function (flag, time) {
    flag(true);
    setTimeout(function () { flag(false); }, time);
  };

  var subscribed = false;
  self.subscribe = function ()
  {
    if(subscribed) {
      return;
    }

    // Updates to the service level
    self.serviceLevel.subscribe(function (val) {
      self.updatingServiceLevel(true);
      self.openevse.service_level(function (level, actual) {
        self.setForTime(self.savedServiceLevel, 2000);
        self.actualServiceLevel(actual);
        self.updateCurrentCapacity().always(function () {
        });
      }, val).always(function() {
        self.updatingServiceLevel(false);
      });
    });

    // Updates to the current capacity
    self.currentCapacity.subscribe(function (val) {
      if(true === self.updatingServiceLevel()) {
        return;
      }
      self.updatingCurrentCapacity(true);
      self.openevse.current_capacity(function (capacity) {
        self.setForTime(self.savedCurrentCapacity, 2000);
        if(val !== capacity) {
          self.currentCapacity(capacity);
        }
      }, val).always(function() {
        self.updatingCurrentCapacity(false);
      });
    });

    // Updates to the time limit
    self.timeLimit.subscribe(function (val) {
      self.updatingTimeLimit(true);
      self.openevse.time_limit(function (limit) {
        self.setForTime(self.savedTimeLimit, 2000);
        if(val !== limit) {
          self.selectTimeLimit(limit);
        }
      }, val).always(function() {
        self.updatingTimeLimit(false);
      });
    });

    // Updates to the charge limit
    self.chargeLimit.subscribe(function (val) {
      self.updatingChargeLimit(true);
      self.openevse.charge_limit(function (limit) {
        self.setForTime(self.savedChargeLimit, 2000);
        if(val !== limit) {
          self.chargeLimit(limit);
        }
      }, val).always(function() {
        self.updatingChargeLimit(false);
      });
    });

    // Updates to the GFI self test
    self.gfiSelfTestEnabled.subscribe(function (val) {
      self.updatingGfiSelfTestEnabled(true);
      self.openevse.gfi_self_test(function (enabled) {
        self.setForTime(self.savedGfiSelfTestEnabled, 2000);
        if(val !== enabled) {
          self.gfiSelfTestEnabled(enabled);
        }
      }, val).always(function() {
        self.updatingGfiSelfTestEnabled(false);
      });
    });

    // Updates to the ground check
    self.groundCheckEnabled.subscribe(function (val) {
      self.updatingGroundCheckEnabled(true);
      self.openevse.ground_check(function (enabled) {
        self.setForTime(self.savedGroundCheckEnabled, 2000);
        if(val !== enabled) {
          self.groundCheckEnabled(enabled);
        }
      }, val).always(function() {
        self.updatingGroundCheckEnabled(false);
      });
    });

    // Updates to the stuck relay check
    self.stuckRelayEnabled.subscribe(function (val) {
      self.updatingStuckRelayEnabled(true);
      self.savedStuckRelayEnabled(false);
      self.openevse.stuck_relay_check(function (enabled) {
        self.savedStuckRelayEnabled(true);
        setTimeout(function () { self.savedStuckRelayEnabled(false); }, 2000);
        if(val !== enabled) {
          self.stuckRelayEnabled(enabled);
        }
      }, val).always(function() {
        self.updatingStuckRelayEnabled(false);
      });
    });

    // Updates to the temp check
    self.tempCheckEnabled.subscribe(function (val) {
      self.updatingTempCheckEnabled(true);
      self.openevse.temp_check(function (enabled) {
        self.setForTime(self.savedTempCheckEnabled, 2000);
        if(val !== enabled) {
          self.tempCheckEnabled(enabled);
        }
      }, val).always(function() {
        self.updatingTempCheckEnabled(false);
      });
    });

    // Updates to the diode check
    self.diodeCheckEnabled.subscribe(function (val) {
      self.updatingDiodeCheckEnabled(true);
      self.openevse.diode_check(function (enabled) {
        self.setForTime(self.savedDiodeCheckEnabled, 2000);
        if(val !== enabled) {
          self.diodeCheckEnabled(enabled);
        }
      }, val).always(function() {
        self.updatingDiodeCheckEnabled(false);
      });
    });

    // Updates to the vent required
    self.ventRequiredEnabled.subscribe(function (val) {
      self.updatingVentRequiredEnabled(true);
      self.openevse.vent_required(function (enabled) {
        self.setForTime(self.savedVentRequiredEnabled, 2000);
        if(val !== enabled) {
          self.ventRequiredEnabled(enabled);
        }
      }, val).always(function() {
        self.updatingVentRequiredEnabled(false);
      });
    });

    subscribed = true;
  };

  self.update = function (after = function () { }) {
    updateCount = 0;
    self.nextUpdate(after);
  };
  self.nextUpdate = function (after) {
    var updateFn = updateList[updateCount];
    updateFn().always(function () {
      if(++updateCount < updateList.length) {
        self.nextUpdate(after);
      } else {
        self.subscribe();
        after();
      }
    });
  };

  // delay timer logic
  function isTime(val) {
    var timeRegex = /([01]\d|2[0-3]):([0-5]\d)/;
    return timeRegex.test(val);
  }
  self.delayTimerValid = ko.pureComputed(function () {
    return isTime(self.delayTimerStart()) && isTime(self.delayTimerStop());
  });
  self.startDelayTimer = function () {
    self.updatingDelayTimer(true);
    self.openevse.timer(function () {
      self.delayTimerEnabled(true);
    }, self.delayTimerStart(), self.delayTimerStop()).always(function() {
      self.updatingDelayTimer(false);
    });
  };
  self.stopDelayTimer = function () {
    self.updatingDelayTimer(true);
    self.openevse.cancelTimer(function () {
      self.delayTimerEnabled(false);
    }).always(function() {
      self.updatingDelayTimer(false);
    });
  };

  // support for changing status
  self.setStatus = function (action) {
    self.updatingStatus(true);
    self.openevse.status(function (state) {
      self.rapi.state(state);
    }, action).always(function() {
      self.updatingStatus(false);
    });
  };

  // Support for restarting the OpenEVSE
  self.restartFetching = ko.observable(false);
  self.restart = function() {
    if (confirm("Restart OpenEVSE? Current config will be saved, takes approximately 10s.")) {
      self.restartFetching(true);
      self.openevse.reset().always(function () {
        self.restartFetching(false);
      });
    }
  };

}

function OpenEvseWiFiViewModel() {
  var self = this;

  self.baseHost = ko.observable("" !== baseHost ? baseHost : "openevse.local");
  self.baseEndpoint = ko.pureComputed(function () { return "http://" + self.baseHost(); });

  self.config = new ConfigViewModel(self.baseEndpoint);
  self.status = new StatusViewModel(self.baseEndpoint);
  self.rapi = new RapiViewModel(self.baseEndpoint);
  self.scan = new WiFiScanViewModel(self.baseEndpoint);
  self.openevse = new OpenEvseViewModel(self.baseEndpoint, self.rapi);

  self.initialised = ko.observable(false);
  self.updating = ko.observable(false);
  self.scanUpdating = ko.observable(false);

  self.bssid = ko.observable("");
  self.bssid.subscribe(function (bssid) {
    for(var i = 0; i < self.scan.results().length; i++) {
      var net = self.scan.results()[i];
      if(bssid === net.bssid()) {
        self.config.ssid(net.ssid());
        return;
      }
    }
  });

  // Info text display state
  self.showMqttInfo = ko.observable(false);
  self.showSolarDivert = ko.observable(false);

  self.toggle = function (flag) {
    flag(!flag());
  };

  // Developer mode
  self.developerMode = ko.observable(false);

  var updateTimer = null;
  var updateTime = 5 * 1000;

  var scanTimer = null;
  var scanTime = 3 * 1000;

  // Tabs
  var tab = "status";
  if("" !== window.location.hash) {
    tab = window.location.hash.substr(1);
  }
  self.tab = ko.observable(tab);
  self.tab.subscribe(function (val) {
    window.location.hash = "#" + val;
  });
  self.isSystem = ko.pureComputed(function() { return "system" === self.tab(); });
  self.isServices = ko.pureComputed(function() { return "services" === self.tab(); });
  self.isStatus = ko.pureComputed(function() { return "status" === self.tab(); });
  self.isRapi = ko.pureComputed(function() { return "rapi" === self.tab(); });

  // Upgrade URL
  self.upgradeUrl = ko.observable("about:blank");

  // -----------------------------------------------------------------------
  // Initialise the app
  // -----------------------------------------------------------------------
  self.start = function () {
    self.updating(true);
    self.status.update(function () {
      self.config.update(function () {
        // If we are accessing on a .local domain try and redirect
        if(self.baseHost().endsWith(".local") && "" !== self.status.ipaddress()) {
          if("" === self.config.www_username())
          {
            // Redirect to the IP internally
            self.baseHost(self.status.ipaddress());
          } else {
            window.location.replace("http://" + self.status.ipaddress());
          }
        }
        self.rapi.update(function () {
          self.openevse.update(function () {
            self.initialised(true);
            updateTimer = setTimeout(self.update, updateTime);
            self.upgradeUrl(self.baseEndpoint() + "/update");
            self.updating(false);
          });
        });
      });
      self.connect();
    });
  };

  // -----------------------------------------------------------------------
  // Get the updated state from the ESP
  // -----------------------------------------------------------------------
  self.update = function () {
    if (self.updating()) {
      return;
    }
    self.updating(true);
    if (null !== updateTimer) {
      clearTimeout(updateTimer);
      updateTimer = null;
    }
    self.status.update(function () {
      self.rapi.update(function () {
        updateTimer = setTimeout(self.update, updateTime);
        self.updating(false);
      });
    });
  };

  // -----------------------------------------------------------------------
  // WiFi scan update
  // -----------------------------------------------------------------------
  var scanEnabled = false;
  self.startScan = function () {
    if (self.scanUpdating()) {
      return;
    }
    scanEnabled = true;
    self.scanUpdating(true);
    if (null !== scanTimer) {
      clearTimeout(scanTimer);
      scanTimer = null;
    }
    self.scan.update(function () {
      if(scanEnabled) {
        scanTimer = setTimeout(self.startScan, scanTime);
      }
      self.scanUpdating(false);
    });
  };

  self.stopScan = function() {
    scanEnabled = false;
    if (self.scanUpdating()) {
      return;
    }

    if (null !== scanTimer) {
      clearTimeout(scanTimer);
      scanTimer = null;
    }
  };

  self.wifiConnecting = ko.observable(false);
  self.status.mode.subscribe(function (newValue) {
    if(newValue === "STA+AP" || newValue === "STA") {
      self.wifiConnecting(false);
    }
    if(newValue === "STA+AP" || newValue === "AP") {
      self.startScan();
    } else {
      self.stopScan();
    }
  });

  // -----------------------------------------------------------------------
  // Event: WiFi Connect
  // -----------------------------------------------------------------------
  self.saveNetworkFetching = ko.observable(false);
  self.saveNetworkSuccess = ko.observable(false);
  self.saveNetwork = function () {
    if (self.config.ssid() === "") {
      alert("Please select network");
    } else {
      self.saveNetworkFetching(true);
      self.saveNetworkSuccess(false);
      $.post(self.baseEndpoint() + "/savenetwork", { ssid: self.config.ssid(), pass: self.config.pass() }, function () {
          self.saveNetworkSuccess(true);
          self.wifiConnecting(true);
        }).fail(function () {
          alert("Failed to save WiFi config");
        }).always(function () {
          self.saveNetworkFetching(false);
        });
    }
  };

  // -----------------------------------------------------------------------
  // Event: Admin save
  // -----------------------------------------------------------------------
  self.saveAdminFetching = ko.observable(false);
  self.saveAdminSuccess = ko.observable(false);
  self.saveAdmin = function () {
    self.saveAdminFetching(true);
    self.saveAdminSuccess(false);
    $.post(self.baseEndpoint() + "/saveadmin", { user: self.config.www_username(), pass: self.config.www_password() }, function () {
      self.saveAdminSuccess(true);
    }).fail(function () {
      alert("Failed to save Admin config");
    }).always(function () {
      self.saveAdminFetching(false);
    });
  };

  // -----------------------------------------------------------------------
  // Event: Emoncms save
  // -----------------------------------------------------------------------
  self.saveEmonCmsFetching = ko.observable(false);
  self.saveEmonCmsSuccess = ko.observable(false);
  self.saveEmonCms = function () {
    var emoncms = {
      enable: self.config.emoncms_enabled(),
      server: self.config.emoncms_server(),
      apikey: self.config.emoncms_apikey(),
      node: self.config.emoncms_node(),
      fingerprint: self.config.emoncms_fingerprint()
    };

    if (emoncms.enable && (emoncms.server === "" || emoncms.node === "")) {
      alert("Please enter Emoncms server and node");
    } else if (emoncms.enable && emoncms.apikey.length !== 32 && emoncms.apikey !== "___DUMMY_PASSWORD___") {
      alert("Please enter valid Emoncms apikey");
    } else if (emoncms.enable && emoncms.fingerprint !== "" && emoncms.fingerprint.length !== 59) {
      alert("Please enter valid SSL SHA-1 fingerprint");
    } else {
      self.saveEmonCmsFetching(true);
      self.saveEmonCmsSuccess(false);
      $.post(self.baseEndpoint() + "/saveemoncms", emoncms, function () {
        self.saveEmonCmsSuccess(true);
      }).fail(function () {
        alert("Failed to save Admin config");
      }).always(function () {
        self.saveEmonCmsFetching(false);
      });
    }
  };

  // -----------------------------------------------------------------------
  // Event: MQTT save
  // -----------------------------------------------------------------------
  self.saveMqttFetching = ko.observable(false);
  self.saveMqttSuccess = ko.observable(false);
  self.saveMqtt = function () {
    var mqtt = {
      enable: self.config.mqtt_enabled(),
      server: self.config.mqtt_server(),
      topic: self.config.mqtt_topic(),
      user: self.config.mqtt_user(),
      pass: self.config.mqtt_pass(),
      solar: self.config.mqtt_solar(),
      grid_ie: self.config.mqtt_grid_ie()
    };

    if (mqtt.enable && mqtt.server === "") {
      alert("Please enter MQTT server");
    } else {
      self.saveMqttFetching(true);
      self.saveMqttSuccess(false);
      $.post(self.baseEndpoint() + "/savemqtt", mqtt, function () {
        self.saveMqttSuccess(true);
      }).fail(function () {
        alert("Failed to save MQTT config");
      }).always(function () {
        self.saveMqttFetching(false);
      });
    }
  };

  // -----------------------------------------------------------------------
  // Event: Save Ohm Connect Key
  // -----------------------------------------------------------------------
  self.saveOhmKeyFetching = ko.observable(false);
  self.saveOhmKeySuccess = ko.observable(false);
  self.saveOhmKey = function () {
    self.saveOhmKeyFetching(true);
    self.saveOhmKeySuccess(false);
    $.post(self.baseEndpoint() + "/saveohmkey", {
      enable: self.config.ohm_enabled(),
      ohm: self.config.ohmkey()
    }, function () {
      self.saveOhmKeySuccess(true);
    }).fail(function () {
      alert("Failed to save Ohm key config");
    }).always(function () {
      self.saveOhmKeyFetching(false);
    });
  };

  // -----------------------------------------------------------------------
  // Event: Turn off Access Point
  // -----------------------------------------------------------------------
  self.turnOffAccessPointFetching = ko.observable(false);
  self.turnOffAccessPointSuccess = ko.observable(false);
  self.turnOffAccessPoint = function () {
    self.turnOffAccessPointFetching(true);
    self.turnOffAccessPointSuccess(false);
    $.post(self.baseEndpoint() + "/apoff", {
    }, function (data) {
      console.log(data);
      if (self.status.ipaddress() !== "") {
        setTimeout(function () {
          window.location = "http://" + self.status.ipaddress();
          self.turnOffAccessPointSuccess(true);
        }, 3000);
      } else {
        self.turnOffAccessPointSuccess(true);
      }
    }).fail(function () {
      alert("Failed to turn off Access Point");
    }).always(function () {
      self.turnOffAccessPointFetching(false);
    });
  };

  // -----------------------------------------------------------------------
  // Event: Change divertmode (solar PV divert)
  // -----------------------------------------------------------------------
  self.changeDivertModeFetching = ko.observable(false);
  self.changeDivertModeSuccess = ko.observable(false);
  self.changeDivertMode = function(divertmode) {
    if(self.config.divertmode() !== divertmode) {
      self.config.divertmode(divertmode);
      self.changeDivertModeFetching(true);
      self.changeDivertModeSuccess(false);
      $.post(self.baseEndpoint() + "/divertmode", { divertmode: divertmode }, function () {
        self.changeDivertModeSuccess(true);
      }).fail(function () {
        alert("Failed to set divert mode");
      }).always(function () {
        self.changeDivertModeFetching(false);
      });
    }
  };

  self.isEcoModeAvailable = ko.pureComputed(function () {
    return self.config.mqtt_enabled() &&
           ("" !== self.config.mqtt_solar() ||
            "" !== self.config.mqtt_grid_ie());
  });

  self.ecoMode = ko.pureComputed({
    read: function () {
      return 2 === self.config.divertmode();
    },
    write: function(val) {
      self.changeDivertMode(val ? 2 : 1);
    }
  });


  // -----------------------------------------------------------------------
  // Event: Reset config and reboot
  // -----------------------------------------------------------------------
  self.factoryResetFetching = ko.observable(false);
  self.factoryResetSuccess = ko.observable(false);
  self.factoryReset = function() {
    if (confirm("CAUTION: Do you really want to Factory Reset? All setting and config will be lost.")) {
      self.factoryResetFetching(true);
      self.factoryResetSuccess(false);
      $.post(self.baseEndpoint() + "/reset", { }, function () {
        self.factoryResetSuccess(true);
      }).fail(function () {
        alert("Failed to Factory Reset");
      }).always(function () {
        self.factoryResetFetching(false);
      });
    }
  };


  // -----------------------------------------------------------------------
  // Event: Restart
  // -----------------------------------------------------------------------
  self.restartFetching = ko.observable(false);
  self.restartSuccess = ko.observable(false);
  self.restart = function() {
    if (confirm("Restart OpenEVSE WiFi? Current config will be saved, takes approximately 10s.")) {
      self.restartFetching(true);
      self.restartSuccess(false);
      $.post(self.baseEndpoint() + "/restart", { }, function () {
        self.restartSuccess(true);
      }).fail(function () {
        alert("Failed to restart");
      }).always(function () {
        self.restartFetching(false);
      });
    }
  };

  // -----------------------------------------------------------------------
  // Receive events from the server
  // -----------------------------------------------------------------------
  self.pingInterval = false;
  self.socket = false;
  self.connect = function () {
    self.socket = new WebSocket("ws://"+self.baseHost()+"/ws");
    self.socket.onopen = function (ev) {
      console.log(ev);
      self.pingInterval = setInterval(function () {
        self.socket.send("{\"ping\":1}");
      });
    };
    self.socket.onclose = function (ev) {
      console.log(ev);
      self.reconnect();
    };
    self.socket.onmessage = function (msg) {
      console.log(msg);
      ko.mapping.fromJSON(msg.data, self.rapi);
    };
    self.socket.onerror = function (ev) {
      console.log(ev);
      self.socket.close();
      self.reconnect();
    };
  };
  self.reconnect = function() {
    if(false !== self.pingInterval) {
      clearInterval(self.pingInterval);
      self.pingInterval = false;
    }
    setTimeout(function () {
      self.connect();
    }, 500);
  };
}

$(function () {
  // Activates knockout.js
  var openevse = new OpenEvseWiFiViewModel();
  ko.applyBindings(openevse);
  openevse.start();
});

})();


// Convert string to number, divide by scale, return result
// as a string with specified precision
/* exported scaleString */
function scaleString(string, scale, precision) {
  "use strict";
  var tmpval = parseInt(string) / scale;
  return tmpval.toFixed(precision);
}<|MERGE_RESOLUTION|>--- conflicted
+++ resolved
@@ -159,19 +159,6 @@
   var endpoint = ko.pureComputed(function () { return baseEndpoint() + "/rapiupdate"; });
 
   BaseViewModel.call(this, {
-<<<<<<< HEAD
-    "comm_sent": "0",
-    "comm_success": "0",
-    "amp": "0",
-    "pilot": "0",
-    "temp1": "0",
-    "temp2": "0",
-    "temp3": "0",
-    "state": -1,
-    "elapsed": -1,
-    "wattsec": "0",
-    "watthour": "0"
-=======
     "comm_sent": 0,
     "comm_success": 0,
     "amp": 0,
@@ -180,9 +167,9 @@
     "temp2": 0,
     "temp3": 0,
     "state": 0,
+    "elapsed": 0,
     "wattsec": 0,
     "watthour": 0
->>>>>>> 04b97cfd
   }, endpoint);
 
   this.rapiSend = ko.observable(false);
