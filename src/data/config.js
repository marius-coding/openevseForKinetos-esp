/* global $, ko, OpenEVSE */

(function() {
  "use strict";

// Work out the endpoint to use, for dev you can change to point at a remote ESP
// and run the HTML/JS from file, no need to upload to the ESP to test

//var baseHost = window.location.hostname;
var baseHost = "openevse.local";
//var baseHost = "192.168.4.1";
var baseEndpoint = "http://" + baseHost;

<<<<<<< HEAD
var ipaddress = "";
=======
var statusupdate = false;
var selected_network_ssid = "";
var lastmode = "";
var divertmode = 0;

// Convert string to number, divide by scale, return result
// as a string with specified precision
function scaleString(string, scale, precision) {
  var tmpval = parseInt(string) / scale;
  return tmpval.toFixed(precision);
}
>>>>>>> 5f487e42

function BaseViewModel(defaults, remoteUrl, mappings = {}) {
  var self = this;
  self.remoteUrl = remoteUrl;

  // Observable properties
  ko.mapping.fromJS(defaults, mappings, self);
  self.fetching = ko.observable(false);
}

BaseViewModel.prototype.update = function (after = function () { }) {
  var self = this;
  self.fetching(true);
  $.get(self.remoteUrl, function (data) {
    ko.mapping.fromJS(data, self);
  }, "json").always(function () {
    self.fetching(false);
    after();
  });
};

function StatusViewModel() {
  var self = this;

  BaseViewModel.call(self, {
    "mode": "ERR",
    "srssi": "",
    "ipaddress": "",
    "packets_sent": "",
    "packets_success": "",
    "emoncms_connected": "",
    "mqtt_connected": "",
    "ohm_hour": "",
    "free_heap": ""
  }, baseEndpoint + "/status");

  // Some devired values
  self.isWifiClient = ko.pureComputed(function () {
    return ("STA" === self.mode()) || ("STA+AP" === self.mode());
  });
  self.isWifiAccessPoint = ko.pureComputed(function () {
    return ("AP" === self.mode()) || ("STA+AP" === self.mode());
  });
  self.fullMode = ko.pureComputed(function () {
    switch (self.mode()) {
      case "AP":
        return "Access Point (AP)";
      case "STA":
        return "Client (STA)";
      case "STA+AP":
        return "Client + Access Point (STA+AP)";
    }

    return "Unknown (" + self.mode() + ")";
  });
}
StatusViewModel.prototype = Object.create(BaseViewModel.prototype);
StatusViewModel.prototype.constructor = StatusViewModel;

function WiFiScanResultViewModel(data)
{
    var self = this;
    ko.mapping.fromJS(data, {}, self);
}

function WiFiScanViewModel()
{
  var self = this;

  self.results = ko.mapping.fromJS([], {
    key: function(data) {
      return ko.utils.unwrapObservable(data.bssid);
    },
    create: function (options) {
      return new WiFiScanResultViewModel(options.data);
    }
  });

  self.remoteUrl = baseEndpoint + '/scan';

  // Observable properties
  self.fetching = ko.observable(false);

  self.update = function (after = function () { }) {
    self.fetching(true);
    $.get(self.remoteUrl, function (data) {
      ko.mapping.fromJS(data, self.results);
      self.results.sort(function (left, right) {
        if(left.ssid() == right.ssid()) {
          return left.rssi() < right.rssi() ? 1 : -1;
        }
        return left.ssid() < right.ssid() ? -1 : 1;
      });
    }, 'json').always(function () {
      self.fetching(false);
      after();
    });
  };
}

function ConfigViewModel() {
  BaseViewModel.call(this, {
    "ssid": "",
    "pass": "",
    "emoncms_server": "data.openevse.com/emoncms",
    "emoncms_apikey": "",
    "emoncms_node": "",
    "emoncms_fingerprint": "",
    "emoncms_enabled": 0,
    "mqtt_server": "",
    "mqtt_topic": "",
    "mqtt_user": "",
    "mqtt_pass": "",
    "mqtt_solar": "",
    "mqtt_grid_ie": "",
    "mqtt_enabled": 0,
    "ohm_enabled": 0,
    "ohmkey": "",
    "www_username": "",
    "www_password": "",
    "firmware": "-",
    "protocol": "-",
    "espflash": "",
    "diodet": "",
    "gfcit": "",
    "groundt": "",
    "relayt": "",
    "ventt": "",
    "tempt": "",
    "service": "",
    "l1min": "-",
    "l1max": "-",
    "l2min": "-",
    "l2max": "-",
    "scale": "-",
    "offset": "-",
    "gfcicount": "-",
    "nogndcount": "-",
    "stuckcount": "-",
    "kwhlimit": "",
    "timelimit": "",
    "version": "0.0.0",
    "divertmode": "0"
  }, baseEndpoint + "/config");
}
ConfigViewModel.prototype = Object.create(BaseViewModel.prototype);
ConfigViewModel.prototype.constructor = ConfigViewModel;

function RapiViewModel() {
  BaseViewModel.call(this, {
    "comm_sent": "0",
    "comm_success": "0",
    "amp": "0",
    "pilot": "0",
    "temp1": "0",
    "temp2": "0",
    "temp3": "0",
    "estate": "Unknown",
    "wattsec": "0",
    "watthour": "0"
  }, baseEndpoint + "/rapiupdate");

  this.rapiSend = ko.observable(false);
  this.cmd = ko.observable("");
  this.ret = ko.observable("");
}
RapiViewModel.prototype = Object.create(BaseViewModel.prototype);
RapiViewModel.prototype.constructor = RapiViewModel;
RapiViewModel.prototype.send = function() {
  var self = this;
  self.rapiSend(true);
  $.get(baseEndpoint + "/r?json=1&rapi="+encodeURI(self.cmd()), function (data) {
    self.ret(">"+data.ret);
    self.cmd(data.cmd);
  }, "json").always(function () {
    self.rapiSend(false);
  });
};

function OpenEvseViewModel() {
  var self = this;
  self.openevse = new OpenEVSE(baseEndpoint + "/r");

  self.timedate = ko.observable(new Date());
  self.time = ko.pureComputed(function () {
    var dt = self.timedate();
    return dt.getDate()+"/"+dt.getMonth()+"/"+dt.getFullYear();
  });
  self.date = ko.pureComputed(function () {
    var dt = self.timedate();
    return dt.getHours()+":"+dt.getMinutes()+":"+dt.getSeconds();
  });

  self.update = function (after = function () { }) {
    self.openevse.time(function (date) {
      self.timedate(date);
    }).always(after);
  };
}

function OpenEvseWiFiViewModel() {
  var self = this;

  self.config = new ConfigViewModel();
  self.status = new StatusViewModel();
  self.rapi = new RapiViewModel();
<<<<<<< HEAD
  self.openevse = new OpenEvseViewModel();
=======
  self.scan = new WiFiScanViewModel();
>>>>>>> 5f487e42

  self.initialised = ko.observable(false);
  self.updating = ko.observable(false);
  self.scanUpdating = ko.observable(false);

  var updateTimer = null;
  var updateTime = 5 * 1000;

  var scanTimer = null;
  var scanTime = 3 * 1000;

  // Tabs
  var tab = "system";
  if("" !== window.location.hash) {
    tab = window.location.hash.substr(1);
  }
  self.tab = ko.observable(tab);
  self.tab.subscribe(function (val) {
    window.location.hash = "#" + val;
  });
  self.isSystem = ko.pureComputed(function() { return "system" === self.tab(); });
  self.isServices = ko.pureComputed(function() { return "services" === self.tab(); });
  self.isStatus = ko.pureComputed(function() { return "status" === self.tab(); });
  self.isRapi = ko.pureComputed(function() { return "rapi" === self.tab(); });
  self.isMode = ko.pureComputed(function() { return "mode" === self.tab(); });

  // Upgrade URL
  self.upgradeUrl = ko.observable("about:blank");

  // -----------------------------------------------------------------------
  // Initialise the app
  // -----------------------------------------------------------------------
  self.start = function () {
    self.updating(true);
    self.config.update(function () {
      self.status.update(function () {
        self.rapi.update(function () {
          self.openevse.update(function () {
            self.initialised(true);
            updateTimer = setTimeout(self.update, updateTime);
            self.upgradeUrl(baseEndpoint + "/update");
            self.updating(false);
          });
        });
      });
    });
  };

  // -----------------------------------------------------------------------
  // Get the updated state from the ESP
  // -----------------------------------------------------------------------
  self.update = function () {
    if (self.updating()) {
      return;
    }
    self.updating(true);
    if (null !== updateTimer) {
      clearTimeout(updateTimer);
      updateTimer = null;
    }
    self.status.update(function () {
      self.rapi.update(function () {
        updateTimer = setTimeout(self.update, updateTime);
        self.updating(false);
      });
    });
  };

  // -----------------------------------------------------------------------
  // WiFi scan update
  // -----------------------------------------------------------------------
  var scanEnabled = false;
  self.startScan = function () {
    if (self.scanUpdating()) {
      return;
    }
    scanEnabled = true;
    self.scanUpdating(true);
    if (null !== scanTimer) {
      clearTimeout(scanTimer);
      scanTimer = null;
    }
    self.scan.update(function () {
      if(scanEnabled) {
        scanTimer = setTimeout(self.startScan, scanTime);
      }
      self.scanUpdating(false);
    });
  };

  self.stopScan = function() {
    scanEnabled = false;
    if (self.scanUpdating()) {
      return;
    }

    if (null !== scanTimer) {
      clearTimeout(scanTimer);
      scanTimer = null;
    }
  };

  self.wifiConnecting = ko.observable(false);
  self.status.mode.subscribe(function (newValue) {
    if(newValue === "STA+AP" || newValue === "STA") {
      self.wifiConnecting(false);
    }
    if(newValue === "STA+AP" || newValue === "AP") {
      self.startScan();
    } else {
      self.stopScan();
    }
  });

  // -----------------------------------------------------------------------
  // Event: WiFi Connect
  // -----------------------------------------------------------------------
  self.saveNetworkFetching = ko.observable(false);
  self.saveNetworkSuccess = ko.observable(false);
  self.saveNetwork = function () {
    if (self.config.ssid() === "") {
      alert("Please select network");
    } else {
      self.saveNetworkFetching(true);
      self.saveNetworkSuccess(false);
      $.post(baseEndpoint + "/savenetwork", { ssid: self.config.ssid(), pass: self.config.pass() }, function (data) {
          self.saveNetworkSuccess(true);
          self.wifiConnecting(true);
        }).fail(function () {
          alert("Failed to save WiFi config");
        }).always(function () {
          self.saveNetworkFetching(false);
        });
    }
  };

  // -----------------------------------------------------------------------
  // Event: Admin save
  // -----------------------------------------------------------------------
  self.saveAdminFetching = ko.observable(false);
  self.saveAdminSuccess = ko.observable(false);
  self.saveAdmin = function () {
    self.saveAdminFetching(true);
    self.saveAdminSuccess(false);
    $.post(baseEndpoint + "/saveadmin", { user: self.config.www_username(), pass: self.config.www_password() }, function (data) {
      self.saveAdminSuccess(true);
    }).fail(function () {
      alert("Failed to save Admin config");
    }).always(function () {
      self.saveAdminFetching(false);
    });
  };

  // -----------------------------------------------------------------------
  // Event: Emoncms save
  // -----------------------------------------------------------------------
  self.saveEmonCmsFetching = ko.observable(false);
  self.saveEmonCmsSuccess = ko.observable(false);
  self.saveEmonCms = function () {
    var emoncms = {
      enable: self.config.emoncms_enabled(),
      server: self.config.emoncms_server(),
      apikey: self.config.emoncms_apikey(),
      node: self.config.emoncms_node(),
      fingerprint: self.config.emoncms_fingerprint()
    };

    if (emoncms.enable && (emoncms.server === "" || emoncms.node === "")) {
      alert("Please enter Emoncms server and node");
    } else if (emoncms.enable && emoncms.apikey.length !== 32) {
      alert("Please enter valid Emoncms apikey");
    } else if (emoncms.enable && emoncms.fingerprint !== "" && emoncms.fingerprint.length != 59) {
      alert("Please enter valid SSL SHA-1 fingerprint");
    } else {
      self.saveEmonCmsFetching(true);
      self.saveEmonCmsSuccess(false);
      $.post(baseEndpoint + "/saveemoncms", emoncms, function (data) {
        self.saveEmonCmsSuccess(true);
      }).fail(function () {
        alert("Failed to save Admin config");
      }).always(function () {
        self.saveEmonCmsFetching(false);
      });
    }
  };

  // -----------------------------------------------------------------------
  // Event: MQTT save
  // -----------------------------------------------------------------------
  self.saveMqttFetching = ko.observable(false);
  self.saveMqttSuccess = ko.observable(false);
  self.saveMqtt = function () {
    var mqtt = {
      enable: self.config.mqtt_enabled(),
      server: self.config.mqtt_server(),
      topic: self.config.mqtt_topic(),
      user: self.config.mqtt_user(),
      pass: self.config.mqtt_pass(),
      solar: self.config.mqtt_solar(),
      grid_ie: self.config.mqtt_grid_ie()
    };

    if (mqtt.enable && mqtt.server === "") {
      alert("Please enter MQTT server");
    } else {
      self.saveMqttFetching(true);
      self.saveMqttSuccess(false);
      $.post(baseEndpoint + "/savemqtt", mqtt, function (data) {
        self.saveMqttSuccess(true);
      }).fail(function () {
        alert("Failed to save MQTT config");
      }).always(function () {
        self.saveMqttFetching(false);
      });
    }
  };

  // -----------------------------------------------------------------------
  // Event: Save Ohm Connect Key
  // -----------------------------------------------------------------------
  self.saveOhmKeyFetching = ko.observable(false);
  self.saveOhmKeySuccess = ko.observable(false);
  self.saveOhmKey = function () {
    self.saveOhmKeyFetching(true);
    self.saveOhmKeySuccess(false);
    $.post(baseEndpoint + "/saveohmkey", {
      enable: self.config.ohm_enabled(),
      ohm: self.config.ohmkey()
    }, function (data) {
      self.saveOhmKeySuccess(true);
    }).fail(function () {
      alert("Failed to save Ohm key config");
    }).always(function () {
      self.saveOhmKeyFetching(false);
    });
  };

  // -----------------------------------------------------------------------
  // Event: Turn off Access Point
  // -----------------------------------------------------------------------
  self.turnOffAccessPointFetching = ko.observable(false);
  self.turnOffAccessPointSuccess = ko.observable(false);
  self.turnOffAccessPoint = function (e) {
    self.turnOffAccessPointFetching(true);
    self.turnOffAccessPointSuccess(false);
    $.post(baseEndpoint + "/apoff", {
    }, function (data) {
      console.log(data);
      if (self.status.ipaddress() !== "") {
        window.location = "http://" + self.status.ipaddress();
      }
      self.turnOffAccessPointSuccess(true);
    }).fail(function () {
      alert("Failed to turn off Access Point");
    }).always(function () {
      self.turnOffAccessPointFetching(false);
    });
  };

  // -----------------------------------------------------------------------
  // Event: Change divertmode (solar PV divert)
  // -----------------------------------------------------------------------
  self.changeDivertModeFetching = ko.observable(false);
  self.changeDivertModeSuccess = ko.observable(false);
  self.changeDivertMode = function(divertmode) {
    if(0 !== divertmode) {
      self.config.divertmode(divertmode);
      self.changeDivertModeFetching(true);
      self.changeDivertModeSuccess(false);
      $.post(baseEndpoint + "/divertmode", { divertmode: divertmode }, function (data) {
        self.changeDivertModeSuccess(true);
      }).fail(function () {
        alert("Failed to set divert mode");
      }).always(function () {
        self.changeDivertModeFetching(false);
      });
    }
  };

  self.divertmode = ko.pureComputed(function () {
    if(!self.config.mqtt_enabled() ||
       ("" === self.config.mqtt_solar() &&
        "" === self.config.mqtt_grid_ie()))
    {
      return 0;
    } else {
      return self.config.divertmode();
    }
  });
}

$(function () {
  // Activates knockout.js
  var openevse = new OpenEvseWiFiViewModel();
  ko.applyBindings(openevse);
  openevse.start();
});

// -----------------------------------------------------------------------
<<<<<<< HEAD
// Event: Turn off Access Point
// -----------------------------------------------------------------------
document.getElementById("apoff").addEventListener("click", function (e) {

  var r = new XMLHttpRequest();
  r.open("POST", "apoff", true);
  r.onreadystatechange = function () {
    if (r.readyState !== 4 || r.status !== 200) {
      return;
    }
    var str = r.responseText;
    console.log(str);
    document.getElementById("apoff").style.display = "none";
    if (ipaddress !== "")
      window.location = "http://" + ipaddress;
  };
  r.send();
});

// -----------------------------------------------------------------------
=======
>>>>>>> 5f487e42
// Event: Reset config and reboot
// -----------------------------------------------------------------------
document.getElementById("reset").addEventListener("click", function (e) {

  if (confirm("CAUTION: Do you really want to Factory Reset? All setting and config will be lost.")) {
    var r = new XMLHttpRequest();
    r.open("POST", "reset", true);
    r.onreadystatechange = function () {
      if (r.readyState !== 4 || r.status !== 200) {
        return;
      }
      var str = r.responseText;
      console.log(str);
      if (str !== 0)
        document.getElementById("reset").innerHTML = "Resetting...";
    };
    r.send();
  }
});

// -----------------------------------------------------------------------
// Event: Restart
// -----------------------------------------------------------------------
document.getElementById("restart").addEventListener("click", function (e) {

  if (confirm("Restart emonESP? Current config will be saved, takes approximately 10s.")) {
    var r = new XMLHttpRequest();
    r.open("POST", "restart", true);
    r.onreadystatechange = function () {
      if (r.readyState != 4 || r.status != 200)
        return;
      var str = r.responseText;
      console.log(str);
      if (str !== 0)
        document.getElementById("reset").innerHTML = "Restarting";
    };
    r.send();
  }
});

})();


// Convert string to number, divide by scale, return result
// as a string with specified precision
function scaleString(string, scale, precision) {
  "use strict";
  var tmpval = parseInt(string) / scale;
  return tmpval.toFixed(precision);
}<|MERGE_RESOLUTION|>--- conflicted
+++ resolved
@@ -11,21 +11,6 @@
 //var baseHost = "192.168.4.1";
 var baseEndpoint = "http://" + baseHost;
 
-<<<<<<< HEAD
-var ipaddress = "";
-=======
-var statusupdate = false;
-var selected_network_ssid = "";
-var lastmode = "";
-var divertmode = 0;
-
-// Convert string to number, divide by scale, return result
-// as a string with specified precision
-function scaleString(string, scale, precision) {
-  var tmpval = parseInt(string) / scale;
-  return tmpval.toFixed(precision);
-}
->>>>>>> 5f487e42
 
 function BaseViewModel(defaults, remoteUrl, mappings = {}) {
   var self = this;
@@ -232,11 +217,8 @@
   self.config = new ConfigViewModel();
   self.status = new StatusViewModel();
   self.rapi = new RapiViewModel();
-<<<<<<< HEAD
+  self.scan = new WiFiScanViewModel();
   self.openevse = new OpenEvseViewModel();
-=======
-  self.scan = new WiFiScanViewModel();
->>>>>>> 5f487e42
 
   self.initialised = ko.observable(false);
   self.updating = ko.observable(false);
@@ -536,29 +518,6 @@
 });
 
 // -----------------------------------------------------------------------
-<<<<<<< HEAD
-// Event: Turn off Access Point
-// -----------------------------------------------------------------------
-document.getElementById("apoff").addEventListener("click", function (e) {
-
-  var r = new XMLHttpRequest();
-  r.open("POST", "apoff", true);
-  r.onreadystatechange = function () {
-    if (r.readyState !== 4 || r.status !== 200) {
-      return;
-    }
-    var str = r.responseText;
-    console.log(str);
-    document.getElementById("apoff").style.display = "none";
-    if (ipaddress !== "")
-      window.location = "http://" + ipaddress;
-  };
-  r.send();
-});
-
-// -----------------------------------------------------------------------
-=======
->>>>>>> 5f487e42
 // Event: Reset config and reboot
 // -----------------------------------------------------------------------
 document.getElementById("reset").addEventListener("click", function (e) {
