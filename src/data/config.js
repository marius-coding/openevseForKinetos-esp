--- conflicted
+++ resolved
@@ -407,57 +407,6 @@
     document.getElementById("firmware").innerHTML = config.firmware;
     document.getElementById("protocol").innerHTML = config.protocol;
     document.getElementById("espflash").innerHTML = scaleString(config.espflash, 1024, 0) + "K";
-<<<<<<< HEAD
-    document.getElementById("diodet").innerHTML = config.diodet;
-  	if (config.diodet == "1"){
-  	  document.getElementById("diodet").innerHTML = "Disabled";
-  	} else {
-  	  document.getElementById("diodet").innerHTML = "Enabled";
-  	}
-    document.getElementById("gfcit").innerHTML = config.gfcit;
-  	if (config.gfcit == "1"){
-  	  document.getElementById("gfcit").innerHTML = "Disabled";
-  	} else {
-  	document.getElementById("gfcit").innerHTML = "Enabled";
-  	}
-    document.getElementById("groundt").innerHTML = config.groundt;
-  	if (config.groundt == "1"){
-  	  document.getElementById("groundt").innerHTML = "Disabled";
-  	} else {
-  	document.getElementById("groundt").innerHTML = "Enabled";
-  	}
-    document.getElementById("relayt").innerHTML = config.relayt;
-  	if (config.relayt == "1"){
-  	  document.getElementById("relayt").innerHTML = "Disabled"
-  	} else {
-  	document.getElementById("relayt").innerHTML = "Enabled";
-  	}
-    document.getElementById("ventt").innerHTML = config.ventt;
-  	if (config.ventt == "1"){
-  	  document.getElementById("ventt").innerHTML = "Disabled"
-  	} else {
-  	  document.getElementById("ventt").innerHTML = "Enabled";
-  	}
-
-    document.getElementById("service").innerHTML = config.service;
-	  document.getElementById("l1min").innerHTML = config.l1min;
-	  document.getElementById("l1max").innerHTML = config.l1max;
-	  document.getElementById("l2min").innerHTML = config.l2min;
-	  document.getElementById("l2max").innerHTML = config.l2max;
-	  document.getElementById("scale").innerHTML = config.scale;
-	  document.getElementById("offset").innerHTML = config.offset;
-	  document.getElementById("tempt").innerHTML = config.tempt;
-	  if (config.tempt == "1"){
-		  document.getElementById("tempt").innerHTML = "Disabled";
-    } else {
-		  document.getElementById("tempt").innerHTML = "Enabled";
-		}
-	  document.getElementById("gfcicount").innerHTML = config.gfcicount;
-	  document.getElementById("nogndcount").innerHTML = config.nogndcount;
-	  document.getElementById("stuckcount").innerHTML = config.stuckcount;
-	  document.getElementById("kwhlimit").innerHTML = config.kwhlimit;
-	  document.getElementById("timelimit").innerHTML = config.timelimit;
-=======
     document.getElementById("gfcit").innerHTML = (config.gfcit == "1" ? "Disabled" : "Enabled");
     document.getElementById("groundt").innerHTML = (config.groundt == "1" ? "Disabled" : "Enabled");
     document.getElementById("relayt").innerHTML = (config.relayt == "1" ? "Disabled" : "Enabled");
@@ -472,19 +421,18 @@
     document.getElementById("l2min_r").style.display = (config.service == "1" ? "none" : "");
     document.getElementById("l2max_r").style.display = (config.service == "1" ? "none" : "");
     // Show min/max for each
-    document.getElementById("l1min").innerHTML = config.l1min;
-    document.getElementById("l1max").innerHTML = config.l1max;
-    document.getElementById("l2min").innerHTML = config.l2min;
-    document.getElementById("l2max").innerHTML = config.l2max;
-    document.getElementById("scale").innerHTML = config.scale;
-    document.getElementById("offset").innerHTML = config.offset;
-
-    document.getElementById("gfcicount").innerHTML = config.gfcicount;
-    document.getElementById("nogndcount").innerHTML = config.nogndcount;
-    document.getElementById("stuckcount").innerHTML = config.stuckcount;
-    document.getElementById("kwhlimit").innerHTML = config.kwhlimit;
-    document.getElementById("timelimit").innerHTML = config.timelimit;
->>>>>>> 3f0b76fc
+	  document.getElementById("l1min").innerHTML = config.l1min;
+	  document.getElementById("l1max").innerHTML = config.l1max;
+	  document.getElementById("l2min").innerHTML = config.l2min;
+	  document.getElementById("l2max").innerHTML = config.l2max;
+	  document.getElementById("scale").innerHTML = config.scale;
+	  document.getElementById("offset").innerHTML = config.offset;
+
+	  document.getElementById("gfcicount").innerHTML = config.gfcicount;
+	  document.getElementById("nogndcount").innerHTML = config.nogndcount;
+	  document.getElementById("stuckcount").innerHTML = config.stuckcount;
+	  document.getElementById("kwhlimit").innerHTML = config.kwhlimit;
+	  document.getElementById("timelimit").innerHTML = config.timelimit;
   };
 r2.send();
 */
