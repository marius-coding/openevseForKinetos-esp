--- conflicted
+++ resolved
@@ -307,11 +307,7 @@
 
     if (emoncms.enable && (emoncms.server === "" || emoncms.node === "")) {
       alert("Please enter Emoncms server and node");
-<<<<<<< HEAD
-    } else if (emoncms.apikey.length !== 32) {
-=======
-    } else if (emoncms.enable && emoncms.apikey.length != 32) {
->>>>>>> 8f1628e1
+    } else if (emoncms.enable && emoncms.apikey.length !== 32) {
       alert("Please enter valid Emoncms apikey");
     } else if (emoncms.enable && emoncms.fingerprint !== "" && emoncms.fingerprint.length != 59) {
       alert("Please enter valid SSL SHA-1 fingerprint");
@@ -400,14 +396,9 @@
   };
 
   self.divertmode = ko.pureComputed(function () {
-<<<<<<< HEAD
-    if("" === self.config.mqtt_solar() &&
-        "" === self.config.mqtt_grid_ie())
-=======
     if(!self.config.mqtt_enabled() ||
-       ('' === self.config.mqtt_solar() &&
-        '' === self.config.mqtt_grid_ie()))
->>>>>>> 8f1628e1
+       ("" === self.config.mqtt_solar() &&
+        "" === self.config.mqtt_grid_ie()))
     {
       return 0;
     } else {
