// Work out the endpoint to use, for dev you can change to point at a remote ESP
// and run the HTML/JS from file, no need to upload to the ESP to test

var baseHost = window.location.hostname;
//var baseHost = 'openevse.local';
//var baseHost = 'test.com';
var baseEndpoint = 'http://'+baseHost;

var statusupdate = false;
var selected_network_ssid = "";
var lastmode = "";
var ipaddress = "";

// Convert string to number, divide by scale, return result
// as a string with specified precision
function scaleString(string, scale, precision)
{
  var tmpval = parseInt(string) / scale;
  return tmpval.toFixed(precision);
}

function BaseViewModel(defaults, remoteUrl, mappings = {})
{
  var self = this;
  self.remoteUrl = remoteUrl;

  // Observable promerties
  ko.mapping.fromJS(defaults, mappings, self);
  self.fetching = ko.observable(false);
}

BaseViewModel.prototype.update = function (after = function () {}) {
  var self = this;
  self.fetching(true);
  $.get(self.remoteUrl, function (data) {
      ko.mapping.fromJS(data, self);
  }, 'json').always(function () {
      self.fetching(false);
      after();
  });
};


function StatusViewModel()
{
  var self = this;

  BaseViewModel.call(self, {
    "mode":"STA",
    "networks":[],
    "rssi":[],
    "ssid":"",
    "srssi":"",
    "ipaddress":"",
    "emoncms_server":"",
    "emoncms_node":"",
    "emoncms_fingerprint":"",
    "emoncms_connected":"",
    "packets_sent":"",
    "packets_success":"",
    "mqtt_server":"",
    "mqtt_topic":"",
    "mqtt_user":"",
    "mqtt_connected":"",
    "ohmkey":"",
    "www_username":"",
    "www_password":"",
    "free_heap":"",
    "version":"0.0.0"},
    baseEndpoint+'/status');

  // Some devired values 
  self.isWifiClient = ko.pureComputed(function () {
    return ("STA" == self.mode()) || ("STA+AP" == self.mode());
  });
  self.isWifiAccessPoint = ko.pureComputed(function () {
    return ("AP" == self.mode()) || ("STA+AP" == self.mode());
  });
  self.fullMode = ko.pureComputed(function() {
    switch (self.mode())
    {
      case "AP":
        return "Access Point (AP)";
      case "STA":
        return "Client (STA)";
      case "STA+AP":
        return "Client + Access Point (STA+AP)";
    }

    return "Unknown ("+self.mode()+")";
  });
}
StatusViewModel.prototype = Object.create(BaseViewModel.prototype);
StatusViewModel.prototype.constructor = StatusViewModel;

function ConfigViewModel()
{
    BaseViewModel.call(this, {
      "firmware":"-",
      "protocol":"-",
      "espflash":"",
      "diodet":"",
      "gfcit":"",
      "groundt":"",
      "relayt":"",
      "ventt":"",
      "tempt":"",
      "service":"",
      "l1min":"-",
      "l1max":"-",
      "l2min":"-",
      "l2max":"-",
      "scale":"-",
      "offset":"-",
      "gfcicount":"-",
      "nogndcount":"-",
      "stuckcount":"-",
      "kwhlimit":"",
      "timelimit":""},
      baseEndpoint+'/config');
}
ConfigViewModel.prototype = Object.create(BaseViewModel.prototype);
ConfigViewModel.prototype.constructor = ConfigViewModel;

function RapiViewModel()
{
    BaseViewModel.call(this, {
      "ohmhour":"NotConnected",
      "espfree":"0",
      "comm_sent":"0",
      "comm_success":"0",
      "packets_sent":"0",
      "packets_success":"0",
      "amp":"0",
      "pilot":"0",
      "temp1":"0",
      "temp2":"0",
      "temp3":"0",
      "estate":"Unknown",
      "wattsec":"0",
      "watthour":"0"},
      baseEndpoint+'/rapiupdate');
}
RapiViewModel.prototype = Object.create(BaseViewModel.prototype);
RapiViewModel.prototype.constructor = RapiViewModel;

function OpenEvseViewModel()
{
  var self = this;

  self.config = new ConfigViewModel();
  self.status = new StatusViewModel();
  self.rapi = new RapiViewModel();

  self.initialised = ko.observable(false);
  self.updating = ko.observable(false);

  var updateTimer = null;
  var updateTime = 1 * 1000;

  self.start = function () {
    self.updating(true);
    self.config.update(function () {
      self.status.update(function () {
        self.rapi.update(function () {
          self.initialised(true);
          updateTimer = setTimeout(self.update, updateTime);
          self.updating(false);
        });
      });
    });
  };

  self.update = function () {
    if(self.updating()) {
      return;
    }
    self.updating(true);
    if(null !== updateTimer) {
      clearTimeout(updateTimer);
      updateTimer = null;
    }
    self.status.update(function () {
      self.rapi.update(function() {
        updateTimer = setTimeout(self.update, updateTime);
        self.updating(false);
      });
    });
  };
}

$(function() {
  // Activates knockout.js
  var openevse = new OpenEvseViewModel();
  ko.applyBindings(openevse);
  openevse.start();
});


/*
// get statup status and populate input fields
var r1 = new XMLHttpRequest();
r1.open("GET", "status", false);
r1.onreadystatechange = function () {
  if (r1.readyState != 4 || r1.status != 200)
    return;
  var status = JSON.parse(r1.responseText);

  document.getElementById("passkey").value = status.pass;

  if (status.www_user!==0){
    document.getElementById("www_user").value = status.www_username;
  }

  if (status.emoncms_server!==0){
    // document.getElementById("emoncms_apikey").value = status.emoncms_apikey;
    document.getElementById("emoncms_server").value = status.emoncms_server;
    document.getElementById("emoncms_node").value = status.emoncms_node;
    document.getElementById("emoncms_fingerprint").value = status.emoncms_fingerprint;
  }

  if (status.emoncms_connected == "1"){
    document.getElementById("emoncms_connected").innerHTML = "Yes";
    if  ((status.packets_success!="undefined") & (status.packets_sent!="undefined")){
      document.getElementById("psuccess").innerHTML = "Successful posts: " + status.packets_success + " / " + status.packets_sent;
    }
  } else {
    document.getElementById("emoncms_connected").innerHTML = "No";
  }

  if (status.mqtt_server!==0){
    document.getElementById("mqtt_server").value = status.mqtt_server;
    document.getElementById("mqtt_topic").value = status.mqtt_topic;
    if (status.mqtt_user!==0){
      document.getElementById("mqtt_user").value = status.mqtt_user;
      // document.getElementById("mqtt_pass").value = status.mqtt_pass;
    }
  }

  if (status.mqtt_connected == "1"){
    document.getElementById("mqtt_connected").innerHTML = "Yes";
  } else {
    document.getElementById("mqtt_connected").innerHTML = "No";
  }

  document.getElementById("version").innerHTML = status.version;
  document.getElementById("ohmkey").value = status.ohmkey;


  if (status.mode=="AP") {
    document.getElementById("mode").innerHTML = "Access Point (AP)";
    document.getElementById("client-view").style.display = 'none';
    document.getElementById("ap-view").style.display = '';

    var out = "";
    for (var z in status.networks) {
      if (status.rssi[z]=="undefined")
        status.rssi[z]="";
      out += "<tr><td><input class='networkcheckbox' name='"+status.networks[z]+"' type='checkbox'></td><td>"+status.networks[z]+"</td><td>"+status.rssi[z]+"</td></tr>";
    }
    document.getElementById("networks").innerHTML = out;
  } else {
    if (status.mode=="STA+AP") {
      document.getElementById("mode").innerHTML = "Client + Access Point (STA+AP)";
      document.getElementById("apoff").style.display = '';
    }
    if (status.mode=="STA")
      document.getElementById("mode").innerHTML = "Client (STA)";

    out = "";
    out += "<tr><td>"+status.ssid+"</td><td>"+status.srssi+"</td></tr>";
    document.getElementById("sta-ssid").innerHTML = out;
    document.getElementById("sta-ip").innerHTML = "<a href='http://"+status.ipaddress+"'>"+status.ipaddress+"</a>";
    document.getElementById("ap-view").style.display = 'none';
    document.getElementById("client-view").style.display = '';
    ipaddress = status.ipaddress;
  }
};
r1.send();
*/

/*
var r2 = new XMLHttpRequest();
r2.open("GET", "config", true);
r2.timeout = 2000;
  r2.onreadystatechange = function () {
    if (r2.readyState != 4 || r2.status != 200)
      return;
    var config = JSON.parse(r2.responseText);
    document.getElementById("firmware").innerHTML = config.firmware;
    document.getElementById("protocol").innerHTML = config.protocol;
    document.getElementById("espflash").innerHTML = scaleString(config.espflash, 1024, 0) + "K";
    document.getElementById("diodet").innerHTML = config.diodet;
    if (config.diodet == "1"){
      document.getElementById("diodet").innerHTML = "Disabled";
    } else {
      document.getElementById("diodet").innerHTML = "Enabled";
    }
    document.getElementById("gfcit").innerHTML = config.gfcit;
    if (config.gfcit == "1"){
      document.getElementById("gfcit").innerHTML = "Disabled";
    } else {
      document.getElementById("gfcit").innerHTML = "Enabled";
    }
    document.getElementById("groundt").innerHTML = config.groundt;
    if (config.groundt == "1"){
      document.getElementById("groundt").innerHTML = "Disabled";
    } else {
      document.getElementById("groundt").innerHTML = "Enabled";
    }
    document.getElementById("relayt").innerHTML = config.relayt;
    if (config.relayt == "1"){
      document.getElementById("relayt").innerHTML = "Disabled"
    } else {
      document.getElementById("relayt").innerHTML = "Enabled";
    }
    document.getElementById("ventt").innerHTML = config.ventt;
    if (config.ventt == "1"){
      document.getElementById("ventt").innerHTML = "Disabled"
    } else {
      document.getElementById("ventt").innerHTML = "Enabled";
    }

    document.getElementById("service").innerHTML = config.service;
    document.getElementById("l1min").innerHTML = config.l1min;
    document.getElementById("l1max").innerHTML = config.l1max;
    document.getElementById("l2min").innerHTML = config.l2min;
    document.getElementById("l2max").innerHTML = config.l2max;
    document.getElementById("scale").innerHTML = config.scale;
    document.getElementById("offset").innerHTML = config.offset;
    document.getElementById("tempt").innerHTML = config.tempt;
    if (config.tempt == "1"){
      document.getElementById("tempt").innerHTML = "Disabled";
    } else {
      document.getElementById("tempt").innerHTML = "Enabled";
    }
    document.getElementById("gfcicount").innerHTML = config.gfcicount;
    document.getElementById("nogndcount").innerHTML = config.nogndcount;
    document.getElementById("stuckcount").innerHTML = config.stuckcount;
    document.getElementById("kwhlimit").innerHTML = config.kwhlimit;
    document.getElementById("timelimit").innerHTML = config.timelimit;
  };
r2.send();
*/

/*
var r3 = new XMLHttpRequest();
r3.open("GET", "rapiupdate", true);
r3.timeout = 8000;
r3.onreadystatechange = function () {
  if (r3.readyState != 4 || r3.status != 200)
    return;
  var update = JSON.parse(r3.responseText);
  document.getElementById("comm-psent").innerHTML = update.comm_sent;
  document.getElementById("comm-psuccess").innerHTML = update.comm_success;
  document.getElementById("sta-psent").innerHTML = update.packets_sent;
  document.getElementById("sta-psuccess").innerHTML = update.packets_success;
  document.getElementById("amp").innerHTML = scaleString(update.amp, 1000, 2) + " A";
  document.getElementById("estate").innerHTML = update.estate;
  document.getElementById("espfree").innerHTML = scaleString(update.espfree, 1024, 0) + "K";;
  document.getElementById("ohmhour").innerHTML = update.ohmhour;
  // Convert watt-seconds and watt-hours to kWh
  document.getElementById("wattsec").innerHTML = scaleString(update.wattsec, 3600000, 2);
  document.getElementById("watthour").innerHTML = scaleString(update.watthour, 1000, 2);
  document.getElementById("pilot").innerHTML = update.pilot;
  document.getElementById("temp1").innerHTML = scaleString(update.temp1, 10, 1) + " C";
  document.getElementById("temp2").innerHTML = scaleString(update.temp2, 10, 1) + " C";
  document.getElementById("temp3").innerHTML = scaleString(update.temp3, 10, 1) + " C";
};
r3.send();
*/

/*
update();
<<<<<<< HEAD
setInterval(update, 10000);
*/
=======
setInterval(update,10000);
>>>>>>> 01ab7582

// -----------------------------------------------------------------------
// Periodic 10s update of last data values
// -----------------------------------------------------------------------
function update() {
<<<<<<< HEAD
/*
	var r3 = new XMLHttpRequest();
=======

  var r3 = new XMLHttpRequest();
>>>>>>> 01ab7582
  r3.open("GET", "rapiupdate", true);
  r3.timeout = 8000;
  r3.onreadystatechange = function () {
    if (r3.readyState != 4 || r3.status != 200)
      return;
    var update = JSON.parse(r3.responseText);
    document.getElementById("comm-psent").innerHTML = update.comm_sent;
    document.getElementById("comm-psuccess").innerHTML = update.comm_success;
    document.getElementById("sta-psent").innerHTML = update.packets_sent;
    document.getElementById("sta-psuccess").innerHTML = update.packets_success;
    document.getElementById("estate").innerHTML = update.estate;
    document.getElementById("espfree").innerHTML = scaleString(update.espfree, 1024, 0) + "K";;
    document.getElementById("ohmhour").innerHTML = update.ohmhour;
    // Convert watt-seconds and watt-hours to kWh
    document.getElementById("wattsec").innerHTML = scaleString(update.wattsec, 3600000, 2);
    document.getElementById("watthour").innerHTML = scaleString(update.watthour, 1000, 2);
    document.getElementById("pilot").innerHTML = update.pilot;
    document.getElementById("temp1").innerHTML = scaleString(update.temp1, 10, 1) + " C";
    document.getElementById("temp2").innerHTML = scaleString(update.temp2, 10, 1) + " C";
    document.getElementById("temp3").innerHTML = scaleString(update.temp3, 10, 1) + " C";
  };
  r3.send();

  var r2 = new XMLHttpRequest();
  r2.open("GET", "status", false);
  r2.onreadystatechange = function () {
    if (r2.readyState != 4 || r2.status != 200)
      return;
    var status = JSON.parse(r2.responseText);

    if (status.emoncms_connected == "1"){
      document.getElementById("emoncms_connected").innerHTML = "Yes";
      if  ((status.packets_success!="undefined") & (status.packets_sent!="undefined")){
        document.getElementById("psuccess").innerHTML = "Successful posts: " + status.packets_success + " / " + status.packets_sent;
      }
    } else {
      document.getElementById("emoncms_connected").innerHTML = "No";
    }

    if (status.mqtt_connected == "1"){
      document.getElementById("mqtt_connected").innerHTML = "Yes";
    } else {
      document.getElementById("mqtt_connected").innerHTML = "No";
    }

    if ((status.mode=="STA") || (status.mode=="STA+AP")){
      // Update connected network RSSI
      var out="";
      out += "<tr><td>"+status.ssid+"</td><td>"+status.srssi+"</td></tr>";
      document.getElementById("sta-ssid").innerHTML = out;
    }
  };
<<<<<<< HEAD
 r2.send();
 */
=======
  r2.send();
>>>>>>> 01ab7582
}

function updateStatus() {

  // Update status on Wifi connection
  var r1 = new XMLHttpRequest();
  r1.open("GET", "status", true);
  r1.timeout = 2000;
  r1.onreadystatechange = function () {
    if (r1.readyState != 4 || r1.status != 200)
      return;
    var status = JSON.parse(r1.responseText);

    if (status.mode=="STA+AP" || status.mode=="STA") {
        // Hide waiting message
        document.getElementById("wait-view").style.display = 'none';
        // Display mode
        if (status.mode=="STA+AP") {
            document.getElementById("mode").innerHTML = "Client + Access Point (STA+AP)";
            document.getElementById("apoff").style.display = '';
        }
        if (status.mode=="STA")
          document.getElementById("mode").innerHTML = "Client (STA)";
        document.getElementById("sta-ssid").innerHTML = status.ssid;
        document.getElementById("sta-ip").innerHTML = "<a href='http://"+status.ipaddress+"'>"+status.ipaddress+"</a>";
        document.getElementById("sta-psent").innerHTML = status.packets_sent;
        document.getElementById("sta-psuccess").innerHTML = status.packets_success;

        // View display
        document.getElementById("ap-view").style.display = 'none';
        document.getElementById("client-view").style.display = '';
    }
    lastmode = status.mode;
  };
  r1.send();
} //end update

// -----------------------------------------------------------------------
// Event: WiFi Connect
// -----------------------------------------------------------------------
document.getElementById("connect").addEventListener("click", function(e) {

  var passkey = document.getElementById("passkey").value;
  if (selected_network_ssid==="") {
    alert("Please select network");
  } else {
    document.getElementById("ap-view").style.display = 'none';
    document.getElementById("wait-view").style.display = '';

    var r = new XMLHttpRequest();
    r.open("POST", "savenetwork", false);
    r.setRequestHeader("Content-type","application/x-www-form-urlencoded");
    r.onreadystatechange = function () {
      if (r.readyState != 4 || r.status != 200)
        return;
      var str = r.responseText;
      console.log(str);
      document.getElementById("connect").innerHTML = "Connecting...please wait 10s";

      statusupdate = setInterval(updateStatus,5000);
    };
    r.send("ssid="+selected_network_ssid+"&pass="+passkey);
  }
});

// -----------------------------------------------------------------------
// Event: Emoncms save
// -----------------------------------------------------------------------
document.getElementById("save-emoncms").addEventListener("click", function(e) {

  var emoncms = {
    server: document.getElementById("emoncms_server").value,
    apikey: document.getElementById("emoncms_apikey").value,
    node: document.getElementById("emoncms_node").value,
    fingerprint: document.getElementById("emoncms_fingerprint").value
  };
  if (emoncms.server==="" || emoncms.node===""){
    alert("Please enter Emoncms server and node");
  } else if (emoncms.apikey.length!=32) {
    alert("Please enter valid Emoncms apikey");
  } else if (emoncms.fingerprint!=="" && emoncms.fingerprint.length!=59) {
    alert("Please enter valid SSL SHA-1 fingerprint");
  } else {
    document.getElementById("save-emoncms").innerHTML = "Saving...";
    var r = new XMLHttpRequest();
    r.open("POST", "saveemoncms", true);
    r.setRequestHeader("Content-type","application/x-www-form-urlencoded");
    r.send("&server="+emoncms.server+"&apikey="+emoncms.apikey+"&node="+emoncms.node+"&fingerprint="+emoncms.fingerprint);
    r.onreadystatechange = function () {
      if (r.readyState != 4 || r.status != 200)
        return;
      var str = r.responseText;
      console.log(str);
      if (str!==0)
        document.getElementById("save-emoncms").innerHTML = "Saved";
    };
  }
});

// -----------------------------------------------------------------------
// Event: MQTT save
// -----------------------------------------------------------------------
document.getElementById("save-mqtt").addEventListener("click", function(e) {

  var mqtt = {
    server: document.getElementById("mqtt_server").value,
    topic: document.getElementById("mqtt_topic").value,
    user: document.getElementById("mqtt_user").value,
    pass: document.getElementById("mqtt_pass").value
  };
  if (mqtt.server==="") {
    alert("Please enter MQTT server");
  } else {
    document.getElementById("save-mqtt").innerHTML = "Saving...";
    var r = new XMLHttpRequest();
    r.open("POST", "savemqtt", true);
    r.setRequestHeader("Content-type","application/x-www-form-urlencoded");
    r.send("&server="+mqtt.server+"&topic="+mqtt.topic+"&user="+mqtt.user+"&pass="+mqtt.pass);
    r.onreadystatechange = function () {
      console.log(mqtt);
      if (r.readyState != 4 || r.status != 200)
        return;
      var str = r.responseText;
      console.log(str);
      if (str!==0)
        document.getElementById("save-mqtt").innerHTML = "Saved";
    };
  }
});

// -----------------------------------------------------------------------
// Event: Admin save
// -----------------------------------------------------------------------
document.getElementById("save-admin").addEventListener("click", function(e) {

  var admin = {
    user: document.getElementById("www_user").value,
    pass: document.getElementById("www_pass").value
  }
  document.getElementById("save-admin").innerHTML = "Saving...";
  var r = new XMLHttpRequest();
  r.open("POST", "saveadmin", true);
  r.setRequestHeader("Content-type","application/x-www-form-urlencoded");
  r.send("&user="+admin.user+"&pass="+admin.pass);
  r.onreadystatechange = function () {
    console.log(admin);
    if (r.readyState != 4 || r.status != 200)
      return;
    var str = r.responseText;
    console.log(str);
    if (str!=0)
      document.getElementById("save-admin").innerHTML = "Saved";
  };
});

// -----------------------------------------------------------------------
// Event: Save Ohm Connect Key
// -----------------------------------------------------------------------
document.getElementById("save-ohmkey").addEventListener("click", function(e) {

  var ohmkey = document.getElementById("ohmkey").value;
  document.getElementById("save-ohmkey").innerHTML = "Saving...";
  var r = new XMLHttpRequest();
  r.open("POST", "saveohmkey", true);
  r.setRequestHeader("Content-type","application/x-www-form-urlencoded");
  r.send("&ohm="+ohmkey);
  r.onreadystatechange = function () {
    console.log(ohmkey);
    if (r.readyState != 4 || r.status != 200)
      return;
    var str = r.responseText;
    console.log(str);
    if (str!=0)
      document.getElementById("save-ohmkey").innerHTML = "Saved";
  };
});

// -----------------------------------------------------------------------
// Event: Turn off Access Point
// -----------------------------------------------------------------------
document.getElementById("apoff").addEventListener("click", function(e) {

  var r = new XMLHttpRequest();
  r.open("POST", "apoff", true);
  r.onreadystatechange = function () {
    if (r.readyState != 4 || r.status != 200)
      return;
    var str = r.responseText;
    console.log(str);
    document.getElementById("apoff").style.display = 'none';
    if (ipaddress!=="")
      window.location = "http://"+ipaddress;
  };
  r.send();
});

// -----------------------------------------------------------------------
// Event: Reset config and reboot
// -----------------------------------------------------------------------
document.getElementById("reset").addEventListener("click", function(e) {

  if (confirm("CAUTION: Do you really want to Factory Reset? All setting and config will be lost.")){
    var r = new XMLHttpRequest();
    r.open("POST", "reset", true);
    r.onreadystatechange = function () {
      if (r.readyState != 4 || r.status != 200)
        return;
      var str = r.responseText;
      console.log(str);
      if (str!==0)
        document.getElementById("reset").innerHTML = "Resetting...";
    };
    r.send();
  }
});

// -----------------------------------------------------------------------
// Event: Restart
// -----------------------------------------------------------------------
document.getElementById("restart").addEventListener("click", function(e) {

  if (confirm("Restart emonESP? Current config will be saved, takes approximately 10s.")){
    var r = new XMLHttpRequest();
    r.open("POST", "restart", true);
    r.onreadystatechange = function () {
      if (r.readyState != 4 || r.status != 200)
        return;
      var str = r.responseText;
      console.log(str);
      if (str!==0)
        document.getElementById("reset").innerHTML = "Restarting";
    };
    r.send();
  }
});

// -----------------------------------------------------------------------
// UI: Network select
// -----------------------------------------------------------------------
var networkcheckboxes = document.getElementsByClassName("networkcheckbox");

var networkSelect = function() {
  selected_network_ssid = this.getAttribute("name");

  for (var i = 0; i < networkcheckboxes.length; i++) {
    if (networkcheckboxes[i].getAttribute("name")!=selected_network_ssid)
      networkcheckboxes[i].checked = 0;
  }
};

for (var i = 0; i < networkcheckboxes.length; i++) {
  networkcheckboxes[i].addEventListener('click', networkSelect, false);
}

// -----------------------------------------------------------------------
// Event:Check for updates & display current / latest
// URL /firmware
// -----------------------------------------------------------------------
//document.getElementById("updatecheck").addEventListener("click", function(e) {
//    document.getElementById("firmware-version").innerHTML = "<tr><td>-</td><td>Connecting...</td></tr>";
//    var r = new XMLHttpRequest();
//    r.open("POST", "firmware", true);
//    r.onreadystatechange = function () {
//        if (r.readyState != 4 || r.status != 200) return;
//        var str = r.responseText;
//        console.log(str);
//        var firmware = JSON.parse(r.responseText);
//        document.getElementById("firmware").style.display = '';
//        document.getElementById("update").style.display = '';
//        document.getElementById("firmware-version").innerHTML = "<tr><td>"+firmware.current+"</td><td>"+firmware.latest+"</td></tr>";
//	  };
//    r.send();
//});


// -----------------------------------------------------------------------
// Event:Update Firmware
// -----------------------------------------------------------------------
//document.getElementById("update").addEventListener("click", function(e) {
//    document.getElementById("update-info").innerHTML = "UPDATING..."
//    var r1 = new XMLHttpRequest();
//    r1.open("POST", "update", true);
//    r1.onreadystatechange = function () {
//        if (r1.readyState != 4 || r1.status != 200) return;
//        var str1 = r1.responseText;
//        document.getElementById("update-info").innerHTML = str1
//        console.log(str1);
//	  };
//    r1.send();
//});

// -----------------------------------------------------------------------
// Event:Upload Firmware
// -----------------------------------------------------------------------
//document.getElementById("upload").addEventListener("click", function(e) {
//  window.location.href='/upload'
//});<|MERGE_RESOLUTION|>--- conflicted
+++ resolved
@@ -208,7 +208,7 @@
 
   document.getElementById("passkey").value = status.pass;
 
-  if (status.www_user!==0){
+   if (status.www_user!==0){
     document.getElementById("www_user").value = status.www_username;
   }
 
@@ -220,10 +220,10 @@
   }
 
   if (status.emoncms_connected == "1"){
-    document.getElementById("emoncms_connected").innerHTML = "Yes";
-    if  ((status.packets_success!="undefined") & (status.packets_sent!="undefined")){
-      document.getElementById("psuccess").innerHTML = "Successful posts: " + status.packets_success + " / " + status.packets_sent;
-    }
+   document.getElementById("emoncms_connected").innerHTML = "Yes";
+   if  ((status.packets_success!="undefined") & (status.packets_sent!="undefined")){
+     document.getElementById("psuccess").innerHTML = "Successful posts: " + status.packets_success + " / " + status.packets_sent;
+   }
   } else {
     document.getElementById("emoncms_connected").innerHTML = "No";
   }
@@ -238,7 +238,7 @@
   }
 
   if (status.mqtt_connected == "1"){
-    document.getElementById("mqtt_connected").innerHTML = "Yes";
+   document.getElementById("mqtt_connected").innerHTML = "Yes";
   } else {
     document.getElementById("mqtt_connected").innerHTML = "No";
   }
@@ -248,33 +248,33 @@
 
 
   if (status.mode=="AP") {
-    document.getElementById("mode").innerHTML = "Access Point (AP)";
-    document.getElementById("client-view").style.display = 'none';
-    document.getElementById("ap-view").style.display = '';
-
-    var out = "";
-    for (var z in status.networks) {
+      document.getElementById("mode").innerHTML = "Access Point (AP)";
+      document.getElementById("client-view").style.display = 'none';
+      document.getElementById("ap-view").style.display = '';
+
+      var out = "";
+      for (var z in status.networks) {
       if (status.rssi[z]=="undefined")
         status.rssi[z]="";
-      out += "<tr><td><input class='networkcheckbox' name='"+status.networks[z]+"' type='checkbox'></td><td>"+status.networks[z]+"</td><td>"+status.rssi[z]+"</td></tr>";
-    }
-    document.getElementById("networks").innerHTML = out;
+        out += "<tr><td><input class='networkcheckbox' name='"+status.networks[z]+"' type='checkbox'></td><td>"+status.networks[z]+"</td><td>"+status.rssi[z]+"</td></tr>";
+      }
+      document.getElementById("networks").innerHTML = out;
   } else {
-    if (status.mode=="STA+AP") {
-      document.getElementById("mode").innerHTML = "Client + Access Point (STA+AP)";
-      document.getElementById("apoff").style.display = '';
-    }
+      if (status.mode=="STA+AP") {
+          document.getElementById("mode").innerHTML = "Client + Access Point (STA+AP)";
+          document.getElementById("apoff").style.display = '';
+      }
     if (status.mode=="STA")
       document.getElementById("mode").innerHTML = "Client (STA)";
 
-    out = "";
-    out += "<tr><td>"+status.ssid+"</td><td>"+status.srssi+"</td></tr>";
-    document.getElementById("sta-ssid").innerHTML = out;
-    document.getElementById("sta-ip").innerHTML = "<a href='http://"+status.ipaddress+"'>"+status.ipaddress+"</a>";
-    document.getElementById("ap-view").style.display = 'none';
-    document.getElementById("client-view").style.display = '';
-    ipaddress = status.ipaddress;
-  }
+  	  out = "";
+      out += "<tr><td>"+status.ssid+"</td><td>"+status.srssi+"</td></tr>";
+      document.getElementById("sta-ssid").innerHTML = out;
+      document.getElementById("sta-ip").innerHTML = "<a href='http://"+status.ipaddress+"'>"+status.ipaddress+"</a>";
+      document.getElementById("ap-view").style.display = 'none';
+      document.getElementById("client-view").style.display = '';
+      ipaddress = status.ipaddress;
+    }
 };
 r1.send();
 */
@@ -291,54 +291,54 @@
     document.getElementById("protocol").innerHTML = config.protocol;
     document.getElementById("espflash").innerHTML = scaleString(config.espflash, 1024, 0) + "K";
     document.getElementById("diodet").innerHTML = config.diodet;
-    if (config.diodet == "1"){
-      document.getElementById("diodet").innerHTML = "Disabled";
+  	if (config.diodet == "1"){
+  	  document.getElementById("diodet").innerHTML = "Disabled";
+  	} else {
+  	  document.getElementById("diodet").innerHTML = "Enabled";
+  	}
+    document.getElementById("gfcit").innerHTML = config.gfcit;
+  	if (config.gfcit == "1"){
+  	  document.getElementById("gfcit").innerHTML = "Disabled";
+  	} else {
+  	document.getElementById("gfcit").innerHTML = "Enabled";
+  	}
+    document.getElementById("groundt").innerHTML = config.groundt;
+  	if (config.groundt == "1"){
+  	  document.getElementById("groundt").innerHTML = "Disabled";
+  	} else {
+  	document.getElementById("groundt").innerHTML = "Enabled";
+  	}
+    document.getElementById("relayt").innerHTML = config.relayt;
+  	if (config.relayt == "1"){
+  	  document.getElementById("relayt").innerHTML = "Disabled"
+  	} else {
+  	document.getElementById("relayt").innerHTML = "Enabled";
+  	}
+    document.getElementById("ventt").innerHTML = config.ventt;
+  	if (config.ventt == "1"){
+  	  document.getElementById("ventt").innerHTML = "Disabled"
+  	} else {
+  	  document.getElementById("ventt").innerHTML = "Enabled";
+  	}
+
+    document.getElementById("service").innerHTML = config.service;
+	  document.getElementById("l1min").innerHTML = config.l1min;
+	  document.getElementById("l1max").innerHTML = config.l1max;
+	  document.getElementById("l2min").innerHTML = config.l2min;
+	  document.getElementById("l2max").innerHTML = config.l2max;
+	  document.getElementById("scale").innerHTML = config.scale;
+	  document.getElementById("offset").innerHTML = config.offset;
+	  document.getElementById("tempt").innerHTML = config.tempt;
+	  if (config.tempt == "1"){
+		  document.getElementById("tempt").innerHTML = "Disabled";
     } else {
-      document.getElementById("diodet").innerHTML = "Enabled";
-    }
-    document.getElementById("gfcit").innerHTML = config.gfcit;
-    if (config.gfcit == "1"){
-      document.getElementById("gfcit").innerHTML = "Disabled";
-    } else {
-      document.getElementById("gfcit").innerHTML = "Enabled";
-    }
-    document.getElementById("groundt").innerHTML = config.groundt;
-    if (config.groundt == "1"){
-      document.getElementById("groundt").innerHTML = "Disabled";
-    } else {
-      document.getElementById("groundt").innerHTML = "Enabled";
-    }
-    document.getElementById("relayt").innerHTML = config.relayt;
-    if (config.relayt == "1"){
-      document.getElementById("relayt").innerHTML = "Disabled"
-    } else {
-      document.getElementById("relayt").innerHTML = "Enabled";
-    }
-    document.getElementById("ventt").innerHTML = config.ventt;
-    if (config.ventt == "1"){
-      document.getElementById("ventt").innerHTML = "Disabled"
-    } else {
-      document.getElementById("ventt").innerHTML = "Enabled";
-    }
-
-    document.getElementById("service").innerHTML = config.service;
-    document.getElementById("l1min").innerHTML = config.l1min;
-    document.getElementById("l1max").innerHTML = config.l1max;
-    document.getElementById("l2min").innerHTML = config.l2min;
-    document.getElementById("l2max").innerHTML = config.l2max;
-    document.getElementById("scale").innerHTML = config.scale;
-    document.getElementById("offset").innerHTML = config.offset;
-    document.getElementById("tempt").innerHTML = config.tempt;
-    if (config.tempt == "1"){
-      document.getElementById("tempt").innerHTML = "Disabled";
-    } else {
-      document.getElementById("tempt").innerHTML = "Enabled";
-    }
-    document.getElementById("gfcicount").innerHTML = config.gfcicount;
-    document.getElementById("nogndcount").innerHTML = config.nogndcount;
-    document.getElementById("stuckcount").innerHTML = config.stuckcount;
-    document.getElementById("kwhlimit").innerHTML = config.kwhlimit;
-    document.getElementById("timelimit").innerHTML = config.timelimit;
+		  document.getElementById("tempt").innerHTML = "Enabled";
+		}
+	  document.getElementById("gfcicount").innerHTML = config.gfcicount;
+	  document.getElementById("nogndcount").innerHTML = config.nogndcount;
+	  document.getElementById("stuckcount").innerHTML = config.stuckcount;
+	  document.getElementById("kwhlimit").innerHTML = config.kwhlimit;
+	  document.getElementById("timelimit").innerHTML = config.timelimit;
   };
 r2.send();
 */
@@ -372,26 +372,17 @@
 
 /*
 update();
-<<<<<<< HEAD
 setInterval(update, 10000);
 */
-=======
-setInterval(update,10000);
->>>>>>> 01ab7582
 
 // -----------------------------------------------------------------------
 // Periodic 10s update of last data values
 // -----------------------------------------------------------------------
 function update() {
-<<<<<<< HEAD
 /*
 	var r3 = new XMLHttpRequest();
-=======
-
-  var r3 = new XMLHttpRequest();
->>>>>>> 01ab7582
   r3.open("GET", "rapiupdate", true);
-  r3.timeout = 8000;
+	r3.timeout = 8000;
   r3.onreadystatechange = function () {
     if (r3.readyState != 4 || r3.status != 200)
       return;
@@ -413,7 +404,7 @@
   };
   r3.send();
 
-  var r2 = new XMLHttpRequest();
+	var r2 = new XMLHttpRequest();
   r2.open("GET", "status", false);
   r2.onreadystatechange = function () {
     if (r2.readyState != 4 || r2.status != 200)
@@ -421,18 +412,18 @@
     var status = JSON.parse(r2.responseText);
 
     if (status.emoncms_connected == "1"){
-      document.getElementById("emoncms_connected").innerHTML = "Yes";
-      if  ((status.packets_success!="undefined") & (status.packets_sent!="undefined")){
-        document.getElementById("psuccess").innerHTML = "Successful posts: " + status.packets_success + " / " + status.packets_sent;
-      }
+     document.getElementById("emoncms_connected").innerHTML = "Yes";
+     if  ((status.packets_success!="undefined") & (status.packets_sent!="undefined")){
+       document.getElementById("psuccess").innerHTML = "Successful posts: " + status.packets_success + " / " + status.packets_sent;
+     }
     } else {
       document.getElementById("emoncms_connected").innerHTML = "No";
     }
 
     if (status.mqtt_connected == "1"){
-      document.getElementById("mqtt_connected").innerHTML = "Yes";
+     document.getElementById("mqtt_connected").innerHTML = "Yes";
     } else {
-      document.getElementById("mqtt_connected").innerHTML = "No";
+     document.getElementById("mqtt_connected").innerHTML = "No";
     }
 
     if ((status.mode=="STA") || (status.mode=="STA+AP")){
@@ -442,12 +433,8 @@
       document.getElementById("sta-ssid").innerHTML = out;
     }
   };
-<<<<<<< HEAD
  r2.send();
  */
-=======
-  r2.send();
->>>>>>> 01ab7582
 }
 
 function updateStatus() {
@@ -490,92 +477,92 @@
 // -----------------------------------------------------------------------
 document.getElementById("connect").addEventListener("click", function(e) {
 
-  var passkey = document.getElementById("passkey").value;
-  if (selected_network_ssid==="") {
-    alert("Please select network");
-  } else {
-    document.getElementById("ap-view").style.display = 'none';
-    document.getElementById("wait-view").style.display = '';
-
-    var r = new XMLHttpRequest();
-    r.open("POST", "savenetwork", false);
-    r.setRequestHeader("Content-type","application/x-www-form-urlencoded");
-    r.onreadystatechange = function () {
+    var passkey = document.getElementById("passkey").value;
+    if (selected_network_ssid==="") {
+        alert("Please select network");
+    } else {
+        document.getElementById("ap-view").style.display = 'none';
+        document.getElementById("wait-view").style.display = '';
+
+        var r = new XMLHttpRequest();
+        r.open("POST", "savenetwork", false);
+        r.setRequestHeader("Content-type","application/x-www-form-urlencoded");
+        r.onreadystatechange = function () {
       if (r.readyState != 4 || r.status != 200)
         return;
-      var str = r.responseText;
-      console.log(str);
-      document.getElementById("connect").innerHTML = "Connecting...please wait 10s";
-
-      statusupdate = setInterval(updateStatus,5000);
+	        var str = r.responseText;
+	        console.log(str);
+	        document.getElementById("connect").innerHTML = "Connecting...please wait 10s";
+
+	        statusupdate = setInterval(updateStatus,5000);
+        };
+        r.send("ssid="+selected_network_ssid+"&pass="+passkey);
+    }
+});
+
+// -----------------------------------------------------------------------
+// Event: Emoncms save
+// -----------------------------------------------------------------------
+document.getElementById("save-emoncms").addEventListener("click", function(e) {
+
+    var emoncms = {
+      server: document.getElementById("emoncms_server").value,
+      apikey: document.getElementById("emoncms_apikey").value,
+      node: document.getElementById("emoncms_node").value,
+      fingerprint: document.getElementById("emoncms_fingerprint").value
     };
-    r.send("ssid="+selected_network_ssid+"&pass="+passkey);
-  }
-});
-
-// -----------------------------------------------------------------------
-// Event: Emoncms save
-// -----------------------------------------------------------------------
-document.getElementById("save-emoncms").addEventListener("click", function(e) {
-
-  var emoncms = {
-    server: document.getElementById("emoncms_server").value,
-    apikey: document.getElementById("emoncms_apikey").value,
-    node: document.getElementById("emoncms_node").value,
-    fingerprint: document.getElementById("emoncms_fingerprint").value
-  };
-  if (emoncms.server==="" || emoncms.node===""){
-    alert("Please enter Emoncms server and node");
-  } else if (emoncms.apikey.length!=32) {
-    alert("Please enter valid Emoncms apikey");
-  } else if (emoncms.fingerprint!=="" && emoncms.fingerprint.length!=59) {
-    alert("Please enter valid SSL SHA-1 fingerprint");
-  } else {
-    document.getElementById("save-emoncms").innerHTML = "Saving...";
-    var r = new XMLHttpRequest();
-    r.open("POST", "saveemoncms", true);
-    r.setRequestHeader("Content-type","application/x-www-form-urlencoded");
-    r.send("&server="+emoncms.server+"&apikey="+emoncms.apikey+"&node="+emoncms.node+"&fingerprint="+emoncms.fingerprint);
-    r.onreadystatechange = function () {
+    if (emoncms.server==="" || emoncms.node===""){
+        alert("Please enter Emoncms server and node");
+      } else if (emoncms.apikey.length!=32) {
+          alert("Please enter valid Emoncms apikey");
+      } else if (emoncms.fingerprint!=="" && emoncms.fingerprint.length!=59) {
+        alert("Please enter valid SSL SHA-1 fingerprint");
+      } else {
+          document.getElementById("save-emoncms").innerHTML = "Saving...";
+          var r = new XMLHttpRequest();
+          r.open("POST", "saveemoncms", true);
+          r.setRequestHeader("Content-type","application/x-www-form-urlencoded");
+          r.send("&server="+emoncms.server+"&apikey="+emoncms.apikey+"&node="+emoncms.node+"&fingerprint="+emoncms.fingerprint);
+          r.onreadystatechange = function () {
       if (r.readyState != 4 || r.status != 200)
         return;
-      var str = r.responseText;
-      console.log(str);
+            var str = r.responseText;
+      	    console.log(str);
       if (str!==0)
         document.getElementById("save-emoncms").innerHTML = "Saved";
+          };
+        }
+});
+
+// -----------------------------------------------------------------------
+// Event: MQTT save
+// -----------------------------------------------------------------------
+document.getElementById("save-mqtt").addEventListener("click", function(e) {
+
+    var mqtt = {
+      server: document.getElementById("mqtt_server").value,
+      topic: document.getElementById("mqtt_topic").value,
+      user: document.getElementById("mqtt_user").value,
+      pass: document.getElementById("mqtt_pass").value
     };
-  }
-});
-
-// -----------------------------------------------------------------------
-// Event: MQTT save
-// -----------------------------------------------------------------------
-document.getElementById("save-mqtt").addEventListener("click", function(e) {
-
-  var mqtt = {
-    server: document.getElementById("mqtt_server").value,
-    topic: document.getElementById("mqtt_topic").value,
-    user: document.getElementById("mqtt_user").value,
-    pass: document.getElementById("mqtt_pass").value
-  };
-  if (mqtt.server==="") {
-    alert("Please enter MQTT server");
-  } else {
-    document.getElementById("save-mqtt").innerHTML = "Saving...";
-    var r = new XMLHttpRequest();
-    r.open("POST", "savemqtt", true);
-    r.setRequestHeader("Content-type","application/x-www-form-urlencoded");
-    r.send("&server="+mqtt.server+"&topic="+mqtt.topic+"&user="+mqtt.user+"&pass="+mqtt.pass);
-    r.onreadystatechange = function () {
-      console.log(mqtt);
+    if (mqtt.server==="") {
+      alert("Please enter MQTT server");
+    } else {
+      document.getElementById("save-mqtt").innerHTML = "Saving...";
+      var r = new XMLHttpRequest();
+      r.open("POST", "savemqtt", true);
+      r.setRequestHeader("Content-type","application/x-www-form-urlencoded");
+      r.send("&server="+mqtt.server+"&topic="+mqtt.topic+"&user="+mqtt.user+"&pass="+mqtt.pass);
+      r.onreadystatechange = function () {
+        console.log(mqtt);
       if (r.readyState != 4 || r.status != 200)
         return;
-      var str = r.responseText;
-      console.log(str);
+        var str = r.responseText;
+  	    console.log(str);
       if (str!==0)
         document.getElementById("save-mqtt").innerHTML = "Saved";
-    };
-  }
+      };
+    }
 });
 
 // -----------------------------------------------------------------------
@@ -583,24 +570,24 @@
 // -----------------------------------------------------------------------
 document.getElementById("save-admin").addEventListener("click", function(e) {
 
-  var admin = {
-    user: document.getElementById("www_user").value,
-    pass: document.getElementById("www_pass").value
-  }
-  document.getElementById("save-admin").innerHTML = "Saving...";
-  var r = new XMLHttpRequest();
-  r.open("POST", "saveadmin", true);
-  r.setRequestHeader("Content-type","application/x-www-form-urlencoded");
-  r.send("&user="+admin.user+"&pass="+admin.pass);
-  r.onreadystatechange = function () {
-    console.log(admin);
+    var admin = {
+      user: document.getElementById("www_user").value,
+      pass: document.getElementById("www_pass").value
+    }
+    document.getElementById("save-admin").innerHTML = "Saving...";
+    var r = new XMLHttpRequest();
+    r.open("POST", "saveadmin", true);
+    r.setRequestHeader("Content-type","application/x-www-form-urlencoded");
+    r.send("&user="+admin.user+"&pass="+admin.pass);
+    r.onreadystatechange = function () {
+      console.log(admin);
     if (r.readyState != 4 || r.status != 200)
       return;
-    var str = r.responseText;
-    console.log(str);
+      var str = r.responseText;
+	    console.log(str);
     if (str!=0)
       document.getElementById("save-admin").innerHTML = "Saved";
-  };
+    };
 });
 
 // -----------------------------------------------------------------------
@@ -608,21 +595,21 @@
 // -----------------------------------------------------------------------
 document.getElementById("save-ohmkey").addEventListener("click", function(e) {
 
-  var ohmkey = document.getElementById("ohmkey").value;
-  document.getElementById("save-ohmkey").innerHTML = "Saving...";
-  var r = new XMLHttpRequest();
-  r.open("POST", "saveohmkey", true);
-  r.setRequestHeader("Content-type","application/x-www-form-urlencoded");
-  r.send("&ohm="+ohmkey);
-  r.onreadystatechange = function () {
-    console.log(ohmkey);
+    var ohmkey = document.getElementById("ohmkey").value;
+	document.getElementById("save-ohmkey").innerHTML = "Saving...";
+    var r = new XMLHttpRequest();
+    r.open("POST", "saveohmkey", true);
+    r.setRequestHeader("Content-type","application/x-www-form-urlencoded");
+	r.send("&ohm="+ohmkey);
+    r.onreadystatechange = function () {
+	console.log(ohmkey);
     if (r.readyState != 4 || r.status != 200)
       return;
-    var str = r.responseText;
-    console.log(str);
+      var str = r.responseText;
+	    console.log(str);
     if (str!=0)
       document.getElementById("save-ohmkey").innerHTML = "Saved";
-  };
+    };
 });
 
 // -----------------------------------------------------------------------
@@ -630,18 +617,18 @@
 // -----------------------------------------------------------------------
 document.getElementById("apoff").addEventListener("click", function(e) {
 
-  var r = new XMLHttpRequest();
-  r.open("POST", "apoff", true);
-  r.onreadystatechange = function () {
+    var r = new XMLHttpRequest();
+    r.open("POST", "apoff", true);
+    r.onreadystatechange = function () {
     if (r.readyState != 4 || r.status != 200)
       return;
-    var str = r.responseText;
-    console.log(str);
-    document.getElementById("apoff").style.display = 'none';
+        var str = r.responseText;
+        console.log(str);
+        document.getElementById("apoff").style.display = 'none';
     if (ipaddress!=="")
       window.location = "http://"+ipaddress;
-  };
-  r.send();
+	  };
+    r.send();
 });
 
 // -----------------------------------------------------------------------
@@ -649,19 +636,19 @@
 // -----------------------------------------------------------------------
 document.getElementById("reset").addEventListener("click", function(e) {
 
-  if (confirm("CAUTION: Do you really want to Factory Reset? All setting and config will be lost.")){
-    var r = new XMLHttpRequest();
-    r.open("POST", "reset", true);
-    r.onreadystatechange = function () {
+    if (confirm("CAUTION: Do you really want to Factory Reset? All setting and config will be lost.")){
+      var r = new XMLHttpRequest();
+      r.open("POST", "reset", true);
+      r.onreadystatechange = function () {
       if (r.readyState != 4 || r.status != 200)
         return;
-      var str = r.responseText;
-      console.log(str);
+          var str = r.responseText;
+          console.log(str);
       if (str!==0)
         document.getElementById("reset").innerHTML = "Resetting...";
-    };
-    r.send();
-  }
+  	  };
+      r.send();
+    }
 });
 
 // -----------------------------------------------------------------------
@@ -669,19 +656,19 @@
 // -----------------------------------------------------------------------
 document.getElementById("restart").addEventListener("click", function(e) {
 
-  if (confirm("Restart emonESP? Current config will be saved, takes approximately 10s.")){
-    var r = new XMLHttpRequest();
-    r.open("POST", "restart", true);
-    r.onreadystatechange = function () {
+    if (confirm("Restart emonESP? Current config will be saved, takes approximately 10s.")){
+      var r = new XMLHttpRequest();
+      r.open("POST", "restart", true);
+      r.onreadystatechange = function () {
       if (r.readyState != 4 || r.status != 200)
         return;
-      var str = r.responseText;
-      console.log(str);
+          var str = r.responseText;
+          console.log(str);
       if (str!==0)
         document.getElementById("reset").innerHTML = "Restarting";
-    };
-    r.send();
-  }
+  	  };
+      r.send();
+    }
 });
 
 // -----------------------------------------------------------------------
@@ -690,16 +677,16 @@
 var networkcheckboxes = document.getElementsByClassName("networkcheckbox");
 
 var networkSelect = function() {
-  selected_network_ssid = this.getAttribute("name");
-
-  for (var i = 0; i < networkcheckboxes.length; i++) {
-    if (networkcheckboxes[i].getAttribute("name")!=selected_network_ssid)
-      networkcheckboxes[i].checked = 0;
-  }
+    selected_network_ssid = this.getAttribute("name");
+
+    for (var i = 0; i < networkcheckboxes.length; i++) {
+        if (networkcheckboxes[i].getAttribute("name")!=selected_network_ssid)
+            networkcheckboxes[i].checked = 0;
+    }
 };
 
 for (var i = 0; i < networkcheckboxes.length; i++) {
-  networkcheckboxes[i].addEventListener('click', networkSelect, false);
+    networkcheckboxes[i].addEventListener('click', networkSelect, false);
 }
 
 // -----------------------------------------------------------------------
