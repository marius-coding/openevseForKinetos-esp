--- conflicted
+++ resolved
@@ -414,27 +414,25 @@
   content: "i";
 }
 
-<<<<<<< HEAD
-.ready {
-  border-color: rgb(1, 196, 14);
-  border-left-width: 5px;
-  box-shadow: 1px 7px 7px 1px rgba(1, 196, 14, 0.3);
-}
-
-.connected {
-  border-color: rgb(213, 255, 112);
-  border-left-width: 5px;
-  box-shadow: 1px 7px 7px 1px rgba(213, 255, 112, 0.4);
-}
-
-.charging {
-  border-color: rgb(0, 146, 247);
-  border-left-width: 5px;
-  box-shadow: 1px 7px 7px 1px rgba(0, 146, 247, 0.4);
-}
-=======
 span.selected
 {
   color: #008080;
 }
->>>>>>> 04b97cfd
+
+.ready {
+  border-color: rgb(1, 196, 14);
+  border-left-width: 5px;
+  box-shadow: 1px 7px 7px 1px rgba(1, 196, 14, 0.3);
+}
+
+.connected {
+  border-color: rgb(213, 255, 112);
+  border-left-width: 5px;
+  box-shadow: 1px 7px 7px 1px rgba(213, 255, 112, 0.4);
+}
+
+.charging {
+  border-color: rgb(0, 146, 247);
+  border-left-width: 5px;
+  box-shadow: 1px 7px 7px 1px rgba(0, 146, 247, 0.4);
+}
