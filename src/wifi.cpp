--- conflicted
+++ resolved
@@ -115,13 +115,8 @@
   // DEBUG.print(" epass:");
   // DEBUG.println(epass.c_str());
 
-<<<<<<< HEAD
   client_disconnects = 0;
 
-  WiFi.hostname(esp_hostname);
-=======
->>>>>>> bd7dfddb
-  WiFi.begin(esid.c_str(), epass.c_str());
   WiFi.hostname(esp_hostname);
   WiFi.enableSTA(true);
 }
