#include "emonesp.h"
#include "wifi.h"
#include "config.h"
#include "RapiSender.h"

extern RapiSender rapiSender;

#include <ESP8266WiFi.h>              // Connect to Wifi
#include <ESP8266mDNS.h>              // Resolve URL for update server etc.
#include <DNSServer.h>                // Required for captive portal

DNSServer dnsServer;                  // Create class DNS server, captive portal re-direct
const byte DNS_PORT = 53;

// Access Point SSID, password & IP address. SSID will be softAP_ssid + chipID to make SSID unique
const char *softAP_ssid = "OpenEVSE";
const char *softAP_password = "openevse";
IPAddress apIP(192, 168, 4, 1);
IPAddress netMsk(255, 255, 255, 0);

// hostname for mDNS. Should work at least on windows. Try http://openevse or http://openevse.local
const char *esp_hostname = "openevse";

// Wifi Network Strings
String connected_network = "";
String status_string = "";
String ipaddress = "";

unsigned long Timer;
String st, rssi;

#ifdef WIFI_LED
#ifndef WIFI_LED_ON_STATE
#define WIFI_LED_ON_STATE LOW
#endif

#ifndef WIFI_LED_AP_TIME
#define WIFI_LED_AP_TIME 1000
#endif

#ifndef WIFI_LED_STA_CONNECTING_TIME
#define WIFI_LED_STA_CONNECTING_TIME 500
#endif

int wifiLedState = !WIFI_LED_ON_STATE;
unsigned long wifiLedTimeOut = millis();
#endif

// -------------------------------------------------------------------
int wifi_mode = WIFI_MODE_STA;


// -------------------------------------------------------------------
// Start Access Point
// Access point is used for wifi network selection
// -------------------------------------------------------------------
void
startAP() {
  DBUGLN("Starting AP");

  if((WiFi.getMode() & WIFI_STA) && WiFi.isConnected()) {
    WiFi.disconnect(true);
    WiFi.enableSTA(false);
  }

  WiFi.enableAP(true);

  WiFi.softAPConfig(apIP, apIP, netMsk);
  // Create Unique SSID e.g "emonESP_XXXXXX"
  String softAP_ssid_ID =
    String(softAP_ssid) + "_" + String(ESP.getChipId());
  // Pick a random channel out of 1, 6 or 11
  int channel = (random(3) * 5) + 1;
  WiFi.softAP(softAP_ssid_ID.c_str(), softAP_password, channel);

  // Setup the DNS server redirecting all the domains to the apIP
  dnsServer.setErrorReplyCode(DNSReplyCode::NoError);
  dnsServer.start(DNS_PORT, "*", apIP);

  IPAddress myIP = WiFi.softAPIP();
  char tmpStr[40];
  sprintf(tmpStr, "%d.%d.%d.%d", myIP[0], myIP[1], myIP[2], myIP[3]);
  ipaddress = tmpStr;
  DEBUG.print("AP IP Address: ");
  DEBUG.println(tmpStr);
  rapiSender.sendCmd("$FP 0 0 SSID...OpenEVSE.");
  rapiSender.sendCmd("$FP 0 1 PASS...openevse.");
  delay(5000);
  rapiSender.sendCmd("$FP 0 0 IP_Address......");
  snprintf(tmpStr, 40, "$FP 0 1 %s", ipaddress.c_str());
  rapiSender.sendCmd(tmpStr);
}

// -------------------------------------------------------------------
// Start Client, attempt to connect to Wifi network
// -------------------------------------------------------------------
void
startClient() {
  DEBUG.print("Connecting to SSID: ");
  DEBUG.println(esid.c_str());
  // DEBUG.print(" epass:");
  // DEBUG.println(epass.c_str());
  WiFi.hostname("openevse");
  WiFi.begin(esid.c_str(), epass.c_str());

  delay(50);

  WiFi.enableSTA(true);

  int t = 0;
  int attempt = 0;
  while (WiFi.status() != WL_CONNECTED) {
#ifdef WIFI_LED
    wifiLedState = !wifiLedState;
    digitalWrite(WIFI_LED, wifiLedState);
#endif

    delay(500);
    t++;
    // push and hold boot button after power on to skip stright to AP mode
    if (t >= 20
#if !defined(WIFI_LED) || 0 != WIFI_LED
       || digitalRead(0) == LOW
#endif
     ) {
      DEBUG.println(" ");
      DEBUG.println("Try Again...");
      delay(2000);
      WiFi.disconnect();
      WiFi.begin(esid.c_str(), epass.c_str());
      t = 0;
      attempt++;
      if (attempt >= 5 || digitalRead(0) == LOW) {
        startAP();
        // AP mode with SSID in EEPROM, connection will retry in 5 minutes
        wifi_mode = WIFI_MODE_AP_STA_RETRY;
        break;
      }
    }
  }

  if (wifi_mode == WIFI_MODE_STA || wifi_mode == WIFI_MODE_AP_AND_STA) {
#ifdef WIFI_LED
    wifiLedState = WIFI_LED_ON_STATE;
    digitalWrite(WIFI_LED, wifiLedState);
#endif

    IPAddress myAddress = WiFi.localIP();
    char tmpStr[40];
    sprintf(tmpStr, "%d.%d.%d.%d", myAddress[0], myAddress[1], myAddress[2],
            myAddress[3]);
    ipaddress = tmpStr;
    DEBUG.print("Connected, IP: ");
    DEBUG.println(tmpStr);
<<<<<<< HEAD
    Serial.println("$FP 0 0 Client-IP.......");
    delay(100);
    Serial.println("$FP 0 1 ................");
    delay(100);
    Serial.print("$FP 0 1 ");
    Serial.println(tmpStr);
=======
    rapiSender.sendCmd("$FP 0 0 Client-IP.......");
    snprintf(tmpStr, 40, "FP 0 1 %s", ipaddress.c_str());
    rapiSender.sendCmd(tmpStr);
>>>>>>> 65bb7f5e
    // Copy the connected network and ipaddress to global strings for use in status request
    connected_network = esid;
  }
}

void
wifi_setup() {
#ifdef WIFI_LED
  pinMode(WIFI_LED, OUTPUT);
  digitalWrite(WIFI_LED, wifiLedState);
#endif

  WiFi.persistent(false);
  randomSeed(analogRead(0));

  // 1) If no network configured start up access point
  if (esid == 0 || esid == "") {
    startAP();
    wifi_mode = WIFI_MODE_AP_ONLY; // AP mode with no SSID in EEPROM
  }
  // 2) else try and connect to the configured network
  else {
    WiFi.mode(WIFI_STA);
    wifi_mode = WIFI_MODE_STA;
    startClient();
  }

  // Start hostname broadcast in STA mode
  if ((wifi_mode == WIFI_MODE_STA || wifi_mode == WIFI_MODE_AP_AND_STA)) {
    if (MDNS.begin(esp_hostname)) {
      MDNS.addService("http", "tcp", 80);
    }
  }

  Timer = millis();
}

void
wifi_loop() {
  Profile_Start(wifi_loop);
#ifdef WIFI_LED
  if (wifi_mode == WIFI_MODE_AP_ONLY && millis() > wifiLedTimeOut) {
    wifiLedState = !wifiLedState;
    digitalWrite(WIFI_LED, wifiLedState);
    wifiLedTimeOut = millis() + WIFI_LED_AP_TIME;
  }
#endif

  dnsServer.processNextRequest(); // Captive portal DNS re-dierct

  // Remain in AP mode for 5 Minutes before resetting
  if (wifi_mode == WIFI_MODE_AP_STA_RETRY) {
    if ((millis() - Timer) >= 300000) {
      DEBUG.println("WIFI Mode = 1, resetting");
      delay(50);
      ESP.reset();
    }
  }

  Profile_End(wifi_loop, 5);
}

void
wifi_restart() {
  // Startup in STA + AP mode
  WiFi.mode(WIFI_AP_STA);
  WiFi.softAPConfig(apIP, apIP, netMsk);

  // Create Unique SSID e.g "emonESP_XXXXXX"
  String softAP_ssid_ID =
    String(softAP_ssid) + "_" + String(ESP.getChipId());;
  WiFi.softAP(softAP_ssid_ID.c_str(), softAP_password);

  // Setup the DNS server redirecting all the domains to the apIP
  dnsServer.setErrorReplyCode(DNSReplyCode::NoError);
  dnsServer.start(DNS_PORT, "*", apIP);
  wifi_mode = WIFI_MODE_AP_AND_STA;
  startClient();
}

void
wifi_disconnect() {
  WiFi.disconnect();
}<|MERGE_RESOLUTION|>--- conflicted
+++ resolved
@@ -152,18 +152,15 @@
     ipaddress = tmpStr;
     DEBUG.print("Connected, IP: ");
     DEBUG.println(tmpStr);
-<<<<<<< HEAD
     Serial.println("$FP 0 0 Client-IP.......");
     delay(100);
     Serial.println("$FP 0 1 ................");
     delay(100);
     Serial.print("$FP 0 1 ");
     Serial.println(tmpStr);
-=======
     rapiSender.sendCmd("$FP 0 0 Client-IP.......");
     snprintf(tmpStr, 40, "FP 0 1 %s", ipaddress.c_str());
     rapiSender.sendCmd(tmpStr);
->>>>>>> 65bb7f5e
     // Copy the connected network and ipaddress to global strings for use in status request
     connected_network = esid;
   }
