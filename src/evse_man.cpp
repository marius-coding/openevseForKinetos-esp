#if defined(ENABLE_DEBUG) && !defined(ENABLE_DEBUG_EVSE_MAN)
#undef ENABLE_DEBUG
#endif

#include <openevse.h>

#include "evse_man.h"
#include "debug.h"

static EvseProperties nullProperties;

EvseProperties::EvseProperties() :
  _state(EvseState::None),
  _charge_current(UINT32_MAX),
  _max_current(UINT32_MAX),
  _energy_limit(UINT32_MAX),
  _time_limit(UINT32_MAX),
  _auto_release(false)
{
}

EvseProperties::EvseProperties(EvseState state) :
  _state(state),
  _charge_current(UINT32_MAX),
  _max_current(UINT32_MAX),
  _energy_limit(UINT32_MAX),
  _time_limit(UINT32_MAX),
  _auto_release(false)
{
}

void EvseProperties::clear()
{
  _state = EvseState::None;
  _charge_current = UINT32_MAX;
  _max_current = UINT32_MAX;
  _energy_limit = UINT32_MAX;
  _time_limit = UINT32_MAX;
  _auto_release = false;
}

EvseProperties & EvseProperties::operator = (EvseProperties &rhs)
{
  _state = rhs._state;
  _charge_current = rhs._charge_current;
  _max_current = rhs._max_current;
  _energy_limit = rhs._energy_limit;
  _time_limit = rhs._time_limit;
  _auto_release = rhs._auto_release;
  return *this;
}

bool EvseProperties::deserialize(JsonObject &obj)
{
  if(obj.containsKey("state")) {
    _state.fromString(obj["state"]);
  }

  if(obj.containsKey("charge_current")) {
    _charge_current = obj["charge_current"];
  }

  if(obj.containsKey("max_current")) {
    _max_current = obj["max_current"];
  }

  if(obj.containsKey("energy_limit")) {
    _energy_limit = obj["energy_limit"];
  }

  if(obj.containsKey("time_limit")) {
    _time_limit = obj["time_limit"];
  }

  if(obj.containsKey("auto_release")) {
    _auto_release = obj["auto_release"];
  }

  return true;
}

bool EvseProperties::serialize(JsonObject &obj)
{
  if(EvseState::None != _state) {
    obj["state"] = _state.toString();
  }
  if(UINT32_MAX != _charge_current) {
    obj["charge_current"] = _charge_current;
  }
  if(UINT32_MAX != _max_current) {
    obj["max_current"] = _max_current;
  }
  if(UINT32_MAX != _energy_limit) {
    obj["energy_limit"] = _energy_limit;
  }
  if(UINT32_MAX != _time_limit) {
    obj["time_limit"] = _time_limit;
  }

  obj["auto_release"] = _auto_release;

  return true;
}

EvseManager::Claim::Claim() :
  _client(EvseClient_NULL),
  _priority(0),
  _properties()
{
}

void EvseManager::Claim::claim(EvseClient client, int priority, EvseProperties &target)
{
  _client = client;
  _priority = priority;
  _properties = target;
}

void EvseManager::Claim::release()
{
  _client = EvseClient_NULL;
}

EvseManager::EvseManager(Stream &port) :
  MicroTasks::Task(),
  _sender(&port),
  _monitor(OpenEVSE),
  _clients(),
  _evseStateListener(this),
  _sessionCompleteListener(this),
  _targetProperties(),
  _hasClaims(false),
  _sleepForDisable(true),
  _evaluateClaims(false),
  _evaluateTargetState(false),
  _waitingForEvent(0)
{
}

EvseManager::~EvseManager()
{
}

void EvseManager::initialiseEvse()
{
  // Check state the OpenEVSE is in.
  _monitor.begin(_sender);
}

bool EvseManager::findClaim(EvseClient client, Claim **claim)
{
  for(size_t i = 0; i < EVSE_MANAGER_MAX_CLIENT_CLAIMS; i++)
  {
    if(_clients[i].isValid() && _clients[i] == client)
    {
      if(claim) {
        *claim = &(_clients[i]);
      }
      return true;
    }
  }

  return false;
}

bool EvseManager::evaluateClaims(EvseProperties &properties)
{
  properties.clear();

  bool foundClaim = false;

  int statePriority = 0;
  int chargeCurrentPriority = 0;
  int maxCurrentPriority = 0;
  int energyLimitPriority = 0;
  int timeLimitPriority = 0;

  for(size_t i = 0; i < EVSE_MANAGER_MAX_CLIENT_CLAIMS; i++)
  {
    if(_clients[i].isValid())
    {
      foundClaim = true;

      DBUGF("Found client, slot %d", i);
      EvseManager::Claim &claim = _clients[i];

      DBUGVAR(claim.getPriority());
      DBUGVAR(claim.getState().toString());
      DBUGVAR(claim.getChargeCurrent());
      DBUGVAR(claim.getMaxCurrent());
      DBUGVAR(claim.getEnergyLimit());
      DBUGVAR(claim.getTimeLimit());

      if(claim.getPriority() > statePriority &&
         claim.getState() != EvseState::None)
      {
        properties.setState(claim.getState());
        statePriority = claim.getPriority();
      }

      if(claim.getPriority() > chargeCurrentPriority &&
         claim.getChargeCurrent() != UINT32_MAX)
      {
        properties.setChargeCurrent(claim.getChargeCurrent());
        chargeCurrentPriority = claim.getPriority();
      }

      if(claim.getPriority() > maxCurrentPriority &&
         claim.getMaxCurrent() != UINT32_MAX)
      {
        properties.setMaxCurrent(claim.getMaxCurrent());
        maxCurrentPriority = claim.getPriority();
      }

      if(claim.getPriority() > energyLimitPriority &&
         claim.getEnergyLimit() != UINT32_MAX)
      {
        properties.setEnergyLimit(claim.getEnergyLimit());
        energyLimitPriority = claim.getPriority();
      }

      if(claim.getPriority() > timeLimitPriority &&
         claim.getTimeLimit() != UINT32_MAX)
      {
        properties.setTimeLimit(claim.getTimeLimit());
        timeLimitPriority = claim.getPriority();
      }
    }
  }

  return foundClaim;
}

void EvseManager::setup()
{
  _monitor.onStateChange(&_evseStateListener);
  _monitor.onSessionComplete(&_sessionCompleteListener);
}

bool EvseManager::setTargetState(EvseProperties &target)
{
  bool changeMade = false;
  DBUGVAR(target.getState().toString());
  DBUGVAR(getActiveState().toString());

  EvseState state = target.getState();
  if(EvseState::None != state && state != getActiveState())
  {
    _waitingForEvent++;
    if(EvseState::Active == state)
    {
      DBUGLN("EVSE: enable");
      _monitor.enable();
    }
    else
    {
      if(_sleepForDisable) {
        DBUGLN("EVSE: sleep");
        _monitor.sleep();
      } else {
        DBUGLN("EVSE: disable");
        _monitor.disable();
      }
    }

    changeMade = true;
  }

  // Work out what the max current should be
  uint32_t charge_current = _monitor.getMaxConfiguredCurrent();
  DBUGVAR(charge_current);
  if(UINT32_MAX != target.getMaxCurrent() && target.getMaxCurrent() < charge_current) {
    charge_current = target.getMaxCurrent();
  }
  DBUGVAR(charge_current);

  // Work out the charge current
  if(UINT32_MAX != target.getChargeCurrent() && target.getChargeCurrent() < charge_current) {
    charge_current = target.getChargeCurrent();
  }
  DBUGVAR(charge_current);

  if(charge_current < _monitor.getMinCurrent()) {
    charge_current = _monitor.getMinCurrent();
  }
  DBUGVAR(charge_current);

  if(charge_current != _monitor.getPilot())
  {
    DBUGF("Set pilot to %d", charge_current);
    _monitor.setPilot(charge_current);
    changeMade = true;
  }

  return changeMade;
}

unsigned long EvseManager::loop(MicroTasks::WakeReason reason)
{
  DBUG("EVSE manager woke: ");
  DBUG(WakeReason_Scheduled == reason ? "WakeReason_Scheduled" :
       WakeReason_Event == reason ? "WakeReason_Event" :
       WakeReason_Message == reason ? "WakeReason_Message" :
       WakeReason_Manual == reason ? "WakeReason_Manual" :
       "UNKNOWN");
  DBUG(" connected: ");
  DBUGLN(OpenEVSE.isConnected());

  DBUGVAR(getActiveState().toString());
  DBUGVAR(_monitor.getEvseState());
  DBUGVAR(_monitor.getPilotState());

  // If we are not connected yet try and connect to the EVSE module
  if(!OpenEVSE.isConnected())
  {
    initialiseEvse();
    return 10 * 1000;
  }

  DBUGVAR(_evseStateListener.IsTriggered());
  if(_evseStateListener.IsTriggered())
  {
    DBUGVAR(_waitingForEvent);
    if(_waitingForEvent > 0) {
      _evaluateTargetState = true;
      _waitingForEvent--;
    }
  }

  DBUGVAR(_sessionCompleteListener.IsTriggered());
  if(_sessionCompleteListener.IsTriggered())
  {
    // Session complete, clear any auto release claims
    releaseAutoReleaseClaims();
  }

  DBUGVAR(_evaluateClaims);
  if(_evaluateClaims)
  {
    _evaluateClaims = false;

    // Work out the state we should try and get in too
    _hasClaims = evaluateClaims(_targetProperties);

    DBUGVAR(_hasClaims);
    if(_hasClaims)
    {
      DBUGVAR(_targetProperties.getState().toString());
      DBUGVAR(_targetProperties.getChargeCurrent());
      DBUGVAR(_targetProperties.getMaxCurrent());
      DBUGVAR(_targetProperties.getEnergyLimit());
      DBUGVAR(_targetProperties.getTimeLimit());
    } else {
      DBUGLN("No claims");
    }

    _evaluateTargetState = true;
  }

  DBUGVAR(_evaluateTargetState);
  if(_evaluateTargetState)
  {
    _evaluateTargetState = false;

    if(!_hasClaims)
    {
      // No claims, make sure the targetProperties are the defaults with charger active
      _targetProperties.clear();
      _targetProperties.setState(EvseState::Active);
    }
    setTargetState(_targetProperties);
  }

  return MicroTask.Infinate;
}

bool EvseManager::begin()
{
  MicroTask.startTask(this);

  return true;
}

bool EvseManager::claim(EvseClient client, int priority, EvseProperties &target)
{
  Claim *slot = NULL;

  DBUGF("New claim from 0x%08x, priority %d, %s", client, priority, target.getState().toString());

  for (size_t i = 0; i < EVSE_MANAGER_MAX_CLIENT_CLAIMS; i++)
  {
    DBUGF("Slot %d %s %p", i, _clients[i].isValid() ? "valid" : "free", slot);
    if(_clients[i] == client) {
      slot = &(_clients[i]);
      break;
    } else if (NULL == slot && !_clients[i].isValid()) {
      slot = &(_clients[i]);
    }
  }

  if(slot)
  {
    DBUGF("Found slot, waking task");
    slot->claim(client, priority, target);
    _evaluateClaims = true;
    MicroTask.wakeTask(this);
    return true;
  }

  return false;
}

bool EvseManager::release(EvseClient client)
{
  Claim *claim;

  if(findClaim(client, &claim))
  {
    claim->release();
    _evaluateClaims = true;
    MicroTask.wakeTask(this);
    return true;
  }

  return false;
}

void EvseManager::releaseAutoReleaseClaims()
{
  for (size_t i = 0; i < EVSE_MANAGER_MAX_CLIENT_CLAIMS; i++)
  {
    if(_clients[i].isValid() && _clients[i].isAutoRelease())
    {
      DBUGF("Release claim from 0x%08x, priority %d, %s", _clients[i].getClient(), _clients[i].getPriority(), _clients[i].getState().toString());
      _clients[i].release();
      _evaluateClaims = true;
    }
  }
}

bool EvseManager::clientHasClaim(EvseClient client) {
  return findClaim(client);
}

EvseProperties &EvseManager::getClaimProperties(EvseClient client)
{
  if(EvseClient_NULL == client) {
    return _targetProperties;
  }

  Claim *claim;
  if(findClaim(client, &claim)) {
    return claim->getProperties();
  }

  return nullProperties;
}

EvseState EvseManager::getState(EvseClient client)
{
  return getClaimProperties(client).getState();
}

uint8_t EvseManager::getStateColour()
{
  switch(getEvseState())
  {
    case OPENEVSE_STATE_STARTING:
      // Do nothing
      break;
    case OPENEVSE_STATE_NOT_CONNECTED:
      return OPENEVSE_LCD_GREEN;

    case OPENEVSE_STATE_CONNECTED:
      return OPENEVSE_LCD_YELLOW;

    case OPENEVSE_STATE_CHARGING:
      // TODO: Colour should also take into account the tempurature, >60 YELLOW
      return OPENEVSE_LCD_TEAL;

    case OPENEVSE_STATE_VENT_REQUIRED:
    case OPENEVSE_STATE_DIODE_CHECK_FAILED:
    case OPENEVSE_STATE_GFI_FAULT:
    case OPENEVSE_STATE_NO_EARTH_GROUND:
    case OPENEVSE_STATE_STUCK_RELAY:
    case OPENEVSE_STATE_GFI_SELF_TEST_FAILED:
    case OPENEVSE_STATE_OVER_TEMPERATURE:
    case OPENEVSE_STATE_OVER_CURRENT:
      return OPENEVSE_LCD_RED;

    case OPENEVSE_STATE_SLEEPING:
    case OPENEVSE_STATE_DISABLED:
      return isVehicleConnected() ? OPENEVSE_LCD_TEAL : OPENEVSE_LCD_VIOLET;
      break;
  }

  return OPENEVSE_LCD_OFF;
}

uint32_t EvseManager::getChargeCurrent(EvseClient client)
{
  if(EvseClient_NULL == client) {
    return _monitor.getPilot();
  }

  return getClaimProperties(client).getChargeCurrent();
}

uint32_t EvseManager::getMaxCurrent(EvseClient client)
{
  if(EvseClient_NULL == client) {
    return _monitor.getMaxConfiguredCurrent();
  }

  return getClaimProperties(client).getMaxCurrent();
}

uint32_t EvseManager::getEnergyLimit(EvseClient client)
{
  return getClaimProperties(client).getEnergyLimit();
}

uint32_t EvseManager::getTimeLimit(EvseClient client)
{
  return getClaimProperties(client).getTimeLimit();
}

<<<<<<< HEAD
bool EvseManager::isRapiCommandBlocked(String rapi)
{
  return rapi.startsWith("$ST");
=======

bool EvseManager::serializeClaims(DynamicJsonDocument &doc)
{
  doc.to<JsonArray>();

  for(size_t i = 0; i < EVSE_MANAGER_MAX_CLIENT_CLAIMS; i++)
  {
    Claim &claim = _clients[i];
    if(claim.isValid())
    {
      JsonObject obj = doc.createNestedObject();
      obj["client"] = claim.getClient();
      obj["priority"] = claim.getPriority();
      claim.getProperties().serialize(obj);
    }
  }

  return true;
}

bool EvseManager::serializeClaim(DynamicJsonDocument &doc, EvseClient client)
{
  Claim *claim;

  if(findClaim(client, &claim))
  {
    doc["priority"] = claim->getPriority();
    claim->getProperties().serialize(doc);
    return true;
  }

  return false;
>>>>>>> 78090a1f
}<|MERGE_RESOLUTION|>--- conflicted
+++ resolved
@@ -525,11 +525,10 @@
   return getClaimProperties(client).getTimeLimit();
 }
 
-<<<<<<< HEAD
 bool EvseManager::isRapiCommandBlocked(String rapi)
 {
   return rapi.startsWith("$ST");
-=======
+}
 
 bool EvseManager::serializeClaims(DynamicJsonDocument &doc)
 {
@@ -562,5 +561,4 @@
   }
 
   return false;
->>>>>>> 78090a1f
 }