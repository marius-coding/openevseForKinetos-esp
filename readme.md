# OpenEVSE WiFi ESP32 Gateway v4

> **_NOTE:_** Breaking change! This release reccomends a minimum of [7.1.3](https://github.com/OpenEVSE/open_evse/releases) of the OpenEVSE firmware, features including Solar Divert and push button menus may not behave as expected on older firmware.

- *For the older WiFi V2.x ESP8266 version (pre June 2020), see the [v2 firmware repository](https://github.com/openevse/ESP8266_WiFi_v2.x/)*

- **For latest API documentation see the new [Spotlight.io OpenEVSE WiFi documentation page](https://openevse.stoplight.io/docs/openevse-wifi-v4/ZG9jOjQyMjE5ODI-open-evse-wi-fi-esp-32-gateway-v4)**

![main](docs/main2.png)

The WiFi gateway uses an **ESP32** which communicates with the OpenEVSE controller via serial RAPI API. The web UI is served directly from the ESP32 web server and can be controlled via a connected device on the local network.

**This FW also supports wired Ethernet connection using [ESP32 Gateway](docs/wired-ethernet.md)**

**[Live UI demo](https://openevse.openenergymonitor.org)**

***

## Contents

<!-- toc -->

- [Features](#features)
- [Requirements](#requirements)
- [User Guide](docs/user-guide.md)
- [Firmware Development Guide](docs/development-guide.md)
- [API](https://openevse.stoplight.io/studio/openevse-wifi-v4)
- [About](#about)
- [Licence](#licence)

<!-- tocstop -->

## Features

- Web UI to view & control all OpenEVSE functions
  - Start / pause
  - Delay timer
  - Time limit
  - Energy Limit
  - Adjust charging current
- MQTT status & control
- Log to Emoncms server e.g [data.openevse.org](http://data.openevse.org) or [emoncms.org](https://emoncms.org)
- 'Eco' mode: automatically adjust charging current based on availability of power from solar PV or grid export
- OhmConnect integration (California USA only)

## Requirements

### OpenEVSE / EmonEVSE charging station
  - Purchase via: [OpenEVSE Store (USA/Canda)](https://store.openevse.com) | [OpenEnergyMonitor (UK / EU)](https://shop.openenergymonitor.com/evse/)
  - OpenEVSE FW [V7.1.3+ recommended](https://github.com/OpenEVSE/open_evse/releases)
  - All new OpenEVSE units are shipped with V7.1.3 pre-loaded (April 2021 onwards)


### ESP32 WiFi Module

- **Note: WiFi module is included as standard in most OpenEVSE units**
- Purchase via: [OpenEVSE Store (USA/Canda)](https://store.openevse.com/collections/frontpage/products/openevse-wifi-kit) | [OpenEnergyMonitor (UK / EU)](https://shop.openenergymonitor.com/openevse-wifi-gateway/)
- See [OpenEVSE WiFi setup guide](https://openevse.dozuki.com/Guide/WiFi+-+Join+Network/29) for basic instructions

### Web browsing device

- Mobile phone, tablet, desktop computer, etc.: any device that can display web pages and can network via WiFi.
*Note: Use of Internet Explorer 11 or earlier is not recommended*

<<<<<<< HEAD
=======

***

## Contents

<!-- toc -->

- [User Guide](#user-guide)
- [Hardware](#hardware)
  * [WiFi Setup](#wifi-setup)
  * [Charging Mode: Eco](#charging-mode-eco)
    + [Eco Mode Setup](#eco-mode-setup)
    + [Eco Mode Advanced Settings](#eco-mode-advanced-settings)
  * [Services](#services)
    + [Emoncms data logging](#emoncms-data-logging)
    + [MQTT](#mqtt)
      - [OpenEVSE Status via MQTT](#openevse-status-via-mqtt)
    + [RAPI API (Not Recommended)](#rapi-api-not-recommended)
      - [RAPI via web interface](#rapi-via-web-interface)
      - [RAPI over MQTT](#rapi-over-mqtt)
      - [RAPI over HTTP](#rapi-over-http)
    + [HTTP API (Recommended)](#http-api-recommended)
      - [Manual Override API](#manual-override-api)
      - [Schedule timers API](#schedule-timers-api)
      - [Status API](#status-api)
      - [Config API](#config-api)
    + [Tesla API](#tesla-api)
    + [OhmConnect](#ohmconnect)
  * [System](#system)
    + [Authentication](#authentication)
    + [WiFi Reset](#wifi-reset)
    + [HTTP Auth Password reset](#http-auth-password-reset)
    + [Hardware Factory Reset](#hardware-factory-reset)
    + [Firmware update](#firmware-update)
      - [Via Web Interface](#via-web-interface)
      - [Via Network OTA](#via-network-ota)
      - [Via USB Serial Programmer](#via-usb-serial-programmer)
- [Development guide](#development-guide)
  * [Compiling and uploading firmware](#compiling-and-uploading-firmware)
    + [Building the GUI static assets](#building-the-gui-static-assets)
    + [Compile and upload using PlatformIO](#compile-and-upload-using-platformio)
      - [1. Install PlatformIO](#1-install-platformio)
      - [2. Clone this repo](#2-clone-this-repo)
      - [3. Compile & upload](#3-compile--upload)
  * [Troubleshooting](#troubleshooting)
    + [Uploading issues](#uploading-issues)
    + [Fully erase ESP](#fully-erase-esp)
    + [View serial debug](#view-serial-debug)
- [About](#about)
- [Licence](#licence)

<!-- tocstop -->

***

# User Guide

# Hardware 

## WiFi Hardware

Most ESP32 boards can be used (see platfromio.ini for full list of supported boards), however the boards which is best supported is the OpenEVSE WiFi V1. 

**Be sure to correctly identify your WiFi hardware before updating the firmware**

![Wifi Modules](docs/openevse-wifi-modules.png) 

- Huzzah ESP8266 - can only run V2.x firmware, see [archive V2.x repository](https://github.com/OpenEVSE/ESP8266_WiFi_v2.x)
- Huzzah ESP32 - can run V3.x and V4.x firmware
- OpenEVSE V1 - designed for V4.x firmware
- [Olimex ESP32 Gateway (Wired Ethernet)](docs/wired-ethernet.md) - can run V3.x and V4.x firmware

### Temperature sensors 

- Temp 1 RTC temperature sensor (old LCD module with RTC)
- Temp 2 MCP9808 temperature sensor (new LCD module )
- Temp 3 IR sensor (not used)
- Temp 4 is the sensor on the OpenEVSE V1 module (not currently used for throttling)

## WiFi Setup

On first boot, OpenEVSE should broadcast a WiFi access point (AP) `OpenEVSE_XXXX`. Connect your browser device to this AP (default password: `openevse`) and the [captive portal](https://en.wikipedia.org/wiki/Captive_portal) should forward you to the log-in page. If this does not happen, navigate to [http://openevse](http://openevse), [http://openevse.local](http://openevse.local) or [http://192.168.4.1](http://192.168.4.1)

*Note: You may need to disable mobile data if connecting via a mobile*

![Wifi connect](docs/wifi-connect.png) ![Wifi setup](docs/wifi-scan.png)


- Select your WiFi network from list of available networks
- Enter WiFi Passkey, then click `Connect`

- OpenEVSE should now connect to local WiFi network
- Re-connect your browsing device to local WiFi network and connect to OpenEVSE using [http://openevse.local](http://openevse.local), [http://openevse](http://openevse) or local IP address.

**If connection / re-connection fails (e.g. network cannot be found or password is incorrect) the OpenEVSE will automatically revert back to WiFi access point (AP) mode after a short while to allow a new network to be re-configured if required. Re-connection to existing network will be attempted every 5 minutes.**

*Holding the `boot / GPIO0` button on the ESP8266 module for about 5s will force WiFi access point mode. This is useful when trying to connect the unit to a new WiFi network. If the unit cannot connect to a WiFi network it will return to AP mode before retrying to connect*

***

## Charging Mode: Eco

'Eco' charge mode allows the OpenEVSE to start/stop and adjust the charging current automatically based on an MQTT. This feed could be the amount of solar PV generation or the amount of excess power (grid export). 'Normal' charge mode charges the EV at the maximum rate set.

![eco](docs/eco.png)

When Eco Mode is enabled:

- Charging will begin when solar PV gen / grid excess > 1.4kW (6A) 
- Charging will pause when solar PV gen / grid excess < 1.4kW (6A)
- Smoothing algorithm is used to avoid rapid state transitions
- Eco Mode is persistent between charging sessions
- Eco Mode can be enabled / disabled via MQTT

A [OpenEnergyMonitor Solar PV Energy Monitor](https://guide.openenergymonitor.org/applications/solar-pv/) can be used to monitor solar PV system and provide an MQTT feed to the OpenEVSE for 'Eco' mode charging.

### Eco Mode Setup

- Enable MQTT Service 
- [emonPi MQTT credentials](https://guide.openenergymonitor.org/technical/credentials/#mqtt) should be pre-populated
- Enter solar PV generation or Grid (+I/-E) MQTT topic e.g. Assuming [standard emonPi Solar PV setup](https://guide.openenergymonitor.org/applications/solar-pv/), the default MQTT feeds are:
  - Grid Import (positive Import / Negative export*): `emon/emonpi/power1`
  - Solar PV generation (always postive): `emon/emonpi/power2` 

**Note#1: 'Grid' feed should include the power consumed by the EVSE**
**Note#2: The EVSE expects the MQTT data to update every 5-10s, perforamce will be degraded if the update interval is much faster or slower than this**

**CT sensor can be physically reversed on the cable to invert the reading.*

[MQTT Explorer](http://mqtt-explorer.com/) can be used to view MQTT data. To learn more about MQTT see [MQTT section of OpenEnergyMonitor user guide](https://guide.openenergymonitor.org/technical/mqtt/).

Divertmode can be controlled via mqtt

Topic: `<base-topic>/divertmode/set` 
Value: `1` = Normal or `2` = Eco

### Eco Mode Advanced Settings 

If 'advanced' mode is toggled on the UI more solar PV divert settings will become available: 

![eco](docs/divert-advanced.png)

- Required PV power ratio: specifies which fraction of the EV charging current should come from PV excess. Default value 110% (1.1)
- Divert smoothing attack: controls how quickly the EVSE responds to an increase in solar PV / grid excess. Default value 40% (0.4)
- Divert Smoothing decay: controls how quickly the EVSE responds to a decrease in solar PV / grid excess. Default value 5% (0.05)
- Minimum charge time: the amount of time in seconds the EVSE should run for when triggered by solar PV / grid excess

See this [interactive spreadsheet](https://docs.google.com/spreadsheets/d/1GQEAQ5QNvNuShEsUdcrNsFC12U3pQfcD_NetoIfDoko/edit?usp=sharing) to explore how these values effect the smoothing algorithm.

**Caution: adjust these values at your own risk, the default values have been set to minimise wear on the EVSE contactor and the EVs chraging system. Rapid switching of the EVSE will result in increased wear on these components**


***

## Services

![services](docs/services.png)

### Emoncms data logging

OpenEVSE can post its status values to [emoncms.org](https://emoncms.org) or any other  Emoncms server (e.g. emonPi) using [Emoncms API](https://emoncms.org/site/api#input). Data will be posted every 30s.

Data can be posted using HTTP or HTTPS.


### MQTT

MQTT and MQTTS (secure) connections are supported for status and control. 

At startup the following message is published with a retain flag to `openevse/announce/xxxx` where `xxxx` is the last 4 characters of the device ID. This message is useful for device discovery and contans the device hostname and IP address. 
```
{"state":"connected","id":"c44f330dxxad","name":"openevse-55ad","mqtt":"emon/openevse-55ad","http":"http://192.168.1.43/"}
```

For device discovery you should subscribe with a wild card to `openevse/announce/#`

When the device disconnects from MQTT the same message is posted with `state":"disconnected"` (Last Will and Testament).

All subsequent MQTT status updates will by default be be posted to `openevse-xxxx` where `xxxx` is the last 4 characters of the device ID. This base-topic can be changed via the MQTT service page. 

#### OpenEVSE Status via MQTT

OpenEVSE can post its status values (e.g. amp, wh, temp1, temp2, temp3, pilot, status) to an MQTT server. Data will be published as a sub-topic of base topic, e.g `<base-topic>/amp`. Data is published to MQTT every 30s.

**The default `<base-topic>` is `openevse-xxxx` where `xxxx` is the last 4 characters of the device ID**

MQTT setup is pre-populated with OpenEnergyMonitor [emonPi default MQTT server credentials](https://guide.openenergymonitor.org/technical/credentials/#mqtt).

- Enter MQTT server host and base-topic
- (Optional) Enter server authentication details if required
- Click connect
- After a few seconds `Connected: No` should change to `Connected: Yes` if connection is successful. Re-connection will be attempted every 10s. A refresh of the page may be needed.

*Note: `emon/xxxx` should be used as the base-topic if posting to emonPi MQTT server if you want the data to appear in emonPi Emoncms. See [emonPi MQTT docs](https://guide.openenergymonitor.org/technical/mqtt/).*

MQTT can also be used to control the OpenEVSE, see RAPI MQTT below.

### RAPI API (Not Recommended)

**For latest API documentation see the new [Spotlight.io OpenEVSE WiFi documentation page](https://openevse.stoplight.io/docs/openevse-wifi-v4/ZG9jOjQyMjE5ODI-open-evse-wi-fi-esp-32-gateway-v4)**

RAPI commands can be used to control and check the status of all OpenEVSE functions. RAPI commands can be issued via the direct serial, web-interface, HTTP and MQTT. We recommend using RAPI over MQTT.

**IMPORTANT: It is no longer recommended to use RAPI API if EVSE also had a WiFi module fitted, since use of the RAPI API will conflict with the WiFi module, instead the HTTP API should be used to control the WiFi module instead of the controller via RAPI. User RAPI API will be disabled in future releases**  

**A full list of RAPI commands can be found in the [OpenEVSE plus source code](https://github.com/OpenEVSE/open_evse/blob/stable/firmware/open_evse/src/rapi_proc.h).**

#### RAPI via web interface

Enter RAPI commands directly into to web interface (dev mode must be enabled), RAPI response is printed in return:

![enable-rapi](docs/enable-rapi.png)

![rapi-web](docs/rapi-web.png)

#### RAPI over MQTT

**IMPORTANT: It is no longer recommended to use RAPI API if EVSE also had a WiFi module fitted, since use of the RAPI API will conflict with the WiFi module, instead the HTTP API should be used to control the WiFi module instead of the controller via RAPI. User RAPI API will be disabled in future releases**  

RAPI commands can be issued via MQTT messages. The RAPI command should be published to the following MQTT:

`<base-topic>/rapi/in/<$ rapi-command> payload`

e.g assuming base-topic of `openevse` the following command will set current to 13A:

`openevse/rapi/in/$SC 13`

The payload can be left blank if the RAPI command does not require a payload e.g.

`openevse/rapi/in/$GC`

The response from the RAPI command is published by the OpenEVSE back to the same sub-topic and can be received by subscribing to:

`<base-topic>/rapi/out/#`

e.g. `$OK`

[See video demo of RAPI over MQTT](https://www.youtube.com/watch?v=tjCmPpNl-sA&t=101s)

#### RAPI over HTTP

**IMPORTANT: It is no longer recommended to use RAPI API if EVSE also had a WiFi module fitted, since use of the RAPI API will conflict with the WiFi module, instead the HTTP API should be used to control the WiFi module instead of the controller via RAPI. User RAPI API will be disabled in future releases**  

RAPI (rapid API) commands can also be issued directly via a single HTTP request. 

Using RAPI commands should be avoided if possible. WiFi server API is preferable. If RAPI must be used, avoid fast polling. 

*Assuming `192.168.0.108` is the local IP address of the OpenEVSE ESP.*

Eg.the RAPI command to set charging rate to 13A:

[http://192.168.0.108/r?rapi=%24SC+13](http://192.168.0.108/r?rapi=%24SC+13)

To sleep (pause a charge) issue RAPI command `$FS`

[http://192.168.0.108/r?rapi=%24FS](http://192.168.0.108/r?rapi=%24FS)

To enable (start / resume a charge) issue RAPI command `$FE`

[http://192.168.0.108/r?rapi=%24FE](http://192.168.0.108/r?rapi=%24FE)


There is also an [OpenEVSE RAPI command python library](https://github.com/tiramiseb/python-openevse).

### HTTP API (Recommended)

See here for detailed HTTP API documentation [new WiFi V4.x HTTP API](https://openevse.stoplight.io/docs/openevse-wifi-v4)

#### Manual Override API

Manual override can be used to override a charging timer or to immediately start a charge if the EVSE is in sleeping state.

Enable Manual Override:

`curl 'http://openevse-xxx/override' --data-raw '{"state":"disabled"}' `

Disable Manual Override: 

`curl 'http://openevse-xxx/override' -X 'DELETE'`

View Manual Override status:

http://openevse-xxx/override

#### Schedule timers API

Example 

```
curl 'http://openevse-xxx/schedule' \
  --data-raw '[{"id":1,"state":"active","days":["monday","tuesday","wednesday","thursday","friday","saturday","sunday"],"time":"07:00"},{"id":2,"state":"disable","days":["monday","tuesday","wednesday","thursday","friday","saturday","sunday"],"time":"10:00"}]' 
```

View schedule timers:

http://openevse-xxx/schedule

Remove shedule timers:

` curl 'http://192.168.0.104/schedule/1' -X 'DELETE'`
` curl 'http://192.168.0.104/schedule/2' -X 'DELETE'`


#### Status API



Current status of the OpenEVSE in JSON format is available via: `http://openevse-xxxx/status` e.g

```
{"mode":"STA","wifi_client_connected":1,"eth_connected":0,"net_connected":1,"srssi":-73,"ipaddress":"192.168.1.43","emoncms_connected":1,"packets_sent":22307,"packets_success":22290,"mqtt_connected":1,"ohm_hour":"NotConnected","free_heap":203268,"comm_sent":335139,"comm_success":335139,"rapi_connected":1,"amp":0,"pilot":32,"temp1":282,"temp2":-2560,"temp3":-2560,"state":254,"elapsed":3473,"wattsec":22493407,"watthour":51536,"gfcicount":0,"nogndcount":0,"stuckcount":0,"divertmode":1,"solar":390,"grid_ie":0,"charge_rate":7,"divert_update":0,"ota_update":0,"time":"2020-05-12T17:53:48Z","offset":"+0000"}
``` 

#### Config API

Current config of the OpenEVSE in JSON format is available via `http://openevse-xxxx/config` e.g

```
{"firmware":"6.2.1.EU","protocol":"5.1.0","espflash":4194304,"version":"3.1.0.dev","diodet":0,"gfcit":0,"groundt":0,"relayt":0,"ventt":0,"tempt":0,"service":2,"scale":220,"offset":0,"ssid":"<SSID>","pass":"_DUMMY_PASSWORD","emoncms_enabled":true,"emoncms_server":"https://emoncms.org","emoncms_node":"emonevse","emoncms_apikey":"_DUMMY_PASSWORD","emoncms_fingerprint":"","mqtt_enabled":true,"mqtt_protocol":"mqtt","mqtt_server":"emonpi","mqtt_port":1883,"mqtt_reject_unauthorized":true,"mqtt_topic":"emon/openevse-55ad","mqtt_user":"emonpi","mqtt_pass":"_DUMMY_PASSWORD","mqtt_solar":"emon/solarpv/test","mqtt_grid_ie":"","mqtt_supported_protocols":["mqtt","mqtts"],"http_supported_protocols":["http","https"],"www_username":"open","www_password":"_DUMMY_PASSWORD","hostname":"openevse-55ad","time_zone":"Europe/Lisbon|WET0WEST,M3.5.0/1,M10.5.0","sntp_enabled":true,"sntp_host":"pool.ntp.org","ohm_enabled":false}
```

### Tesla API

**BETA**

**Polling the Tesla API will keep the car awake which will increase vampire drain, see [Issue #96](https://github.com/OpenEVSE/ESP32_WiFi_V3.x/issues/96).**

WiFi firmware V3.2 includes basic Tesla API integration. The HTTP API for this is as follows:

```

POST {{baseUrl}}/config HTTP/1.1
Content-Type: application/json

{
  "tesla_enabled": true,
  "tesla_username": "username",
  "tesla_password": "password"
}

```
```


POST {{baseUrl}}/config HTTP/1.1
Content-Type: application/json

{
  "tesla_vehidx": 0
}
```

Example using cURL:

```
curl --request POST \
  --url http://openevse-xxxx/config \
  --header 'content-type: application/json' \
  --header 'user-agent: vscode-restclient' \
  --data '{"tesla_enabled": true,"tesla_username": "username","tesla_password": "password"}'
```

Return a list of vehicles associated with the Tesla account e.g

`http://openevse-xxxx/teslaveh`

e.g
`{"count:"2,[{"id":"xxxx","name":"tesla1"},{"id":"xxxxx","name":"tesla2"}]}`

*Note: The vehicle ID starts at zero so the first car will have vi=0*

The SoC and rated range of the Tesla vehicle is now displayed in JSON format via `/status` and posted to MQTT. 

### OhmConnect

**USA California only**
[Join here](https://ohm.co/openevse)

**Video - How does it Work**
https://player.vimeo.com/video/119419875

-Sign Up
-Enter Ohm Key

Ohm Key can be obtained by logging in to OhmConnect, enter Settings and locate the link in "Open Source Projects"
Example: https://login.ohmconnect.com/verify-ohm-hour/OpnEoVse
Key: OpnEoVse

## System

![system](docs/system.png)

### Authentication

Admin HTTP Authentication (highly recommended) can be enabled by saving admin config by default username and password.

**HTTP authentication is required for all HTTP requests including input API**

### WiFi Reset 

- Hold external button for 10 secs
- Connect to the AP mode WiFi
- Connect to new Wifi network

### HTTP Auth Password reset 

- Hold external button for 10 secs
- Connect to the AP mode WiFi
- click the “WiFi Standalone” button 
- Set the HTTP auth details again

### Hardware Factory Reset

A Hardware Factory reset (all WiFi and services config lost) can de done via:

- The WiFi interface (press and hold external button for 10's to enable AP mode if required)
- By pressing and holding GPIO0 hardware button (on the WiFi module inside enclosure) for 10s.

*Note: Holding the GPIO0 button for 5s will put the WiFi unit into AP (access point) mode to allow the WiFi network to be changed without losing all the service config*

### Firmware update

Firmware can be updated via the Web UI
See [OpenEVSE Wifi releases](https://github.com/OpenEVSE/ESP32_WiFi_v3.x/releases) for latest stable pre-compiled update releases.

#### Via Web Interface

This is the easiest way to update. Pre-compiled firmware `.bin` files can be uploaded via the web interface: System > Update.

If for whatever reason the web-interface won't load it's possible to update the firmware via cURL:

`curl -F 'file=@firmware.bin'  http://<IP-ADDRESS>/update && echo`

#### Via Network OTA

The firmware can also be updated via OTA over a local WiFi network using PlatformIO:

`platformio run -t upload --upload-port <IP-ADDRESS>`

#### Via USB Serial Programmer

[Compatiable USB to Serial Programmer](https://shop.openenergymonitor.com/programmer-usb-to-serial-uart/)

On the command line using the [esptool.py utility](https://github.com/espressif/esptool):

If flashing a new ESP32, flashing bootloader and partitions file is required: 

`esptool.py --baud 921600 --before default_reset --after hard_reset write_flash -z --flash_mode dio --flash_freq 40m --flash_size detect 0x1000 bootloader.bin 0x8000 partitions.bin 0x10000 firmware.bin`

Then successive uploads can just upload the firmware 

`esptool.py --baud 921600 --before default_reset --after hard_reset write_flash -z --flash_mode dio --flash_freq 40m --flash_size detect 0x10000 firmware.bin`

**If uploading to ESP32 Etherent gateway, use slower baudrate of `115200`**

Or with the [NodeMCU PyFlasher](https://github.com/marcelstoer/nodemcu-pyflasher) GUI, available with pre-built executable files for Windows/Mac.

# Development guide

## Compiling and uploading firmware

It is necessary to download and build the static web assets for the GUI before compiling and uploading to the ESP.

### Building the GUI static assets

The GUI static web assets are minified and compiled into the firmware using a combination of Webpack and a [custom python build script](scripts/extra_script.py).

You will need Node.js and npm installed: https://nodejs.org/en/download/

In addition, the GUI is now maintained in a [separate repository](https://nodejs.org/en/download/package-manager/) and is included as a Git submodule.

If the `gui` directory is empty, use the following to retrieve the GUI source and fetch the dependencies:

```shell
git submodule update --init --recursive
cd gui
npm install
```

To 'build' the GUI static assets, run the following from the `gui` directory:

```shell
npm run build
```

Now you are ready to compile and upload to the ESP32.
https://github.com/OpenEVSE/ESP32_WiFi_V3.x/blob/master/readme.md
### Compile and upload using PlatformIO

For info on the Arduino core for the ESP32 using PlatformIO, see: https://github.com/espressif/arduino-esp32/blob/master/docs/platformio.md

#### 1. Install PlatformIO

PlatformIO can be installed as a command line utility (PlatformIO Core), a standalone IDE (PlatformIO IDO) or as an integration into other popular IDEs. Follow the [installation instructions](https://platformio.org/install).

#### 2. Clone this repo

`$ git clone https://github.com/OpenEVSE/ESP32_WiFi_v3.x`

#### 3. Compile & upload

- If necessary, put the ESP into bootloader mode. See [documentation on boot mode selection here](https://github.com/espressif/esptool/wiki/ESP32-Boot-Mode-Selection).
  - Some boards handle entering bootloader mode automatically. On other ESP boards, like the Adafruit HUZZAH 32 Breakout board, you have to press and hold a `boot` button then press a `reset` button, as [seen here](https://learn.adafruit.com/huzzah32-esp32-breakout-board/using-with-arduino-ide#blink-test-3-13).

Compile and upload using PlatformIO. To compile against the default env (for the ESP_WROVER_KIT, [docs](https://docs.platformio.org/en/latest/boards/espressif32/esp-wrover-kit.html)), run:

```
pio run -t upload
```

If you are using a different development board, you can specify one of the envs setup in `platformio.ini`, for example:

```
pio run -e openevse_huzzah32_idf -t upload
```

*To enable OTA updates, first upload via serial using the dev environment. This enables OTA enable build flag*

***

## Troubleshooting

### Uploading issues

- Double check device is in bootloader mode
- Try reducing the upload ESP baudrate
- Erase flash: If you are experiencing ESP hanging in a reboot loop after upload it may be that the ESP flash has remnants of previous code (which may have the used the ESP memory in a different way). The ESP flash can be fully erased using [esptool](https://github.com/espressif/esptool). With the unit in bootloader mode run:

`$ esptool.py erase_flash`

Output:

```
esptool.py v1.2-dev
Connecting...
Running Cesanta flasher stub...
Erasing flash (this may take a while)...
Erase took 8.0 seconds
```

### Fully erase ESP

To fully erase all memory locations we need to upload a blank file to each memory location:

`esptool.py write_flash 0x000000 blank_1MB.bin 0x100000 blank_1MB.bin 0x200000 blank_1MB.bin 0x300000 blank_1MB.bin`

### View serial debug

To help debug, it may be useful to enable serial debug output. To do this upload using `openevse_dev` environment e.g.

`pio run -t upload -eopenevse_dev`

The default is to enable serial debug on serial1 the ESP's 2nd serial port. You will need to connect a debugger to the ESP serial1 Tx pin (GPIO2).

To change to use serial0 (the main ESP's serial port) change `-DDEBUG_PORT=Serial1` to `-DDEBUG_PORT=Serial` in `platformio.ini`. Note that using serial 0 will adversely effect RAPI communication with the openevse controller.

>>>>>>> 38f2fd83
***

# About

Collaboration of [OpenEnegyMonitor](http://openenergymonitor.org) and [OpenEVSE](https://openevse.com).

Contributions by:

- @glynhudson
- @chris1howell
- @trystanlea
- @jeremypoulter
- @sandeen
- @lincomatic
- @joverbee

# Licence

GNU General Public License (GPL) V3<|MERGE_RESOLUTION|>--- conflicted
+++ resolved
@@ -62,565 +62,6 @@
 - Mobile phone, tablet, desktop computer, etc.: any device that can display web pages and can network via WiFi.
 *Note: Use of Internet Explorer 11 or earlier is not recommended*
 
-<<<<<<< HEAD
-=======
-
-***
-
-## Contents
-
-<!-- toc -->
-
-- [User Guide](#user-guide)
-- [Hardware](#hardware)
-  * [WiFi Setup](#wifi-setup)
-  * [Charging Mode: Eco](#charging-mode-eco)
-    + [Eco Mode Setup](#eco-mode-setup)
-    + [Eco Mode Advanced Settings](#eco-mode-advanced-settings)
-  * [Services](#services)
-    + [Emoncms data logging](#emoncms-data-logging)
-    + [MQTT](#mqtt)
-      - [OpenEVSE Status via MQTT](#openevse-status-via-mqtt)
-    + [RAPI API (Not Recommended)](#rapi-api-not-recommended)
-      - [RAPI via web interface](#rapi-via-web-interface)
-      - [RAPI over MQTT](#rapi-over-mqtt)
-      - [RAPI over HTTP](#rapi-over-http)
-    + [HTTP API (Recommended)](#http-api-recommended)
-      - [Manual Override API](#manual-override-api)
-      - [Schedule timers API](#schedule-timers-api)
-      - [Status API](#status-api)
-      - [Config API](#config-api)
-    + [Tesla API](#tesla-api)
-    + [OhmConnect](#ohmconnect)
-  * [System](#system)
-    + [Authentication](#authentication)
-    + [WiFi Reset](#wifi-reset)
-    + [HTTP Auth Password reset](#http-auth-password-reset)
-    + [Hardware Factory Reset](#hardware-factory-reset)
-    + [Firmware update](#firmware-update)
-      - [Via Web Interface](#via-web-interface)
-      - [Via Network OTA](#via-network-ota)
-      - [Via USB Serial Programmer](#via-usb-serial-programmer)
-- [Development guide](#development-guide)
-  * [Compiling and uploading firmware](#compiling-and-uploading-firmware)
-    + [Building the GUI static assets](#building-the-gui-static-assets)
-    + [Compile and upload using PlatformIO](#compile-and-upload-using-platformio)
-      - [1. Install PlatformIO](#1-install-platformio)
-      - [2. Clone this repo](#2-clone-this-repo)
-      - [3. Compile & upload](#3-compile--upload)
-  * [Troubleshooting](#troubleshooting)
-    + [Uploading issues](#uploading-issues)
-    + [Fully erase ESP](#fully-erase-esp)
-    + [View serial debug](#view-serial-debug)
-- [About](#about)
-- [Licence](#licence)
-
-<!-- tocstop -->
-
-***
-
-# User Guide
-
-# Hardware 
-
-## WiFi Hardware
-
-Most ESP32 boards can be used (see platfromio.ini for full list of supported boards), however the boards which is best supported is the OpenEVSE WiFi V1. 
-
-**Be sure to correctly identify your WiFi hardware before updating the firmware**
-
-![Wifi Modules](docs/openevse-wifi-modules.png) 
-
-- Huzzah ESP8266 - can only run V2.x firmware, see [archive V2.x repository](https://github.com/OpenEVSE/ESP8266_WiFi_v2.x)
-- Huzzah ESP32 - can run V3.x and V4.x firmware
-- OpenEVSE V1 - designed for V4.x firmware
-- [Olimex ESP32 Gateway (Wired Ethernet)](docs/wired-ethernet.md) - can run V3.x and V4.x firmware
-
-### Temperature sensors 
-
-- Temp 1 RTC temperature sensor (old LCD module with RTC)
-- Temp 2 MCP9808 temperature sensor (new LCD module )
-- Temp 3 IR sensor (not used)
-- Temp 4 is the sensor on the OpenEVSE V1 module (not currently used for throttling)
-
-## WiFi Setup
-
-On first boot, OpenEVSE should broadcast a WiFi access point (AP) `OpenEVSE_XXXX`. Connect your browser device to this AP (default password: `openevse`) and the [captive portal](https://en.wikipedia.org/wiki/Captive_portal) should forward you to the log-in page. If this does not happen, navigate to [http://openevse](http://openevse), [http://openevse.local](http://openevse.local) or [http://192.168.4.1](http://192.168.4.1)
-
-*Note: You may need to disable mobile data if connecting via a mobile*
-
-![Wifi connect](docs/wifi-connect.png) ![Wifi setup](docs/wifi-scan.png)
-
-
-- Select your WiFi network from list of available networks
-- Enter WiFi Passkey, then click `Connect`
-
-- OpenEVSE should now connect to local WiFi network
-- Re-connect your browsing device to local WiFi network and connect to OpenEVSE using [http://openevse.local](http://openevse.local), [http://openevse](http://openevse) or local IP address.
-
-**If connection / re-connection fails (e.g. network cannot be found or password is incorrect) the OpenEVSE will automatically revert back to WiFi access point (AP) mode after a short while to allow a new network to be re-configured if required. Re-connection to existing network will be attempted every 5 minutes.**
-
-*Holding the `boot / GPIO0` button on the ESP8266 module for about 5s will force WiFi access point mode. This is useful when trying to connect the unit to a new WiFi network. If the unit cannot connect to a WiFi network it will return to AP mode before retrying to connect*
-
-***
-
-## Charging Mode: Eco
-
-'Eco' charge mode allows the OpenEVSE to start/stop and adjust the charging current automatically based on an MQTT. This feed could be the amount of solar PV generation or the amount of excess power (grid export). 'Normal' charge mode charges the EV at the maximum rate set.
-
-![eco](docs/eco.png)
-
-When Eco Mode is enabled:
-
-- Charging will begin when solar PV gen / grid excess > 1.4kW (6A) 
-- Charging will pause when solar PV gen / grid excess < 1.4kW (6A)
-- Smoothing algorithm is used to avoid rapid state transitions
-- Eco Mode is persistent between charging sessions
-- Eco Mode can be enabled / disabled via MQTT
-
-A [OpenEnergyMonitor Solar PV Energy Monitor](https://guide.openenergymonitor.org/applications/solar-pv/) can be used to monitor solar PV system and provide an MQTT feed to the OpenEVSE for 'Eco' mode charging.
-
-### Eco Mode Setup
-
-- Enable MQTT Service 
-- [emonPi MQTT credentials](https://guide.openenergymonitor.org/technical/credentials/#mqtt) should be pre-populated
-- Enter solar PV generation or Grid (+I/-E) MQTT topic e.g. Assuming [standard emonPi Solar PV setup](https://guide.openenergymonitor.org/applications/solar-pv/), the default MQTT feeds are:
-  - Grid Import (positive Import / Negative export*): `emon/emonpi/power1`
-  - Solar PV generation (always postive): `emon/emonpi/power2` 
-
-**Note#1: 'Grid' feed should include the power consumed by the EVSE**
-**Note#2: The EVSE expects the MQTT data to update every 5-10s, perforamce will be degraded if the update interval is much faster or slower than this**
-
-**CT sensor can be physically reversed on the cable to invert the reading.*
-
-[MQTT Explorer](http://mqtt-explorer.com/) can be used to view MQTT data. To learn more about MQTT see [MQTT section of OpenEnergyMonitor user guide](https://guide.openenergymonitor.org/technical/mqtt/).
-
-Divertmode can be controlled via mqtt
-
-Topic: `<base-topic>/divertmode/set` 
-Value: `1` = Normal or `2` = Eco
-
-### Eco Mode Advanced Settings 
-
-If 'advanced' mode is toggled on the UI more solar PV divert settings will become available: 
-
-![eco](docs/divert-advanced.png)
-
-- Required PV power ratio: specifies which fraction of the EV charging current should come from PV excess. Default value 110% (1.1)
-- Divert smoothing attack: controls how quickly the EVSE responds to an increase in solar PV / grid excess. Default value 40% (0.4)
-- Divert Smoothing decay: controls how quickly the EVSE responds to a decrease in solar PV / grid excess. Default value 5% (0.05)
-- Minimum charge time: the amount of time in seconds the EVSE should run for when triggered by solar PV / grid excess
-
-See this [interactive spreadsheet](https://docs.google.com/spreadsheets/d/1GQEAQ5QNvNuShEsUdcrNsFC12U3pQfcD_NetoIfDoko/edit?usp=sharing) to explore how these values effect the smoothing algorithm.
-
-**Caution: adjust these values at your own risk, the default values have been set to minimise wear on the EVSE contactor and the EVs chraging system. Rapid switching of the EVSE will result in increased wear on these components**
-
-
-***
-
-## Services
-
-![services](docs/services.png)
-
-### Emoncms data logging
-
-OpenEVSE can post its status values to [emoncms.org](https://emoncms.org) or any other  Emoncms server (e.g. emonPi) using [Emoncms API](https://emoncms.org/site/api#input). Data will be posted every 30s.
-
-Data can be posted using HTTP or HTTPS.
-
-
-### MQTT
-
-MQTT and MQTTS (secure) connections are supported for status and control. 
-
-At startup the following message is published with a retain flag to `openevse/announce/xxxx` where `xxxx` is the last 4 characters of the device ID. This message is useful for device discovery and contans the device hostname and IP address. 
-```
-{"state":"connected","id":"c44f330dxxad","name":"openevse-55ad","mqtt":"emon/openevse-55ad","http":"http://192.168.1.43/"}
-```
-
-For device discovery you should subscribe with a wild card to `openevse/announce/#`
-
-When the device disconnects from MQTT the same message is posted with `state":"disconnected"` (Last Will and Testament).
-
-All subsequent MQTT status updates will by default be be posted to `openevse-xxxx` where `xxxx` is the last 4 characters of the device ID. This base-topic can be changed via the MQTT service page. 
-
-#### OpenEVSE Status via MQTT
-
-OpenEVSE can post its status values (e.g. amp, wh, temp1, temp2, temp3, pilot, status) to an MQTT server. Data will be published as a sub-topic of base topic, e.g `<base-topic>/amp`. Data is published to MQTT every 30s.
-
-**The default `<base-topic>` is `openevse-xxxx` where `xxxx` is the last 4 characters of the device ID**
-
-MQTT setup is pre-populated with OpenEnergyMonitor [emonPi default MQTT server credentials](https://guide.openenergymonitor.org/technical/credentials/#mqtt).
-
-- Enter MQTT server host and base-topic
-- (Optional) Enter server authentication details if required
-- Click connect
-- After a few seconds `Connected: No` should change to `Connected: Yes` if connection is successful. Re-connection will be attempted every 10s. A refresh of the page may be needed.
-
-*Note: `emon/xxxx` should be used as the base-topic if posting to emonPi MQTT server if you want the data to appear in emonPi Emoncms. See [emonPi MQTT docs](https://guide.openenergymonitor.org/technical/mqtt/).*
-
-MQTT can also be used to control the OpenEVSE, see RAPI MQTT below.
-
-### RAPI API (Not Recommended)
-
-**For latest API documentation see the new [Spotlight.io OpenEVSE WiFi documentation page](https://openevse.stoplight.io/docs/openevse-wifi-v4/ZG9jOjQyMjE5ODI-open-evse-wi-fi-esp-32-gateway-v4)**
-
-RAPI commands can be used to control and check the status of all OpenEVSE functions. RAPI commands can be issued via the direct serial, web-interface, HTTP and MQTT. We recommend using RAPI over MQTT.
-
-**IMPORTANT: It is no longer recommended to use RAPI API if EVSE also had a WiFi module fitted, since use of the RAPI API will conflict with the WiFi module, instead the HTTP API should be used to control the WiFi module instead of the controller via RAPI. User RAPI API will be disabled in future releases**  
-
-**A full list of RAPI commands can be found in the [OpenEVSE plus source code](https://github.com/OpenEVSE/open_evse/blob/stable/firmware/open_evse/src/rapi_proc.h).**
-
-#### RAPI via web interface
-
-Enter RAPI commands directly into to web interface (dev mode must be enabled), RAPI response is printed in return:
-
-![enable-rapi](docs/enable-rapi.png)
-
-![rapi-web](docs/rapi-web.png)
-
-#### RAPI over MQTT
-
-**IMPORTANT: It is no longer recommended to use RAPI API if EVSE also had a WiFi module fitted, since use of the RAPI API will conflict with the WiFi module, instead the HTTP API should be used to control the WiFi module instead of the controller via RAPI. User RAPI API will be disabled in future releases**  
-
-RAPI commands can be issued via MQTT messages. The RAPI command should be published to the following MQTT:
-
-`<base-topic>/rapi/in/<$ rapi-command> payload`
-
-e.g assuming base-topic of `openevse` the following command will set current to 13A:
-
-`openevse/rapi/in/$SC 13`
-
-The payload can be left blank if the RAPI command does not require a payload e.g.
-
-`openevse/rapi/in/$GC`
-
-The response from the RAPI command is published by the OpenEVSE back to the same sub-topic and can be received by subscribing to:
-
-`<base-topic>/rapi/out/#`
-
-e.g. `$OK`
-
-[See video demo of RAPI over MQTT](https://www.youtube.com/watch?v=tjCmPpNl-sA&t=101s)
-
-#### RAPI over HTTP
-
-**IMPORTANT: It is no longer recommended to use RAPI API if EVSE also had a WiFi module fitted, since use of the RAPI API will conflict with the WiFi module, instead the HTTP API should be used to control the WiFi module instead of the controller via RAPI. User RAPI API will be disabled in future releases**  
-
-RAPI (rapid API) commands can also be issued directly via a single HTTP request. 
-
-Using RAPI commands should be avoided if possible. WiFi server API is preferable. If RAPI must be used, avoid fast polling. 
-
-*Assuming `192.168.0.108` is the local IP address of the OpenEVSE ESP.*
-
-Eg.the RAPI command to set charging rate to 13A:
-
-[http://192.168.0.108/r?rapi=%24SC+13](http://192.168.0.108/r?rapi=%24SC+13)
-
-To sleep (pause a charge) issue RAPI command `$FS`
-
-[http://192.168.0.108/r?rapi=%24FS](http://192.168.0.108/r?rapi=%24FS)
-
-To enable (start / resume a charge) issue RAPI command `$FE`
-
-[http://192.168.0.108/r?rapi=%24FE](http://192.168.0.108/r?rapi=%24FE)
-
-
-There is also an [OpenEVSE RAPI command python library](https://github.com/tiramiseb/python-openevse).
-
-### HTTP API (Recommended)
-
-See here for detailed HTTP API documentation [new WiFi V4.x HTTP API](https://openevse.stoplight.io/docs/openevse-wifi-v4)
-
-#### Manual Override API
-
-Manual override can be used to override a charging timer or to immediately start a charge if the EVSE is in sleeping state.
-
-Enable Manual Override:
-
-`curl 'http://openevse-xxx/override' --data-raw '{"state":"disabled"}' `
-
-Disable Manual Override: 
-
-`curl 'http://openevse-xxx/override' -X 'DELETE'`
-
-View Manual Override status:
-
-http://openevse-xxx/override
-
-#### Schedule timers API
-
-Example 
-
-```
-curl 'http://openevse-xxx/schedule' \
-  --data-raw '[{"id":1,"state":"active","days":["monday","tuesday","wednesday","thursday","friday","saturday","sunday"],"time":"07:00"},{"id":2,"state":"disable","days":["monday","tuesday","wednesday","thursday","friday","saturday","sunday"],"time":"10:00"}]' 
-```
-
-View schedule timers:
-
-http://openevse-xxx/schedule
-
-Remove shedule timers:
-
-` curl 'http://192.168.0.104/schedule/1' -X 'DELETE'`
-` curl 'http://192.168.0.104/schedule/2' -X 'DELETE'`
-
-
-#### Status API
-
-
-
-Current status of the OpenEVSE in JSON format is available via: `http://openevse-xxxx/status` e.g
-
-```
-{"mode":"STA","wifi_client_connected":1,"eth_connected":0,"net_connected":1,"srssi":-73,"ipaddress":"192.168.1.43","emoncms_connected":1,"packets_sent":22307,"packets_success":22290,"mqtt_connected":1,"ohm_hour":"NotConnected","free_heap":203268,"comm_sent":335139,"comm_success":335139,"rapi_connected":1,"amp":0,"pilot":32,"temp1":282,"temp2":-2560,"temp3":-2560,"state":254,"elapsed":3473,"wattsec":22493407,"watthour":51536,"gfcicount":0,"nogndcount":0,"stuckcount":0,"divertmode":1,"solar":390,"grid_ie":0,"charge_rate":7,"divert_update":0,"ota_update":0,"time":"2020-05-12T17:53:48Z","offset":"+0000"}
-``` 
-
-#### Config API
-
-Current config of the OpenEVSE in JSON format is available via `http://openevse-xxxx/config` e.g
-
-```
-{"firmware":"6.2.1.EU","protocol":"5.1.0","espflash":4194304,"version":"3.1.0.dev","diodet":0,"gfcit":0,"groundt":0,"relayt":0,"ventt":0,"tempt":0,"service":2,"scale":220,"offset":0,"ssid":"<SSID>","pass":"_DUMMY_PASSWORD","emoncms_enabled":true,"emoncms_server":"https://emoncms.org","emoncms_node":"emonevse","emoncms_apikey":"_DUMMY_PASSWORD","emoncms_fingerprint":"","mqtt_enabled":true,"mqtt_protocol":"mqtt","mqtt_server":"emonpi","mqtt_port":1883,"mqtt_reject_unauthorized":true,"mqtt_topic":"emon/openevse-55ad","mqtt_user":"emonpi","mqtt_pass":"_DUMMY_PASSWORD","mqtt_solar":"emon/solarpv/test","mqtt_grid_ie":"","mqtt_supported_protocols":["mqtt","mqtts"],"http_supported_protocols":["http","https"],"www_username":"open","www_password":"_DUMMY_PASSWORD","hostname":"openevse-55ad","time_zone":"Europe/Lisbon|WET0WEST,M3.5.0/1,M10.5.0","sntp_enabled":true,"sntp_host":"pool.ntp.org","ohm_enabled":false}
-```
-
-### Tesla API
-
-**BETA**
-
-**Polling the Tesla API will keep the car awake which will increase vampire drain, see [Issue #96](https://github.com/OpenEVSE/ESP32_WiFi_V3.x/issues/96).**
-
-WiFi firmware V3.2 includes basic Tesla API integration. The HTTP API for this is as follows:
-
-```
-
-POST {{baseUrl}}/config HTTP/1.1
-Content-Type: application/json
-
-{
-  "tesla_enabled": true,
-  "tesla_username": "username",
-  "tesla_password": "password"
-}
-
-```
-```
-
-
-POST {{baseUrl}}/config HTTP/1.1
-Content-Type: application/json
-
-{
-  "tesla_vehidx": 0
-}
-```
-
-Example using cURL:
-
-```
-curl --request POST \
-  --url http://openevse-xxxx/config \
-  --header 'content-type: application/json' \
-  --header 'user-agent: vscode-restclient' \
-  --data '{"tesla_enabled": true,"tesla_username": "username","tesla_password": "password"}'
-```
-
-Return a list of vehicles associated with the Tesla account e.g
-
-`http://openevse-xxxx/teslaveh`
-
-e.g
-`{"count:"2,[{"id":"xxxx","name":"tesla1"},{"id":"xxxxx","name":"tesla2"}]}`
-
-*Note: The vehicle ID starts at zero so the first car will have vi=0*
-
-The SoC and rated range of the Tesla vehicle is now displayed in JSON format via `/status` and posted to MQTT. 
-
-### OhmConnect
-
-**USA California only**
-[Join here](https://ohm.co/openevse)
-
-**Video - How does it Work**
-https://player.vimeo.com/video/119419875
-
--Sign Up
--Enter Ohm Key
-
-Ohm Key can be obtained by logging in to OhmConnect, enter Settings and locate the link in "Open Source Projects"
-Example: https://login.ohmconnect.com/verify-ohm-hour/OpnEoVse
-Key: OpnEoVse
-
-## System
-
-![system](docs/system.png)
-
-### Authentication
-
-Admin HTTP Authentication (highly recommended) can be enabled by saving admin config by default username and password.
-
-**HTTP authentication is required for all HTTP requests including input API**
-
-### WiFi Reset 
-
-- Hold external button for 10 secs
-- Connect to the AP mode WiFi
-- Connect to new Wifi network
-
-### HTTP Auth Password reset 
-
-- Hold external button for 10 secs
-- Connect to the AP mode WiFi
-- click the “WiFi Standalone” button 
-- Set the HTTP auth details again
-
-### Hardware Factory Reset
-
-A Hardware Factory reset (all WiFi and services config lost) can de done via:
-
-- The WiFi interface (press and hold external button for 10's to enable AP mode if required)
-- By pressing and holding GPIO0 hardware button (on the WiFi module inside enclosure) for 10s.
-
-*Note: Holding the GPIO0 button for 5s will put the WiFi unit into AP (access point) mode to allow the WiFi network to be changed without losing all the service config*
-
-### Firmware update
-
-Firmware can be updated via the Web UI
-See [OpenEVSE Wifi releases](https://github.com/OpenEVSE/ESP32_WiFi_v3.x/releases) for latest stable pre-compiled update releases.
-
-#### Via Web Interface
-
-This is the easiest way to update. Pre-compiled firmware `.bin` files can be uploaded via the web interface: System > Update.
-
-If for whatever reason the web-interface won't load it's possible to update the firmware via cURL:
-
-`curl -F 'file=@firmware.bin'  http://<IP-ADDRESS>/update && echo`
-
-#### Via Network OTA
-
-The firmware can also be updated via OTA over a local WiFi network using PlatformIO:
-
-`platformio run -t upload --upload-port <IP-ADDRESS>`
-
-#### Via USB Serial Programmer
-
-[Compatiable USB to Serial Programmer](https://shop.openenergymonitor.com/programmer-usb-to-serial-uart/)
-
-On the command line using the [esptool.py utility](https://github.com/espressif/esptool):
-
-If flashing a new ESP32, flashing bootloader and partitions file is required: 
-
-`esptool.py --baud 921600 --before default_reset --after hard_reset write_flash -z --flash_mode dio --flash_freq 40m --flash_size detect 0x1000 bootloader.bin 0x8000 partitions.bin 0x10000 firmware.bin`
-
-Then successive uploads can just upload the firmware 
-
-`esptool.py --baud 921600 --before default_reset --after hard_reset write_flash -z --flash_mode dio --flash_freq 40m --flash_size detect 0x10000 firmware.bin`
-
-**If uploading to ESP32 Etherent gateway, use slower baudrate of `115200`**
-
-Or with the [NodeMCU PyFlasher](https://github.com/marcelstoer/nodemcu-pyflasher) GUI, available with pre-built executable files for Windows/Mac.
-
-# Development guide
-
-## Compiling and uploading firmware
-
-It is necessary to download and build the static web assets for the GUI before compiling and uploading to the ESP.
-
-### Building the GUI static assets
-
-The GUI static web assets are minified and compiled into the firmware using a combination of Webpack and a [custom python build script](scripts/extra_script.py).
-
-You will need Node.js and npm installed: https://nodejs.org/en/download/
-
-In addition, the GUI is now maintained in a [separate repository](https://nodejs.org/en/download/package-manager/) and is included as a Git submodule.
-
-If the `gui` directory is empty, use the following to retrieve the GUI source and fetch the dependencies:
-
-```shell
-git submodule update --init --recursive
-cd gui
-npm install
-```
-
-To 'build' the GUI static assets, run the following from the `gui` directory:
-
-```shell
-npm run build
-```
-
-Now you are ready to compile and upload to the ESP32.
-https://github.com/OpenEVSE/ESP32_WiFi_V3.x/blob/master/readme.md
-### Compile and upload using PlatformIO
-
-For info on the Arduino core for the ESP32 using PlatformIO, see: https://github.com/espressif/arduino-esp32/blob/master/docs/platformio.md
-
-#### 1. Install PlatformIO
-
-PlatformIO can be installed as a command line utility (PlatformIO Core), a standalone IDE (PlatformIO IDO) or as an integration into other popular IDEs. Follow the [installation instructions](https://platformio.org/install).
-
-#### 2. Clone this repo
-
-`$ git clone https://github.com/OpenEVSE/ESP32_WiFi_v3.x`
-
-#### 3. Compile & upload
-
-- If necessary, put the ESP into bootloader mode. See [documentation on boot mode selection here](https://github.com/espressif/esptool/wiki/ESP32-Boot-Mode-Selection).
-  - Some boards handle entering bootloader mode automatically. On other ESP boards, like the Adafruit HUZZAH 32 Breakout board, you have to press and hold a `boot` button then press a `reset` button, as [seen here](https://learn.adafruit.com/huzzah32-esp32-breakout-board/using-with-arduino-ide#blink-test-3-13).
-
-Compile and upload using PlatformIO. To compile against the default env (for the ESP_WROVER_KIT, [docs](https://docs.platformio.org/en/latest/boards/espressif32/esp-wrover-kit.html)), run:
-
-```
-pio run -t upload
-```
-
-If you are using a different development board, you can specify one of the envs setup in `platformio.ini`, for example:
-
-```
-pio run -e openevse_huzzah32_idf -t upload
-```
-
-*To enable OTA updates, first upload via serial using the dev environment. This enables OTA enable build flag*
-
-***
-
-## Troubleshooting
-
-### Uploading issues
-
-- Double check device is in bootloader mode
-- Try reducing the upload ESP baudrate
-- Erase flash: If you are experiencing ESP hanging in a reboot loop after upload it may be that the ESP flash has remnants of previous code (which may have the used the ESP memory in a different way). The ESP flash can be fully erased using [esptool](https://github.com/espressif/esptool). With the unit in bootloader mode run:
-
-`$ esptool.py erase_flash`
-
-Output:
-
-```
-esptool.py v1.2-dev
-Connecting...
-Running Cesanta flasher stub...
-Erasing flash (this may take a while)...
-Erase took 8.0 seconds
-```
-
-### Fully erase ESP
-
-To fully erase all memory locations we need to upload a blank file to each memory location:
-
-`esptool.py write_flash 0x000000 blank_1MB.bin 0x100000 blank_1MB.bin 0x200000 blank_1MB.bin 0x300000 blank_1MB.bin`
-
-### View serial debug
-
-To help debug, it may be useful to enable serial debug output. To do this upload using `openevse_dev` environment e.g.
-
-`pio run -t upload -eopenevse_dev`
-
-The default is to enable serial debug on serial1 the ESP's 2nd serial port. You will need to connect a debugger to the ESP serial1 Tx pin (GPIO2).
-
-To change to use serial0 (the main ESP's serial port) change `-DDEBUG_PORT=Serial1` to `-DDEBUG_PORT=Serial` in `platformio.ini`. Note that using serial 0 will adversely effect RAPI communication with the openevse controller.
-
->>>>>>> 38f2fd83
 ***
 
 # About
