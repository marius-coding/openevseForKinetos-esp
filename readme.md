# OpenEVSE WiFi Gateway

[![Build Status](https://travis-ci.org/jeremypoulter/ESP8266_WiFi_v2.x.svg?branch=master)](https://travis-ci.org/jeremypoulter/ESP8266_WiFi_v2.x)
[![Codacy Badge](https://api.codacy.com/project/badge/Grade/640ec33a27b24f6fb4fb1d7e74c7334c)](https://www.codacy.com/app/jeremy_poulter/ESP8266_WiFi_v2.x?utm_source=github.com&amp;utm_medium=referral&amp;utm_content=jeremypoulter/ESP8266_WiFi_v2.x&amp;utm_campaign=Badge_Grade)

![mobile](docs/mobile-render.png)

![main](docs/main.png)



The WiFi gateway uses an ESP8266 (ESP-12) to communcate to the OpenEVSE controller via serial utilizing the existing RAPI serial interface. The web interface is served directly from the ESP8266 and can be controlled via a connected device over a local network.

## Features

- Web UI to view & control all OpenEVSE functions
  - Start / pause
  - Delay timer
  - Time limit
  - Energy Limit
  - Adjust charging current
- MQTT status & control
- Log to Emoncms server e.g [data.openevse.org](http://data.openevse.org) or [emoncms.org](https://emoncms.org)
- 'Eco' mode: automatically adjust charging current based on availability of power from solar PV or grid export
- Ohmconnect integration (California USA only)

***

## Contents

  * [WiFi Setup](#wifi-setup)
  * [OpenEVSE Web Interface](#openevse-web-interface)
  * [Charge Mode (eco)](#charge-mode-eco)
  * [Services](#services)
     * [Emoncms data logging](#emoncms-data-logging)
     * [MQTT](#mqtt)
        * [OpenEVSE Status via MQTT](#openevse-status-via-mqtt)
        * [RAPI](#rapi)
        * [RAPI via web interface](#rapi-via-web-interface)
        * [RAPI over MQTT](#rapi-over-mqtt)
        * [RAPI over HTTP](#rapi-over-http)
     * [Ohmconnect](#ohmconnect)
  * [System](#system)
     * [Authentication](#authentication)
     * [Firmware update](#firmware-update)
  * [Firmware Compile &amp; Upload](#firmware-compile--upload)
     * [Using PlatformIO](#using-platformio)
        * [a. Install PlatformIO command line](#a-install-platformio-command-line)
        * [b. And / Or use PlatformIO IDE](#b-and--or-use-platformio-ide)
        * [1. Clone this repo](#1-clone-this-repo)
        * [2. Compile &amp; upload](#2-compile--upload)
     * [Using Arduino IDE](#using-arduino-ide)
        * [1. Install ESP for Arduino with Boards Manager](#1-install-esp-for-arduino-with-boards-manager)
        * [2. Compile and Upload](#2-compile-and-upload)
     * [Troubleshooting Upload](#troubleshooting-upload)
        * [Erase Flash](#erase-flash)
        * [Fully erase ESP](#fully-erase-esp)
  * [About](#about)
  * [Licence](#licence)


***

# User Guide

## WiFi Setup

On first boot, OpenEVSE should broadcast a WiFI AP `OpenEVSE_XXX`. Connect to this AP (default password: `openevse`) and the [captive portal](https://en.wikipedia.org/wiki/Captive_portal) should forward you to the log-in page. If this does not happen navigate to [http://openevse](http://openevse), [http://openevse.local](http://openevse.local) or [http://192.168.4.1](http://192.168.4.1)

*Note: You may need to disable mobile data if connecting via a Android device*

![Wifi connect](docs/wifi-connect.png) ![Wifi setup](docs/wifi-scan.png)


- Select your WiFi network from list of available networks
- Enter WiFi PSK key then click `Connect`

- OpenEVSE should now connect to local wifi network
- Re-connect device to home WiFi network and connect OpenEVSE using [http://openevse.local](http://openevse.local), [http://openevse](http://openevse) or local IP address.

**If connection / re-connection fails (e.g. network cannot be found or password is incorrect) the OpenEVSE will automatically revert back to WiFi access point mode after a short while to allow a new network to be re-configued if required. Re-connection to existing network will be attempted every 5min.**

*Holding the `boot` button on the ESP8266 module at startup (for about 10's) will force Wifi access point mode. This is useful when trying to connect the unit to a new WiFi network.*

***

## OpenEVSE Web Interface

All functions of the OpenEVSE can be viewed and controlled via the web interface. Here is a screen grab showing 'advanecd' display mode:

![advanced](docs/adv.png)

The interface has been optimised to work well for both desktop and mobile. Here is an example setting a charging delay timer using an Android device:

![android-clock](docs/mobile-clock.png)

## Charge Mode (eco)

**TBC**

![eco](docs/eco.png)

***

## Services

![services](docs/services.png)

### Emoncms data logging

OpenEVSE can post its status values (e.g amp, temp1, temp2, temp3, pilot, status) to [emoncms.org](https://emoncms.org) or any other  Emoncms server (e.g. emonPi) using [Emoncms API](https://emoncms.org/site/api#input). Data will be posted every 30s.

Data can be posted using HTTP or HTTPS. For HTTPS the Emoncms server must support HTTPS (emoncms.org does, emonPi does not).Due to the limited resources on the ESP the SSL SHA-1 fingerprint for the Emoncms server must be manually entered and regularly updated.

*Note: the emoncms.org fingerprint will change every 90 days when the SSL certificate is renewed.*


### MQTT

#### OpenEVSE Status via MQTT

OpenEVSE can post its status values (e.g. amp, wh, temp1, temp2, temp3, pilot, status) to an MQTT server. Data will be published as a sub-topic of base topic.E.g `<base-topic>/amp`. Data is published to MQTT every 30s.

- Enter MQTT server host and base-topic
- (Optional) Enter server authentication details if required
- Click connect
- After a few seconds `Connected: No` should change to `Connected: Yes` if connection is successful. Re-connection will be attempted every 10s. A refresh of the page may be needed.

*Note: `emon/xxxx` should be used as the base-topic if posting to emonPi MQTT server if you want the data to appear in emonPi Emoncms. See [emonPi MQTT docs](https://guide.openenergymonitor.org/technical/mqtt/).*

MQTT can also be used to control the OpenEVSE, see RAPI MQTT below.

#### RAPI

RAPI commands can be used to control and check the status of all OpenEVSE functions. A full list of RAPI commands can be found in the [OpenEVSE plus source code](https://github.com/lincomatic/open_evse/blob/stable/rapi_proc.h). RAPI commands can be issued via the web-interface, HTTP and MQTT.

#### RAPI via web interface

Enter RAPI commands directly into to web interface (dev mode must be enabled), RAPI responce is printed in return:

#### RAPI over MQTT

RAPI commands can be issued via MQTT messages. The RAPI command should be published to the following MQTT:

`<base-topic>/rapi/in/<$ rapi-command> payload`

e.g assuming base-topic of `openevse` to following command will set current to 13A:

`openevse/rapi/in/$SC 13`

The payload can be left blank if the RAPI command does not require a payload e.g.

`openevse/rapi/in/$GC`

The responce from the RAPI command is published by the OpenEVSE back to the same sub-topic and can be received by subscribing to:

`<base-topic>/rapi/out/#`

e.g. `$OK`

[See video demo of RAPI over MQTT](https://www.youtube.com/watch?v=tjCmPpNl-sA&t=101s)

#### RAPI over HTTP

RAPI (rapid API) commands can also be issued directly via a single HTTP request.

*Assuming `192.168.0.108` is the local IP address of the OpenEVSE ESP.*

Eg.the RAPI command to set charging rate to 13A:

[http://192.168.0.108/r?rapi=%24SC+13](http://192.168.0.108/r?rapi=%24SC+13)

To sleep (pause a charge) issue RAPI command `$FS`

[http://192.168.0.108/r?rapi=%24FS](http://192.168.0.108/r?rapi=%24FS)

To enable (start / resume a charge) issue RAPI command `$FE`

[http://192.168.0.108/r?rapi=%24FE](http://192.168.0.108/r?rapi=%24FE)


There is also an [OpenEVSE RAPI command python library](https://github.com/tiramiseb/python-openevse).

### Ohmconnect

**TBC**

***

## System

![system](docs/system.png)

### Authentication

Admin HTTP Authentication (highly recomended) can be enabled by saving admin config by default username and password.

**HTTP authentication is required for all HTTP requests including input API**


### Firmware update

Pre-compiled .bin's can be uploaded via the web interface, see [OpenEVSE Wifi releases](https://github.com/OpenEVSE/ESP8266_WiFi_v2.x/releases) for latest updates.


***

## Firmware Compile & Upload

**The ESP should be shipped with latest firmware pre-installed, firmware can be updated via the HTTP web interface.**

**Updating from V1: it's possible to update from V1 to V2 firmware using the HTTP web interface uploader, just upload the latest .bin pre-compiled firmware release.***

If required firmware can also be uploaded via serial using USB to UART cable.

The code for the ESP8266 can be compiled and uploaded using PlatformIO or Arduino IDE. IMO PlatformIO is the easiest..

### Using PlatformIO

For more detailed ESP8266 Arduino core specific PlatfomIO notes see: https://github.com/esp8266/Arduino#using-platformio

#### a. Install PlatformIO command line

The easiest way if running Linux is to install use the install script, this installed pio via python pip and installs pip if not present. See [PlatformIO installation docs](http://docs.platformio.org/en/latest/installation.html#installer-script). Or PlatformIO IDE can be used :

`$ sudo python -c "$(curl -fsSL https://raw.githubusercontent.com/platformio/platformio/master/scripts/get-platformio.py)"`

#### b. And / Or use PlatformIO IDE

Standalone built on GitHub Atom IDE, or use PlatformIO Atom IDE plug-in if you already have Atom installed. The IDE is nice, easy and self-explanitory.

[Download PlatfomIO IDE](http://platformio.org/platformio-ide)

#### 1. Clone this repo

`$ git clone https://github.com/OpenEVSE/ESP8266_WiFi_v2.x`


#### 2. Compile & upload


- Put ESP into bootloader mode
   - On other ESP boards (Adafruit HUZZAH) press and hold `boot` button then press `reset`, red LED should light dimly to indicate bootloader mode.

<<<<<<< HEAD
To enable to OTA upload first upload via serial using the dev enviroment, this enables to OTA enable build flag:

`$ pio run -t upload -e openevse_dev`

Then upload using OTA enviroment, setting the hostname or IP address of the unit in `platformio.ini` ota enviroment section:

`$  pio run  -t upload -e openevse_ota`

SPIFFS can also be uploaded via OTA


`$  pio run  -t uploadfs -e openevse_ota`

OTA uses port 8266, make sure this port is open. See [PlatformIO ESP OTA docs](http://docs.platformio.org/en/latest/platforms/espressif.html#over-the-air-ota-update):
=======
```
$ cd ESP8266_WiFi_v2.x
$ pio run
$ pio run -t upload
```
>>>>>>> 81668c22


*Note: uploading SPIFFS is no longet requires since web resources are [now embedded in the firmware](https://github.com/OpenEVSE/ESP8266_WiFi_v2.x/pull/87)


***

### Using Arduino IDE

#### 1. Install ESP for Arduino with Boards Manager

From: https://github.com/esp8266/Arduino

Starting with 1.6.4, Arduino allows installation of third-party platform packages using Boards Manager. ESP Arduino packages are available for Windows, Mac OS, and Linux (32 and 64 bit).

- Install Arduino 1.6.8 from the Arduino website.
- Start Arduino and open Preferences window.
- Enter http://arduino.esp8266.com/stable/package_esp8266com_index.json into Additional Board Manager URLs field. You can add multiple URLs, separating them with commas.
- Open Boards Manager from Tools > Board menu and install esp8266 platform (and don't forget to select your ESP8266 board from Tools > Board menu after installation).


#### 2. Compile and Upload

- Open `src.ino` in the Arduino IDE.
- Compile and Upload as normal

***

### Troubleshooting Upload

#### Erase Flash

If you are experiancing ESP hanging in a reboot loop after upload it may be that the ESP flash has remnants of previous code (which may have the used the ESP memory in a different way). The ESP flash can be fully erased using [esptool](https://github.com/themadinventor/esptool). With the unit in bootloder mode run:

`$ esptool.py erase_flash`

*`sudo` maybe be required*

Output:

```
esptool.py v1.2-dev
Connecting...
Running Cesanta flasher stub...
Erasing flash (this may take a while)...
Erase took 8.0 seconds
```

#### Fully erase ESP

To fully erase all memory locations on an ESP-12 (4Mb) we neeed to upload a blank file to each memory location

`esptool.py write_flash 0x000000 blank_1MB.bin 0x100000 blank_1MB.bin 0x200000 blank_1MB.bin 0x300000 blank_1MB.bin`

***

## About

Collaboration of [OpenEnegyMonitor](http://openenergymonitor.org) and [OpenEVSE](https://openevse.com).

Contributions by:
- @glynhudson
- @chris1howell
- @trystanlea
- @jeremypoulter
- @sandeen
- @lincomatic

## Licence

GNU General Public License (GPL) V3<|MERGE_RESOLUTION|>--- conflicted
+++ resolved
@@ -238,36 +238,12 @@
 
 #### 2. Compile & upload
 
-
 - Put ESP into bootloader mode
-   - On other ESP boards (Adafruit HUZZAH) press and hold `boot` button then press `reset`, red LED should light dimly to indicate bootloader mode.
-
-<<<<<<< HEAD
-To enable to OTA upload first upload via serial using the dev enviroment, this enables to OTA enable build flag:
-
-`$ pio run -t upload -e openevse_dev`
-
-Then upload using OTA enviroment, setting the hostname or IP address of the unit in `platformio.ini` ota enviroment section:
-
-`$  pio run  -t upload -e openevse_ota`
-
-SPIFFS can also be uploaded via OTA
-
-
-`$  pio run  -t uploadfs -e openevse_ota`
-
-OTA uses port 8266, make sure this port is open. See [PlatformIO ESP OTA docs](http://docs.platformio.org/en/latest/platforms/espressif.html#over-the-air-ota-update):
-=======
-```
-$ cd ESP8266_WiFi_v2.x
-$ pio run
-$ pio run -t upload
-```
->>>>>>> 81668c22
-
+- On other ESP boards (Adafruit HUZZAH) press and hold `boot` button then press `reset`, red LED should light dimly to indicate bootloader mode.
+
+*To enable to OTA upload first upload via serial using the dev enviroment, this enables to OTA enable build flag. See `platformio.ino*
 
 *Note: uploading SPIFFS is no longet requires since web resources are [now embedded in the firmware](https://github.com/OpenEVSE/ESP8266_WiFi_v2.x/pull/87)
-
 
 ***
 
