--- conflicted
+++ resolved
@@ -38,15 +38,9 @@
 
 install:
   - pip install -U platformio
-<<<<<<< HEAD
-  - platformio platform install https://github.com/platformio/platform-espressif8266.git#feature/stage
+  - platformio platform install espressif8266 --with-package tool-mkspiffs
+  - platformio platform install https://github.com/platformio/platform-espressif8266.git#feature/stage --with-package tool-mkspiffs
 
 script:
   - platformio run -e $PIO_ENV
-=======
-  - platformio platform install espressif8266 --with-package tool-mkspiffs
-
-script:
-  - platformio run -e $PIO_ENV
-  - platformio run -e $PIO_ENV -t buildfs
->>>>>>> e92b6e88
+  - platformio run -e $PIO_ENV -t buildfs